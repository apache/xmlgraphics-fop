/*
 * Licensed to the Apache Software Foundation (ASF) under one or more
 * contributor license agreements.  See the NOTICE file distributed with
 * this work for additional information regarding copyright ownership.
 * The ASF licenses this file to You under the Apache License, Version 2.0
 * (the "License"); you may not use this file except in compliance with
 * the License.  You may obtain a copy of the License at
 *
 *      http://www.apache.org/licenses/LICENSE-2.0
 *
 * Unless required by applicable law or agreed to in writing, software
 * distributed under the License is distributed on an "AS IS" BASIS,
 * WITHOUT WARRANTIES OR CONDITIONS OF ANY KIND, either express or implied.
 * See the License for the specific language governing permissions and
 * limitations under the License.
 */

/* $Id$ */

package org.apache.fop.threading;

import java.io.OutputStream;
import java.net.MalformedURLException;
import java.net.URL;

import javax.xml.transform.Result;
import javax.xml.transform.Source;
import javax.xml.transform.Templates;
import javax.xml.transform.Transformer;
import javax.xml.transform.TransformerException;
import javax.xml.transform.TransformerFactory;
import javax.xml.transform.sax.SAXResult;
import javax.xml.transform.stream.StreamSource;

import org.apache.avalon.framework.activity.Initializable;
import org.apache.avalon.framework.configuration.Configurable;
import org.apache.avalon.framework.configuration.Configuration;
import org.apache.avalon.framework.configuration.ConfigurationException;
import org.apache.avalon.framework.logger.AbstractLogEnabled;
<<<<<<< HEAD
import org.apache.commons.io.FilenameUtils;
=======
>>>>>>> 6c827ad0

import org.apache.fop.apps.FOPException;
import org.apache.fop.apps.FOUserAgent;
import org.apache.fop.apps.Fop;
import org.apache.fop.apps.FopFactory;
import org.apache.fop.apps.MimeConstants;
<<<<<<< HEAD
import org.apache.fop.events.Event;
import org.apache.fop.events.EventFormatter;
import org.apache.fop.events.EventListener;
import org.apache.fop.events.model.EventSeverity;
=======
>>>>>>> 6c827ad0

/**
 * Default implementation of the FOProcessor interface using FOP.
 */
public class FOProcessorImpl extends AbstractLogEnabled
            implements FOProcessor, Configurable, Initializable {

    private FopFactory fopFactory = FopFactory.newInstance();
    private TransformerFactory factory = TransformerFactory.newInstance();
    private String userconfig;
    private String mime;
    private String fileExtension;

    /** {@inheritDoc} */
    public void configure(Configuration configuration) throws ConfigurationException {
        this.userconfig = configuration.getChild("userconfig").getValue(null);
        this.mime = configuration.getChild("mime").getValue(MimeConstants.MIME_PDF);
        this.fileExtension = configuration.getChild("extension").getValue(".pdf");
    }

    /** {@inheritDoc} */
    public void initialize() throws Exception {
        if (this.userconfig != null) {
            getLogger().debug("Setting user config: " + userconfig);
            fopFactory.setUserConfig(this.userconfig);
        }
    }

    /** {@inheritDoc} */
<<<<<<< HEAD
    public void process(Source src, Templates templates, OutputStream out)
                throws org.apache.fop.apps.FOPException, java.io.IOException {
        FOUserAgent foUserAgent = fopFactory.newFOUserAgent();
        foUserAgent.setBaseURL(src.getSystemId());
        try {
            URL url = new URL(src.getSystemId());
            String filename = FilenameUtils.getName(url.getPath());
            foUserAgent.getEventBroadcaster().addEventListener(new AvalonAdapter(filename));
        } catch (MalformedURLException mfue) {
            throw new RuntimeException(mfue);
        }
=======
    public void process(InputStream in, Templates templates, OutputStream out)
                throws org.apache.fop.apps.FOPException, java.io.IOException {
        FOUserAgent foUserAgent = fopFactory.newFOUserAgent();
>>>>>>> 6c827ad0
        Fop fop = fopFactory.newFop(this.mime, foUserAgent, out);

        try {
            Transformer transformer;
            if (templates == null) {
                transformer = factory.newTransformer();
            } else {
                transformer = templates.newTransformer();
            }
            Result res = new SAXResult(fop.getDefaultHandler());
            transformer.transform(src, res);
        } catch (TransformerException e) {
            throw new FOPException(e);
        }
    }

    /** {@inheritDoc} */
    public String getTargetFileExtension() {
        return this.fileExtension;
    }

<<<<<<< HEAD
    private class AvalonAdapter implements EventListener {

        private String filename;

        public AvalonAdapter(String filename) {
            this.filename = filename;
        }

        public void processEvent(Event event) {
            String msg = EventFormatter.format(event);
            EventSeverity severity = event.getSeverity();
            if (severity == EventSeverity.INFO) {
                //getLogger().info(filename + ": " + msg);
            } else if (severity == EventSeverity.WARN) {
                //getLogger().warn(filename + ": "  + msg);
            } else if (severity == EventSeverity.ERROR) {
                getLogger().error(filename + ": "  + msg);
            } else if (severity == EventSeverity.FATAL) {
                getLogger().fatalError(filename + ": "  + msg);
            } else {
                assert false;
            }
        }

    }
=======
>>>>>>> 6c827ad0
}<|MERGE_RESOLUTION|>--- conflicted
+++ resolved
@@ -30,36 +30,25 @@
 import javax.xml.transform.TransformerException;
 import javax.xml.transform.TransformerFactory;
 import javax.xml.transform.sax.SAXResult;
-import javax.xml.transform.stream.StreamSource;
 
 import org.apache.avalon.framework.activity.Initializable;
 import org.apache.avalon.framework.configuration.Configurable;
 import org.apache.avalon.framework.configuration.Configuration;
 import org.apache.avalon.framework.configuration.ConfigurationException;
 import org.apache.avalon.framework.logger.AbstractLogEnabled;
-<<<<<<< HEAD
 import org.apache.commons.io.FilenameUtils;
-=======
->>>>>>> 6c827ad0
 
 import org.apache.fop.apps.FOPException;
 import org.apache.fop.apps.FOUserAgent;
 import org.apache.fop.apps.Fop;
 import org.apache.fop.apps.FopFactory;
 import org.apache.fop.apps.MimeConstants;
-<<<<<<< HEAD
-import org.apache.fop.events.Event;
-import org.apache.fop.events.EventFormatter;
-import org.apache.fop.events.EventListener;
-import org.apache.fop.events.model.EventSeverity;
-=======
->>>>>>> 6c827ad0
 
 /**
- * Default implementation of the FOProcessor interface using FOP.
+ * Default implementation of the {@link Processor} interface using FOP.
  */
 public class FOProcessorImpl extends AbstractLogEnabled
-            implements FOProcessor, Configurable, Initializable {
+            implements Processor, Configurable, Initializable {
 
     private FopFactory fopFactory = FopFactory.newInstance();
     private TransformerFactory factory = TransformerFactory.newInstance();
@@ -83,7 +72,6 @@
     }
 
     /** {@inheritDoc} */
-<<<<<<< HEAD
     public void process(Source src, Templates templates, OutputStream out)
                 throws org.apache.fop.apps.FOPException, java.io.IOException {
         FOUserAgent foUserAgent = fopFactory.newFOUserAgent();
@@ -91,15 +79,11 @@
         try {
             URL url = new URL(src.getSystemId());
             String filename = FilenameUtils.getName(url.getPath());
-            foUserAgent.getEventBroadcaster().addEventListener(new AvalonAdapter(filename));
+            foUserAgent.getEventBroadcaster().addEventListener(
+                    new AvalonAdapter(getLogger(), filename));
         } catch (MalformedURLException mfue) {
             throw new RuntimeException(mfue);
         }
-=======
-    public void process(InputStream in, Templates templates, OutputStream out)
-                throws org.apache.fop.apps.FOPException, java.io.IOException {
-        FOUserAgent foUserAgent = fopFactory.newFOUserAgent();
->>>>>>> 6c827ad0
         Fop fop = fopFactory.newFop(this.mime, foUserAgent, out);
 
         try {
@@ -120,33 +104,4 @@
     public String getTargetFileExtension() {
         return this.fileExtension;
     }
-
-<<<<<<< HEAD
-    private class AvalonAdapter implements EventListener {
-
-        private String filename;
-
-        public AvalonAdapter(String filename) {
-            this.filename = filename;
-        }
-
-        public void processEvent(Event event) {
-            String msg = EventFormatter.format(event);
-            EventSeverity severity = event.getSeverity();
-            if (severity == EventSeverity.INFO) {
-                //getLogger().info(filename + ": " + msg);
-            } else if (severity == EventSeverity.WARN) {
-                //getLogger().warn(filename + ": "  + msg);
-            } else if (severity == EventSeverity.ERROR) {
-                getLogger().error(filename + ": "  + msg);
-            } else if (severity == EventSeverity.FATAL) {
-                getLogger().fatalError(filename + ": "  + msg);
-            } else {
-                assert false;
-            }
-        }
-
-    }
-=======
->>>>>>> 6c827ad0
 }