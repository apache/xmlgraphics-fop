/*
 * Licensed to the Apache Software Foundation (ASF) under one or more
 * contributor license agreements.  See the NOTICE file distributed with
 * this work for additional information regarding copyright ownership.
 * The ASF licenses this file to You under the Apache License, Version 2.0
 * (the "License"); you may not use this file except in compliance with
 * the License.  You may obtain a copy of the License at
 *
 *      http://www.apache.org/licenses/LICENSE-2.0
 *
 * Unless required by applicable law or agreed to in writing, software
 * distributed under the License is distributed on an "AS IS" BASIS,
 * WITHOUT WARRANTIES OR CONDITIONS OF ANY KIND, either express or implied.
 * See the License for the specific language governing permissions and
 * limitations under the License.
 */

/* $Id$ */

package org.apache.fop.fonts;

import java.io.IOException;
import java.io.InputStream;
import java.net.URI;
import java.util.Collections;
import java.util.HashMap;
import java.util.HashSet;
import java.util.Map;
import java.util.Set;

import org.apache.fop.apps.io.InternalResourceResolver;


/**
 * Abstract base class for custom fonts loaded from files, for example.
 */
public abstract class CustomFont extends Typeface
            implements FontDescriptor, MutableFont {

<<<<<<< HEAD
    private String fontName;
    private String fullName;
    private Set<String> familyNames;
    private String fontSubName;
    private URI embedFileURI;
    private String embedResourceName;
    private final InternalResourceResolver resourceResolver;

    private int capHeight;
    private int xHeight;
    private int ascender;
    private int descender;
=======
    private String fontName = null;
    private String fullName = null;
    private Set<String> familyNames = null;
    private String fontSubName = null;
    private String embedFileName = null;
    private String embedResourceName = null;
    private FontResolver resolver = null;
    private EmbeddingMode embeddingMode = EmbeddingMode.AUTO;

    private int capHeight = 0;
    private int xHeight = 0;
    private int ascender = 0;
    private int descender = 0;
>>>>>>> da839766
    private int[] fontBBox = {0, 0, 0, 0};
    private int flags = 4;
    private int weight; //0 means unknown weight
    private int stemV;
    private int italicAngle;
    private int missingWidth;
    private FontType fontType = FontType.TYPE1;
    private int firstChar;
    private int lastChar = 255;

    private Map<Integer, Map<Integer, Integer>> kerning;

    private boolean useKerning = true;
    private boolean useAdvanced = true;

<<<<<<< HEAD
    /**
     * @param resourceResolver the URI resource resolver for controlling file access
     */
    public CustomFont(InternalResourceResolver resourceResolver) {
        this.resourceResolver = resourceResolver;
    }
=======
    /** the character map, mapping Unicode ranges to glyph indices. */
    protected CMapSegment[] cmap;
>>>>>>> da839766

    /** {@inheritDoc} */
    public String getFontName() {
        return fontName;
    }

    /** {@inheritDoc} */
    public String getEmbedFontName() {
        return getFontName();
    }

    /** {@inheritDoc} */
    public String getFullName() {
        return fullName;
    }

    /**
     * Returns the font family names.
     * @return the font family names (a Set of Strings)
     */
    public Set<String> getFamilyNames() {
        return Collections.unmodifiableSet(this.familyNames);
    }

    /**
     * Returns the font family name stripped of whitespace.
     * @return the stripped font family
     * @see FontUtil#stripWhiteSpace(String)
     */
    public String getStrippedFontName() {
        return FontUtil.stripWhiteSpace(getFontName());
    }

    /**
     * Returns font's subfamily name.
     * @return the font's subfamily name
     */
    public String getFontSubName() {
        return fontSubName;
    }

    /**
     * Returns an URI representing an embeddable font file.
     *
     * @return URI to an embeddable font file or null if not available.
     */
    public URI getEmbedFileURI() {
        return embedFileURI;
    }

    /**
<<<<<<< HEAD
     * Returns an {@link InputStream} representing an embeddable font file.
     *
     * @return {@link InputStream} for an embeddable font file
=======
     * Returns the embedding mode for this font.
     * @return embedding mode
     */
    public EmbeddingMode getEmbeddingMode() {
        return embeddingMode;
    }

    /**
     * Returns a Source representing an embeddable font file.
     * @return Source for an embeddable font file
>>>>>>> da839766
     * @throws IOException if embedFileName is not null but Source is not found
     */
    public InputStream getInputStream() throws IOException {
        return resourceResolver.getResource(embedFileURI);
    }

    /**
     * Returns the lookup name to an embeddable font file available as a
     * resource.
     * (todo) Remove this method, this should be done using a resource: URI.
     * @return the lookup name
     */
    public String getEmbedResourceName() {
        return embedResourceName;
    }

    /**
     * {@inheritDoc}
     */
    public int getAscender() {
        return ascender;
    }

    /**
     * {@inheritDoc}
     */
    public int getDescender() {
        return descender;
    }

    /**
     * {@inheritDoc}
     */
    public int getCapHeight() {
        return capHeight;
    }

    /**
     * {@inheritDoc}
     */
    public int getAscender(int size) {
        return size * ascender;
    }

    /**
     * {@inheritDoc}
     */
    public int getDescender(int size) {
        return size * descender;
    }

    /**
     * {@inheritDoc}
     */
    public int getCapHeight(int size) {
        return size * capHeight;
    }

    /**
     * {@inheritDoc}
     */
    public int getXHeight(int size) {
        return size * xHeight;
    }

    /**
     * {@inheritDoc}
     */
    public int[] getFontBBox() {
        return fontBBox;
    }

    /** {@inheritDoc} */
    public int getFlags() {
        return flags;
    }

    /** {@inheritDoc} */
    public boolean isSymbolicFont() {
        return ((getFlags() & 4) != 0) || "ZapfDingbatsEncoding".equals(getEncodingName());
        //Note: The check for ZapfDingbats is necessary as the PFM does not reliably indicate
        //if a font is symbolic.
    }

    /**
     * Returns the font weight (100, 200...800, 900). This value may be different from the
     * one that was actually used to register the font.
     * @return the font weight (or 0 if the font weight is unknown)
     */
    public int getWeight() {
        return this.weight;
    }

    /**
     * {@inheritDoc}
     */
    public int getStemV() {
        return stemV;
    }

    /**
     * {@inheritDoc}
     */
    public int getItalicAngle() {
        return italicAngle;
    }

    /**
     * Returns the width to be used when no width is available.
     * @return a character width
     */
    public int getMissingWidth() {
        return missingWidth;
    }

    /**
     * {@inheritDoc}
     */
    public FontType getFontType() {
        return fontType;
    }

    /**
     * Returns the index of the first character defined in this font.
     * @return the index of the first character
     */
    public int getFirstChar() {
        return firstChar;
    }

    /**
     * Returns the index of the last character defined in this font.
     * @return the index of the last character
     */
    public int getLastChar() {
        return lastChar;
    }

    /**
     * Used to determine if kerning is enabled.
     * @return True if kerning is enabled.
     */
    public boolean isKerningEnabled() {
        return useKerning;
    }

    /**
     * {@inheritDoc}
     */
    public final boolean hasKerningInfo() {
        return (isKerningEnabled() && (kerning != null) && !kerning.isEmpty());
    }

    /**
     * {@inheritDoc}
     */
    public final Map<Integer, Map<Integer, Integer>> getKerningInfo() {
        if (hasKerningInfo()) {
            return kerning;
        } else {
            return Collections.emptyMap();
        }
    }

    /**
     * Used to determine if advanced typographic features are enabled.
     * By default, this is false, but may be overridden by subclasses.
     * @return true if enabled.
     */
    public boolean isAdvancedEnabled() {
        return useAdvanced;
    }

    /* ---- MutableFont interface ---- */

    /** {@inheritDoc} */
    public void setFontName(String name) {
        this.fontName = name;
    }

    /** {@inheritDoc} */
    public void setFullName(String name) {
        this.fullName = name;
    }

    /** {@inheritDoc} */
    public void setFamilyNames(Set<String> names) {
        this.familyNames = new HashSet<String>(names);
    }

    /**
     * Sets the font's subfamily name.
     * @param subFamilyName the subfamily name of the font
     */
    public void setFontSubFamilyName(String subFamilyName) {
        this.fontSubName = subFamilyName;
    }

    /**
     * {@inheritDoc}
     */
    public void setEmbedURI(URI path) {
        this.embedFileURI = path;
    }

    /**
     * {@inheritDoc}
     */
    public void setEmbedResourceName(String name) {
        this.embedResourceName = name;
    }

    /**
     * {@inheritDoc}
     */
    public void setEmbeddingMode(EmbeddingMode embeddingMode) {
        this.embeddingMode = embeddingMode;
    }

    /**
     * {@inheritDoc}
     */
    public void setCapHeight(int capHeight) {
        this.capHeight = capHeight;
    }

    /**
     * Returns the XHeight value of the font.
     * @param xHeight the XHeight value
     */
    public void setXHeight(int xHeight) {
        this.xHeight = xHeight;
    }

    /**
     * {@inheritDoc}
     */
    public void setAscender(int ascender) {
        this.ascender = ascender;
    }

    /**
     * {@inheritDoc}
     */
    public void setDescender(int descender) {
        this.descender = descender;
    }

    /**
     * {@inheritDoc}
     */
    public void setFontBBox(int[] bbox) {
        this.fontBBox = bbox;
    }

    /**
     * {@inheritDoc}
     */
    public void setFlags(int flags) {
        this.flags = flags;
    }

    /**
     * Sets the font weight. Valid values are 100, 200...800, 900.
     * @param weight the font weight
     */
    public void setWeight(int weight) {
        weight = (weight / 100) * 100;
        weight = Math.max(100, weight);
        weight = Math.min(900, weight);
        this.weight = weight;
    }

    /**
     * {@inheritDoc}
     */
    public void setStemV(int stemV) {
        this.stemV = stemV;
    }

    /**
     * {@inheritDoc}
     */
    public void setItalicAngle(int italicAngle) {
        this.italicAngle = italicAngle;
    }

    /**
     * {@inheritDoc}
     */
    public void setMissingWidth(int width) {
        this.missingWidth = width;
    }

    /**
     * {@inheritDoc}
     */
    public void setFontType(FontType fontType) {
        this.fontType = fontType;
    }

    /**
     * {@inheritDoc}
     */
    public void setFirstChar(int index) {
        this.firstChar = index;
    }

    /**
     * {@inheritDoc}
     */
    public void setLastChar(int index) {
        this.lastChar = index;
    }

    /**
     * {@inheritDoc}
     */
    public void setKerningEnabled(boolean enabled) {
        this.useKerning = enabled;
    }

    /**
     * {@inheritDoc}
     */
    public void setAdvancedEnabled(boolean enabled) {
        this.useAdvanced = enabled;
    }

    /** {@inheritDoc} */
    public void putKerningEntry(Integer key, Map<Integer, Integer> value) {
        if (kerning == null) {
            kerning = new HashMap<Integer, Map<Integer, Integer>>();
        }
        this.kerning.put(key, value);
    }

    /**
     * Replaces the existing kerning map with a new one.
     * @param kerningMap the kerning map (Map<Integer, Map<Integer, Integer>, the integers are
     *                          character codes)
     */
    public void replaceKerningMap(Map<Integer, Map<Integer, Integer>> kerningMap) {
        if (kerningMap == null) {
            this.kerning = Collections.emptyMap();
        } else {
            this.kerning = kerningMap;
        }
    }

    /**
     * Sets the character map for this font. It maps all available Unicode characters
     * to their glyph indices inside the font.
     * @param cmap the character map
     */
    public void setCMap(CMapSegment[] cmap) {
        this.cmap = new CMapSegment[cmap.length];
        System.arraycopy(cmap, 0, this.cmap, 0, cmap.length);
    }

    /**
     * Returns the character map for this font. It maps all available Unicode characters
     * to their glyph indices inside the font.
     * @return the character map
     */
    public CMapSegment[] getCMap() {
        CMapSegment[] copy = new CMapSegment[cmap.length];
        System.arraycopy(this.cmap, 0, copy, 0, this.cmap.length);
        return copy;
    }

}<|MERGE_RESOLUTION|>--- conflicted
+++ resolved
@@ -37,7 +37,6 @@
 public abstract class CustomFont extends Typeface
             implements FontDescriptor, MutableFont {
 
-<<<<<<< HEAD
     private String fontName;
     private String fullName;
     private Set<String> familyNames;
@@ -45,26 +44,12 @@
     private URI embedFileURI;
     private String embedResourceName;
     private final InternalResourceResolver resourceResolver;
+    private EmbeddingMode embeddingMode = EmbeddingMode.AUTO;
 
     private int capHeight;
     private int xHeight;
     private int ascender;
     private int descender;
-=======
-    private String fontName = null;
-    private String fullName = null;
-    private Set<String> familyNames = null;
-    private String fontSubName = null;
-    private String embedFileName = null;
-    private String embedResourceName = null;
-    private FontResolver resolver = null;
-    private EmbeddingMode embeddingMode = EmbeddingMode.AUTO;
-
-    private int capHeight = 0;
-    private int xHeight = 0;
-    private int ascender = 0;
-    private int descender = 0;
->>>>>>> da839766
     private int[] fontBBox = {0, 0, 0, 0};
     private int flags = 4;
     private int weight; //0 means unknown weight
@@ -79,18 +64,15 @@
 
     private boolean useKerning = true;
     private boolean useAdvanced = true;
-
-<<<<<<< HEAD
+    /** the character map, mapping Unicode ranges to glyph indices. */
+    protected CMapSegment[] cmap;
+
     /**
      * @param resourceResolver the URI resource resolver for controlling file access
      */
     public CustomFont(InternalResourceResolver resourceResolver) {
         this.resourceResolver = resourceResolver;
     }
-=======
-    /** the character map, mapping Unicode ranges to glyph indices. */
-    protected CMapSegment[] cmap;
->>>>>>> da839766
 
     /** {@inheritDoc} */
     public String getFontName() {
@@ -142,22 +124,17 @@
     }
 
     /**
-<<<<<<< HEAD
+     * Returns the embedding mode for this font.
+     * @return embedding mode
+     */
+    public EmbeddingMode getEmbeddingMode() {
+        return embeddingMode;
+    }
+
+    /**
      * Returns an {@link InputStream} representing an embeddable font file.
      *
      * @return {@link InputStream} for an embeddable font file
-=======
-     * Returns the embedding mode for this font.
-     * @return embedding mode
-     */
-    public EmbeddingMode getEmbeddingMode() {
-        return embeddingMode;
-    }
-
-    /**
-     * Returns a Source representing an embeddable font file.
-     * @return Source for an embeddable font file
->>>>>>> da839766
      * @throws IOException if embedFileName is not null but Source is not found
      */
     public InputStream getInputStream() throws IOException {
