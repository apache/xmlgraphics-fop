/*
 * Licensed to the Apache Software Foundation (ASF) under one or more
 * contributor license agreements.  See the NOTICE file distributed with
 * this work for additional information regarding copyright ownership.
 * The ASF licenses this file to You under the Apache License, Version 2.0
 * (the "License"); you may not use this file except in compliance with
 * the License.  You may obtain a copy of the License at
 *
 *      http://www.apache.org/licenses/LICENSE-2.0
 *
 * Unless required by applicable law or agreed to in writing, software
 * distributed under the License is distributed on an "AS IS" BASIS,
 * WITHOUT WARRANTIES OR CONDITIONS OF ANY KIND, either express or implied.
 * See the License for the specific language governing permissions and
 * limitations under the License.
 */

/* $Id$ */

package org.apache.fop.fonts.apps;

import java.io.FileInputStream;
import java.io.IOException;
<<<<<<< HEAD
import java.io.InputStream;
import java.util.Iterator;
=======
>>>>>>> 63f9e3bd
import java.util.Map;
import java.util.Set;

import javax.xml.parsers.DocumentBuilderFactory;

import org.w3c.dom.Document;
import org.w3c.dom.Element;
import org.xml.sax.Attributes;
import org.xml.sax.SAXException;

import org.apache.commons.logging.LogFactory;

import org.apache.fop.Version;
import org.apache.fop.fonts.CMapSegment;
import org.apache.fop.fonts.FontUtil;
import org.apache.fop.fonts.truetype.FontFileReader;
import org.apache.fop.fonts.truetype.TTFFile;
import org.apache.fop.util.CommandLineLogger;

// CSOFF: InnerAssignmentCheck
// CSOFF: LineLengthCheck

/**
 * A tool which reads TTF files and generates
 * XML font metrics file for use in FOP.
 */
public class TTFReader extends AbstractFontReader {

    /** Used to detect incompatible versions of the generated XML files */
    public static final String METRICS_VERSION_ATTR = "metrics-version";
    /** Current version number for the metrics file */
    public static final int METRICS_VERSION = 2;

    /**
     * Main constructor.
     */
    public TTFReader() {
        super();
    }

    private static void displayUsage() {
        System.out.println(
                "java " + TTFReader.class.getName() + " [options] fontfile.ttf xmlfile.xml");
        System.out.println();
        System.out.println("where options can be:");
        System.out.println("-t  Trace mode");
        System.out.println("-d  Debug mode");
        System.out.println("-q  Quiet mode");
        System.out.println("-enc ansi");
        System.out.println("    With this option you create a WinAnsi encoded font.");
        System.out.println("    The default is to create a CID keyed font.");
        System.out.println("    If you're not going to use characters outside the");
        System.out.println("    pdfencoding range (almost the same as iso-8889-1)");
        System.out.println("    you can add this option.");
        System.out.println("-ttcname <fontname>");
        System.out.println("    If you're reading data from a TrueType Collection");
        System.out.println("    (.ttc file) you must specify which font from the");
        System.out.println("    collection you will read metrics from. If you read");
        System.out.println("    from a .ttc file without this option, the fontnames");
        System.out.println("    will be listed for you.");
        System.out.println(" -fn <fontname>");
        System.out.println("    default is to use the fontname in the .ttf file, but");
        System.out.println("    you can override that name to make sure that the");
        System.out.println("    embedded font is used (if you're embedding fonts)");
        System.out.println("    instead of installed fonts when viewing documents ");
        System.out.println("    with Acrobat Reader.");
    }


    /**
     * The main method for the TTFReader tool.
     *
     * @param  args Command-line arguments: [options] fontfile.ttf xmlfile.xml
     * where options can be:
     * -fn <fontname>
     * default is to use the fontname in the .ttf file, but you can override
     * that name to make sure that the embedded font is used instead of installed
     * fonts when viewing documents with Acrobat Reader.
     * -cn <classname>
     * default is to use the fontname
     * -ef <path to the truetype fontfile>
     * will add the possibility to embed the font. When running fop, fop will look
     * for this file to embed it
     * -er <path to truetype fontfile relative to org/apache/fop/render/pdf/fonts>
     * you can also include the fontfile in the fop.jar file when building fop.
     * You can use both -ef and -er. The file specified in -ef will be searched first,
     * then the -er file.
     * -nocs
     * if complex script features are disabled
     */
    public static void main(String[] args) {
        String embFile = null;
        String embResource = null;
        String className = null;
        String fontName = null;
        String ttcName = null;
        boolean isCid = true;

        Map options = new java.util.HashMap();
        String[] arguments = parseArguments(options, args);

        // Enable the simple command line logging when no other logger is
        // defined.
        LogFactory logFactory = LogFactory.getFactory();
        if (System.getProperty("org.apache.commons.logging.Log") == null) {
            logFactory.setAttribute("org.apache.commons.logging.Log",
                                            CommandLineLogger.class.getName());
        }

        determineLogLevel(options);

        TTFReader app = new TTFReader();

        log.info("TTF Reader for Apache FOP " + Version.getVersion() + "\n");

        if (options.get("-enc") != null) {
            String enc = (String)options.get("-enc");
            if ("ansi".equals(enc)) {
                isCid = false;
            }
        }

        if (options.get("-ttcname") != null) {
            ttcName = (String)options.get("-ttcname");
        }

        if (options.get("-ef") != null) {
            embFile = (String)options.get("-ef");
        }

        if (options.get("-er") != null) {
            embResource = (String)options.get("-er");
        }

        if (options.get("-fn") != null) {
            fontName = (String)options.get("-fn");
        }

        if (options.get("-cn") != null) {
            className = (String)options.get("-cn");
        }

        boolean useKerning = true;
        boolean useAdvanced = true;
        if (options.get("-nocs") != null) {
            useAdvanced = false;
        }

        if (arguments.length != 2 || options.get("-h") != null
            || options.get("-help") != null || options.get("--help") != null) {
            displayUsage();
        } else {
            try {
                log.info("Parsing font...");
                TTFFile ttf = app.loadTTF(arguments[0], ttcName, useKerning, useAdvanced);
                if (ttf != null) {
                    org.w3c.dom.Document doc = app.constructFontXML(ttf,
                            fontName, className, embResource, embFile, isCid,
                            ttcName);

                    if (isCid) {
                        log.info("Creating CID encoded metrics...");
                    } else {
                        log.info("Creating WinAnsi encoded metrics...");
                    }

                    if (doc != null) {
                        app.writeFontXML(doc, arguments[1]);
                    }

                    if (ttf.isEmbeddable()) {
                        log.info("This font contains no embedding license restrictions.");
                    } else {
                        log.info("** Note: This font contains license retrictions for\n"
                               + "         embedding. This font shouldn't be embedded.");
                    }
                }
                log.info("");
                log.info("XML font metrics file successfully created.");
            } catch (Exception e) {
                log.error("Error while building XML font metrics file.", e);
                System.exit(-1);
            }
        }
    }

    /**
     * Read a TTF file and returns it as an object.
     *
     * @param  fileName The filename of the TTF file.
     * @param  fontName The name of the font
     * @param  useKerning true if should load kerning data
     * @param  useAdvanced true if should load advanced typographic table data
     * @return The TTF as an object, null if the font is incompatible.
     * @throws IOException In case of an I/O problem
     */
    public TTFFile loadTTF(String fileName, String fontName, boolean useKerning, boolean useAdvanced) throws IOException {
        TTFFile ttfFile = new TTFFile(useKerning, useAdvanced);
        log.info("Reading " + fileName + "...");
        InputStream stream = new FileInputStream(fileName);
        try {
            FontFileReader reader = new FontFileReader(stream);
            boolean supported = ttfFile.readFont(reader, fontName);
            if (!supported) {
                return null;
            }
        } finally {
            stream.close();
        }

        log.info("Font Family: " + ttfFile.getFamilyNames());
        if (ttfFile.isCFF()) {
            throw new UnsupportedOperationException(
                    "OpenType fonts with CFF data are not supported, yet");
        }
        return ttfFile;
    }


    /**
     * Generates the font metrics file from the TTF/TTC file.
     *
     * @param ttf The PFM file to generate the font metrics from.
     * @param fontName Name of the font
     * @param className Class name for the font
     * @param resource path to the font as embedded resource
     * @param file path to the font as file
     * @param isCid True if the font is CID encoded
     * @param ttcName Name of the TrueType Collection
     * @return The DOM document representing the font metrics file.
     */
    public org.w3c.dom.Document constructFontXML(TTFFile ttf,
            String fontName, String className, String resource, String file,
            boolean isCid, String ttcName) {
        log.info("Creating xml font file...");

        Document doc;
        try {
            DocumentBuilderFactory factory = DocumentBuilderFactory.newInstance();
            doc = factory.newDocumentBuilder().newDocument();
        } catch (javax.xml.parsers.ParserConfigurationException e) {
            log.error("Can't create DOM implementation", e);
            return null;
        }
        Element root = doc.createElement("font-metrics");
        doc.appendChild(root);
        root.setAttribute(METRICS_VERSION_ATTR, String.valueOf(METRICS_VERSION));
        if (isCid) {
            root.setAttribute("type", "TYPE0");
        } else {
            root.setAttribute("type", "TRUETYPE");
        }

        Element el = doc.createElement("font-name");
        root.appendChild(el);

        // Note that the PostScript name usually is something like
        // "Perpetua-Bold", but the TrueType spec says that in the ttf file
        // it should be "Perpetua,Bold".

        String s = FontUtil.stripWhiteSpace(ttf.getPostScriptName());

        if (fontName != null) {
            el.appendChild(doc.createTextNode(FontUtil.stripWhiteSpace(fontName)));
        } else {
            el.appendChild(doc.createTextNode(s));
        }
        if (ttf.getFullName() != null) {
            el = doc.createElement("full-name");
            root.appendChild(el);
            el.appendChild(doc.createTextNode(ttf.getFullName()));
        }
        Set<String> familyNames = ttf.getFamilyNames();
        if (familyNames.size() > 0) {
            String familyName = familyNames.iterator().next();
            el = doc.createElement("family-name");
            root.appendChild(el);
            el.appendChild(doc.createTextNode(familyName));
        }

        el = doc.createElement("embed");
        root.appendChild(el);
        if (file != null && ttf.isEmbeddable()) {
            el.setAttribute("file", file);
        }
        if (resource != null && ttf.isEmbeddable()) {
            el.setAttribute("class", resource);
        }

        el = doc.createElement("cap-height");
        root.appendChild(el);
        el.appendChild(doc.createTextNode(String.valueOf(ttf.getCapHeight())));

        el = doc.createElement("x-height");
        root.appendChild(el);
        el.appendChild(doc.createTextNode(String.valueOf(ttf.getXHeight())));

        el = doc.createElement("ascender");
        root.appendChild(el);
        el.appendChild(doc.createTextNode(String.valueOf(ttf.getLowerCaseAscent())));

        el = doc.createElement("descender");
        root.appendChild(el);
        el.appendChild(doc.createTextNode(String.valueOf(ttf.getLowerCaseDescent())));

        Element bbox = doc.createElement("bbox");
        root.appendChild(bbox);
        int[] bb = ttf.getFontBBox();
        final String[] names = {"left", "bottom", "right", "top"};
        for (int i = 0; i < names.length; i++) {
            el = doc.createElement(names[i]);
            bbox.appendChild(el);
            el.appendChild(doc.createTextNode(String.valueOf(bb[i])));
        }

        el = doc.createElement("flags");
        root.appendChild(el);
        el.appendChild(doc.createTextNode(String.valueOf(ttf.getFlags())));

        el = doc.createElement("stemv");
        root.appendChild(el);
        el.appendChild(doc.createTextNode(ttf.getStemV()));

        el = doc.createElement("italicangle");
        root.appendChild(el);
        el.appendChild(doc.createTextNode(ttf.getItalicAngle()));

        if (ttcName != null) {
            el = doc.createElement("ttc-name");
            root.appendChild(el);
            el.appendChild(doc.createTextNode(ttcName));
        }

        el = doc.createElement("subtype");
        root.appendChild(el);

        // Fill in extras for CID keyed fonts
        if (isCid) {
            el.appendChild(doc.createTextNode("TYPE0"));

            generateDOM4MultiByteExtras(root, ttf, isCid);
        } else {
            // Fill in extras for singlebyte fonts
            el.appendChild(doc.createTextNode("TRUETYPE"));

            generateDOM4SingleByteExtras(root, ttf, isCid);
        }

        generateDOM4Kerning(root, ttf, isCid);

        return doc;
    }

    private void generateDOM4MultiByteExtras(Element parent, TTFFile ttf, boolean isCid) {
        Element el;
        Document doc = parent.getOwnerDocument();

        Element mel = doc.createElement("multibyte-extras");
        parent.appendChild(mel);

        el = doc.createElement("cid-type");
        mel.appendChild(el);
        el.appendChild(doc.createTextNode("CIDFontType2"));

        el = doc.createElement("default-width");
        mel.appendChild(el);
        el.appendChild(doc.createTextNode("0"));

        el = doc.createElement("bfranges");
        mel.appendChild(el);
        for (CMapSegment ce : ttf.getCMaps()) {
            Element el2 = doc.createElement("bf");
            el.appendChild(el2);
            el2.setAttribute("us", String.valueOf(ce.getUnicodeStart()));
            el2.setAttribute("ue", String.valueOf(ce.getUnicodeEnd()));
            el2.setAttribute("gi", String.valueOf(ce.getGlyphStartIndex()));
        }

        el = doc.createElement("cid-widths");
        el.setAttribute("start-index", "0");
        mel.appendChild(el);

        int[] wx = ttf.getWidths();
        for (int i = 0; i < wx.length; i++) {
            Element wxel = doc.createElement("wx");
            wxel.setAttribute("w", String.valueOf(wx[i]));
            el.appendChild(wxel);
        }
    }

    private void generateDOM4SingleByteExtras(Element parent, TTFFile ttf, boolean isCid) {
        Element el;
        Document doc = parent.getOwnerDocument();

        Element sel = doc.createElement("singlebyte-extras");
        parent.appendChild(sel);

        el = doc.createElement("encoding");
        sel.appendChild(el);
        el.appendChild(doc.createTextNode(ttf.getCharSetName()));

        el = doc.createElement("first-char");
        sel.appendChild(el);
        el.appendChild(doc.createTextNode(String.valueOf(ttf.getFirstChar())));

        el = doc.createElement("last-char");
        sel.appendChild(el);
        el.appendChild(doc.createTextNode(String.valueOf(ttf.getLastChar())));

        Element widths = doc.createElement("widths");
        sel.appendChild(widths);

        for (short i = ttf.getFirstChar(); i <= ttf.getLastChar(); i++) {
            el = doc.createElement("char");
            widths.appendChild(el);
            el.setAttribute("idx", String.valueOf(i));
            el.setAttribute("wdt", String.valueOf(ttf.getCharWidth(i)));
        }
    }

    private void generateDOM4Kerning(Element parent, TTFFile ttf, boolean isCid) {
        Element el;
        Document doc = parent.getOwnerDocument();

        // Get kerning
        Set<Integer> kerningKeys;
        if (isCid) {
            kerningKeys = ttf.getKerning().keySet();
        } else {
            kerningKeys = ttf.getAnsiKerning().keySet();
        }

        for (Integer kpx1 : kerningKeys) {

            el = doc.createElement("kerning");
            el.setAttribute("kpx1", kpx1.toString());
            parent.appendChild(el);
            Element el2 = null;

            Map<Integer, Integer> h2;
            if (isCid) {
                h2 = ttf.getKerning().get(kpx1);
            } else {
                h2 = ttf.getAnsiKerning().get(kpx1);
            }

            for (Integer kpx2 : h2.keySet()) {
                if (isCid || kpx2.intValue() < 256) {
                    el2 = doc.createElement("pair");
                    el2.setAttribute("kpx2", kpx2.toString());
                    Integer val = (Integer)h2.get(kpx2);
                    el2.setAttribute("kern", val.toString());
                    el.appendChild(el2);
                }
            }
        }
    }

    /**
     * Bugzilla 40739, check that attr has a metrics-version attribute
     * compatible with ours.
     * @param attr attributes read from the root element of a metrics XML file
     * @throws SAXException if incompatible
     */
    public static void checkMetricsVersion(Attributes attr) throws SAXException {
        String err = null;
        final String str = attr.getValue(METRICS_VERSION_ATTR);
        if (str == null) {
            err = "Missing " + METRICS_VERSION_ATTR + " attribute";
        } else {
            int version = 0;
            try {
                version = Integer.parseInt(str);
                if (version < METRICS_VERSION) {
                    err = "Incompatible " + METRICS_VERSION_ATTR
                        + " value (" + version + ", should be " + METRICS_VERSION
                        + ")";
                }
            } catch (NumberFormatException e) {
                err = "Invalid " + METRICS_VERSION_ATTR
                    + " attribute value (" + str + ")";
            }
        }

        if (err != null) {
            throw new SAXException(
                err
                + " - please regenerate the font metrics file with "
                + "a more recent version of FOP."
            );
        }
    }

}
<|MERGE_RESOLUTION|>--- conflicted
+++ resolved
@@ -21,11 +21,7 @@
 
 import java.io.FileInputStream;
 import java.io.IOException;
-<<<<<<< HEAD
 import java.io.InputStream;
-import java.util.Iterator;
-=======
->>>>>>> 63f9e3bd
 import java.util.Map;
 import java.util.Set;
 
@@ -476,7 +472,7 @@
                 if (isCid || kpx2.intValue() < 256) {
                     el2 = doc.createElement("pair");
                     el2.setAttribute("kpx2", kpx2.toString());
-                    Integer val = (Integer)h2.get(kpx2);
+                    Integer val = h2.get(kpx2);
                     el2.setAttribute("kern", val.toString());
                     el.appendChild(el2);
                 }
