--- conflicted
+++ resolved
@@ -76,7 +76,6 @@
         this.tripletPriorities = new java.util.HashMap/*<FontTriplet, Integer>*/();
         this.fonts = new java.util.HashMap/*<String, FontMetrics>*/();
         this.usedFonts = new java.util.HashMap/*<String,FontMetrics>*/();
-<<<<<<< HEAD
     }
 
     /**
@@ -89,20 +88,6 @@
     }
 
     /**
-=======
-    }
-
-    /**
-     * Sets the font event listener that can be used to receive events about particular events
-     * in this class.
-     * @param listener the font event listener
-     */
-    public void setEventListener(FontEventListener listener) {
-        this.eventListener = listener;
-    }
-
-    /**
->>>>>>> 392d02e2
      * Checks if the font setup is valid (At least the ultimate fallback font
      * must be registered.)
      * @return True if valid
@@ -125,8 +110,6 @@
     }
 
     /**
-<<<<<<< HEAD
-=======
      * Adds a series of new font triplets given an array of font family names.
      * @param name internal key
      * @param families an array of font family names
@@ -140,7 +123,6 @@
     }
 
     /**
->>>>>>> 392d02e2
      * Adds a new font triplet.
      * @param internalFontKey internal font key
      * @param triplet the font triplet to associate with the internal key
@@ -247,11 +229,7 @@
     }
 
     private FontTriplet fuzzyFontLookup(String family, String style,
-<<<<<<< HEAD
-            int weight, FontTriplet startKey, boolean substFont) {
-=======
             int weight, FontTriplet startKey, boolean substitutable) {
->>>>>>> 392d02e2
         FontTriplet key;
         String internalFontKey = null;
         if (!family.equals(startKey.getName())) {
@@ -268,12 +246,8 @@
             internalFontKey = getInternalFontKey(key);
         }
 
-<<<<<<< HEAD
-        if (!substFont && internalFontKey == null) {
-=======
         // return null if not found and not substitutable
         if (!substitutable && internalFontKey == null) {
->>>>>>> 392d02e2
             return null;
         }
 
@@ -309,21 +283,13 @@
             internalFontKey = getInternalFontKey(key);
         }*/
 
-<<<<<<< HEAD
-        // fallback 3: try any family with orig style/weight
-=======
         // fallback 3: try any family with original style/weight
->>>>>>> 392d02e2
         if (internalFontKey == null) {
             return fuzzyFontLookup("any", style, weight, startKey, false);
         }
 
         // last resort: use default
-<<<<<<< HEAD
-        if (internalFontKey == null) {
-=======
         if (key == null && internalFontKey == null) {
->>>>>>> 392d02e2
             key = Font.DEFAULT_FONT;
             internalFontKey = getInternalFontKey(key);
         }
@@ -352,10 +318,7 @@
 
     /**
      * Retrieves a (possibly cached) Font instance based on a FontTriplet and a font size.
-<<<<<<< HEAD
-=======
      *
->>>>>>> 392d02e2
      * @param triplet the font triplet designating the requested font
      * @param fontSize the font size
      * @return the requested Font instance
@@ -379,8 +342,6 @@
         return font;
     }
 
-<<<<<<< HEAD
-=======
     private List/*<FontTriplet>*/ getTripletsForName(String fontName) {
         List/*<FontTriplet>*/ matchedTriplets = new java.util.ArrayList/*<FontTriplet>*/();
         Iterator it = triplets.keySet().iterator();
@@ -432,7 +393,6 @@
         return getFontInstance(matchedTriplet, fontSize);
     }
 
->>>>>>> 392d02e2
     /**
      * Lookup a font.
      * <br>
@@ -452,11 +412,7 @@
 
     private List/*<FontTriplet>*/ fontLookup(String[] families, String style,
             int weight, boolean substitutable) {
-<<<<<<< HEAD
-        List matchingTriplets = new java.util.ArrayList();
-=======
         List/*<FontTriplet>*/ matchingTriplets = new java.util.ArrayList/*<FontTriplet>*/();
->>>>>>> 392d02e2
         FontTriplet triplet = null;
         for (int i = 0; i < families.length; i++) {
             triplet = fontLookup(families[i], style, weight, substitutable);
