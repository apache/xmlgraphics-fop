/*
 * Licensed to the Apache Software Foundation (ASF) under one or more
 * contributor license agreements.  See the NOTICE file distributed with
 * this work for additional information regarding copyright ownership.
 * The ASF licenses this file to You under the Apache License, Version 2.0
 * (the "License"); you may not use this file except in compliance with
 * the License.  You may obtain a copy of the License at
 *
 *      http://www.apache.org/licenses/LICENSE-2.0
 *
 * Unless required by applicable law or agreed to in writing, software
 * distributed under the License is distributed on an "AS IS" BASIS,
 * WITHOUT WARRANTIES OR CONDITIONS OF ANY KIND, either express or implied.
 * See the License for the specific language governing permissions and
 * limitations under the License.
 */

/* $Id$ */

package org.apache.fop.fonts.autodetect;

import java.io.InputStream;
import java.net.URL;
import java.util.Collection;
import java.util.Iterator;
import java.util.List;
import java.util.Set;
import java.util.regex.Pattern;

import org.apache.commons.io.IOUtils;
import org.apache.commons.logging.Log;
import org.apache.commons.logging.LogFactory;

import org.apache.fop.fonts.CustomFont;
import org.apache.fop.fonts.EmbedFontInfo;
import org.apache.fop.fonts.EncodingMode;
import org.apache.fop.fonts.Font;
import org.apache.fop.fonts.FontCache;
import org.apache.fop.fonts.FontEventListener;
import org.apache.fop.fonts.FontLoader;
import org.apache.fop.fonts.FontResolver;
import org.apache.fop.fonts.FontTriplet;
import org.apache.fop.fonts.FontUtil;
import org.apache.fop.fonts.MultiByteFont;
import org.apache.fop.fonts.truetype.FontFileReader;
import org.apache.fop.fonts.truetype.TTFFile;
import org.apache.fop.fonts.truetype.TTFFontLoader;

/**
 * Attempts to determine correct FontInfo
 */
public class FontInfoFinder {

    /** logging instance */
    private Log log = LogFactory.getLog(FontInfoFinder.class);

    private FontEventListener eventListener;

    /**
     * Sets the font event listener that can be used to receive events about particular events
     * in this class.
     * @param listener the font event listener
     */
    public void setEventListener(FontEventListener listener) {
        this.eventListener = listener;
    }

    /**
     * Attempts to determine FontTriplets from a given CustomFont.
     * It seems to be fairly accurate but will probably require some tweaking over time
     *
     * @param customFont CustomFont
     * @param triplet Collection that will take the generated triplets
     */
    private void generateTripletsFromFont(CustomFont customFont, Collection triplets) {
        if (log.isTraceEnabled()) {
            log.trace("Font: " + customFont.getFullName()
                    + ", family: " + customFont.getFamilyNames()
                    + ", PS: " + customFont.getFontName()
                    + ", EmbedName: " + customFont.getEmbedFontName());
        }

        // default style and weight triplet vales (fallback)
        String strippedName = stripQuotes(customFont.getStrippedFontName());
        //String subName = customFont.getFontSubName();
        String fullName = stripQuotes(customFont.getFullName());
        String searchName = fullName.toLowerCase();

        String style = guessStyle(customFont, searchName);
        int weight; //= customFont.getWeight();
        int guessedWeight = FontUtil.guessWeight(searchName);
        //We always take the guessed weight for now since it yield much better results.
        //OpenType's OS/2 usWeightClass value proves to be unreliable.
        weight = guessedWeight;

        //Full Name usually includes style/weight info so don't use these traits
        //If we still want to use these traits, we have to make FontInfo.fontLookup() smarter
        triplets.add(new FontTriplet(fullName, Font.STYLE_NORMAL, Font.WEIGHT_NORMAL));
        if (!fullName.equals(strippedName)) {
            triplets.add(new FontTriplet(strippedName, Font.STYLE_NORMAL, Font.WEIGHT_NORMAL));
        }
        Set familyNames = customFont.getFamilyNames();
        Iterator iter = familyNames.iterator();
        while (iter.hasNext()) {
            String familyName = stripQuotes((String)iter.next());
            if (!fullName.equals(familyName)) {
                /* Heuristic:
                 *   The more similar the family name to the full font name,
                 *   the higher the priority of its triplet.
                 * (Lower values indicate higher priorities.) */
                int priority = fullName.startsWith(familyName)
                    ? fullName.length() - familyName.length()
                    : fullName.length();
                triplets.add(new FontTriplet(familyName, style, weight, priority));
            }
        }
    }

    private final Pattern quotePattern = Pattern.compile("'");

    private String stripQuotes(String name) {
        return quotePattern.matcher(name).replaceAll("");
    }

    private String guessStyle(CustomFont customFont, String fontName) {
        // style
        String style = Font.STYLE_NORMAL;
        if (customFont.getItalicAngle() > 0) {
            style = Font.STYLE_ITALIC;
        } else {
            style = FontUtil.guessStyle(fontName);
        }
        return style;
    }

    /**
     * Attempts to determine FontInfo from a given custom font
     * @param fontUrl the font URL
     * @param customFont the custom font
     * @param fontCache font cache (may be null)
     * @return
     */
    private EmbedFontInfo getFontInfoFromCustomFont(
            URL fontUrl, CustomFont customFont, FontCache fontCache) {
        List fontTripletList = new java.util.ArrayList();
        generateTripletsFromFont(customFont, fontTripletList);
        String embedUrl;
        embedUrl = fontUrl.toExternalForm();
        String subFontName = null;
        if (customFont instanceof MultiByteFont) {
            subFontName = ((MultiByteFont)customFont).getTTCName();
        }
        EmbedFontInfo fontInfo = new EmbedFontInfo(null, customFont.isKerningEnabled(),
                fontTripletList, embedUrl, subFontName);
        fontInfo.setPostScriptName(customFont.getFontName());
        if (fontCache != null) {
            fontCache.addFont(fontInfo);
        }
        return fontInfo;
    }

    /**
     * Attempts to determine EmbedFontInfo from a given font file.
     *
     * @param fontUrl font URL. Assumed to be local.
     * @param resolver font resolver used to resolve font
     * @param fontCache font cache (may be null)
     * @return an array of newly created embed font info. Generally, this array
     *         will have only one entry, unless the fontUrl is a TrueType Collection
     */
    public EmbedFontInfo[] find(URL fontUrl, FontResolver resolver, FontCache fontCache) {
        String embedUrl = null;
        embedUrl = fontUrl.toExternalForm();

        long fileLastModified = -1;
        if (fontCache != null) {
            fileLastModified = FontCache.getLastModified(fontUrl);
            // firstly try and fetch it from cache before loading/parsing the font file
            if (fontCache.containsFont(embedUrl)) {
                EmbedFontInfo[] fontInfos = fontCache.getFontInfos(embedUrl, fileLastModified);
                if (fontInfos != null) {
                    return fontInfos;
                }
            // is this a previously failed parsed font?
            } else if (fontCache.isFailedFont(embedUrl, fileLastModified)) {
                if (log.isDebugEnabled()) {
                    log.debug("Skipping font file that failed to load previously: " + embedUrl);
                }
                return null;
            }
        }


        // try to determine triplet information from font file
        CustomFont customFont = null;
        if (fontUrl.toExternalForm().endsWith(".ttc")) {
            // Get a list of the TTC Font names
            List ttcNames = null; //List<String>
            String fontFileURI = fontUrl.toExternalForm().trim();
            InputStream in = null;
            try {
                in = FontLoader.openFontUri(resolver, fontFileURI);
                TTFFile ttf = new TTFFile();
                FontFileReader reader = new FontFileReader(in);
                ttcNames = ttf.getTTCnames(reader);
            } catch (Exception e) {
                if (this.eventListener != null) {
                    this.eventListener.fontLoadingErrorAtAutoDetection(this, fontFileURI, e);
                }
                return null;
            } finally {
                IOUtils.closeQuietly(in);
            }

<<<<<<< HEAD
            List/*<EmbedFontInfo>*/ embedFontInfoList
                = new java.util.ArrayList/*<EmbedFontInfo>*/();
=======
            List embedFontInfoList = new java.util.ArrayList(); //List<EmbedFontInfo>
>>>>>>> 6c827ad0

            // For each font name ...
            //for (String fontName : ttcNames) {
            Iterator ttcNamesIterator = ttcNames.iterator();
            while (ttcNamesIterator.hasNext()) {
                String fontName = (String)ttcNamesIterator.next();

                if (log.isDebugEnabled()) {
                    log.debug("Loading " + fontName);
                }
                try {
                    TTFFontLoader ttfLoader = new TTFFontLoader(
                            fontFileURI, fontName, true, EncodingMode.AUTO, true, resolver);
                    customFont = ttfLoader.getFont();
                    if (this.eventListener != null) {
                        customFont.setEventListener(this.eventListener);
                    }
                } catch (Exception e) {
                    if (fontCache != null) {
                        fontCache.registerFailedFont(embedUrl, fileLastModified);
                    }
                    if (this.eventListener != null) {
                        this.eventListener.fontLoadingErrorAtAutoDetection(this, embedUrl, e);
                    }
                    continue;
                }
                EmbedFontInfo fi = getFontInfoFromCustomFont(fontUrl, customFont, fontCache);
                if (fi != null) {
                    embedFontInfoList.add(fi);
                }
            }
            return (EmbedFontInfo[])embedFontInfoList.toArray(
                    new EmbedFontInfo[embedFontInfoList.size()]);
        } else {
            // The normal case
            try {
                customFont = FontLoader.loadFont(fontUrl, null, true, EncodingMode.AUTO, resolver);
                if (this.eventListener != null) {
                    customFont.setEventListener(this.eventListener);
                }
            } catch (Exception e) {
                if (fontCache != null) {
                    fontCache.registerFailedFont(embedUrl, fileLastModified);
                }
                if (this.eventListener != null) {
                    this.eventListener.fontLoadingErrorAtAutoDetection(this, embedUrl, e);
                }
                return null;
            }
            EmbedFontInfo fi = getFontInfoFromCustomFont(fontUrl, customFont, fontCache);
            if (fi != null) {
                return new EmbedFontInfo[] {fi};
            } else {
                return null;
            }
        }

    }

}<|MERGE_RESOLUTION|>--- conflicted
+++ resolved
@@ -70,7 +70,7 @@
      * It seems to be fairly accurate but will probably require some tweaking over time
      *
      * @param customFont CustomFont
-     * @param triplet Collection that will take the generated triplets
+     * @param triplets Collection that will take the generated triplets
      */
     private void generateTripletsFromFont(CustomFont customFont, Collection triplets) {
         if (log.isTraceEnabled()) {
@@ -138,7 +138,7 @@
      * @param fontUrl the font URL
      * @param customFont the custom font
      * @param fontCache font cache (may be null)
-     * @return
+     * @return FontInfo from the given custom font
      */
     private EmbedFontInfo getFontInfoFromCustomFont(
             URL fontUrl, CustomFont customFont, FontCache fontCache) {
@@ -212,12 +212,8 @@
                 IOUtils.closeQuietly(in);
             }
 
-<<<<<<< HEAD
             List/*<EmbedFontInfo>*/ embedFontInfoList
                 = new java.util.ArrayList/*<EmbedFontInfo>*/();
-=======
-            List embedFontInfoList = new java.util.ArrayList(); //List<EmbedFontInfo>
->>>>>>> 6c827ad0
 
             // For each font name ...
             //for (String fontName : ttcNames) {
