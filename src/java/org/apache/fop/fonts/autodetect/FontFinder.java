--- conflicted
+++ resolved
@@ -20,6 +20,7 @@
 package org.apache.fop.fonts.autodetect;
 
 import java.io.IOException;
+import java.net.URL;
 import java.util.List;
 
 /**
@@ -31,16 +32,10 @@
     /**
      * Finds a list of font files.
      *
-     * @return list of font files. List&lt;URL&gt; in the case of the
-     *         FontFinder, and List&lt;File&gt; in the case of the
-     *         FonrDirFinders.
+     * @return list of font files.
      * @throws IOException
      *             In case of an I/O problem
      */
-<<<<<<< HEAD
-    List/*<URL>*/ find() throws IOException;
-=======
-    List find() throws IOException;
->>>>>>> 6c827ad0
+    List<URL> find() throws IOException;
 
 }