/*
 * Licensed to the Apache Software Foundation (ASF) under one or more
 * contributor license agreements.  See the NOTICE file distributed with
 * this work for additional information regarding copyright ownership.
 * The ASF licenses this file to You under the Apache License, Version 2.0
 * (the "License"); you may not use this file except in compliance with
 * the License.  You may obtain a copy of the License at
 *
 *      http://www.apache.org/licenses/LICENSE-2.0
 *
 * Unless required by applicable law or agreed to in writing, software
 * distributed under the License is distributed on an "AS IS" BASIS,
 * WITHOUT WARRANTIES OR CONDITIONS OF ANY KIND, either express or implied.
 * See the License for the specific language governing permissions and
 * limitations under the License.
 */

/* $Id$ */

package org.apache.fop.fonts;

//Java
import java.io.IOException;
import java.util.ArrayList;
import java.util.HashMap;
import java.util.HashSet;
import java.util.List;
import java.util.Map;
import java.util.Set;

import javax.xml.parsers.SAXParserFactory;

import org.xml.sax.Attributes;
import org.xml.sax.InputSource;
import org.xml.sax.Locator;
import org.xml.sax.SAXException;
import org.xml.sax.XMLReader;
import org.xml.sax.helpers.DefaultHandler;

import org.apache.fop.apps.FOPException;
import org.apache.fop.fonts.apps.TTFReader;

/**
 * Class for reading a metric.xml file and creating a font object.
 * Typical usage:
 * <pre>
 * FontReader reader = new FontReader(<path til metrics.xml>);
 * reader.setFontEmbedPath(<path to a .ttf or .pfb file or null to diable embedding>);
 * reader.useKerning(true);
 * Font f = reader.getFont();
 * </pre>
 */
public class FontReader extends DefaultHandler {

    private Locator locator = null;
    private boolean isCID = false;
    private CustomFont returnFont = null;
    private MultiByteFont multiFont = null;
    private SingleByteFont singleFont = null;
    private StringBuffer text = new StringBuffer();

    private List<Integer> cidWidths = null;
    private int cidWidthIndex = 0;

    private Map<Integer, Integer> currentKerning = null;

    private List<BFEntry> bfranges = null;

    private void createFont(InputSource source) throws FOPException {
        XMLReader parser = null;

        try {
            final SAXParserFactory factory = javax.xml.parsers.SAXParserFactory.newInstance();
            factory.setNamespaceAware(true);
            parser = factory.newSAXParser().getXMLReader();
        } catch (Exception e) {
            throw new FOPException(e);
        }
        if (parser == null) {
            throw new FOPException("Unable to create SAX parser");
        }

        try {
            parser.setFeature("http://xml.org/sax/features/namespace-prefixes",
                              false);
        } catch (SAXException e) {
            throw new FOPException("You need a SAX parser which supports SAX version 2",
                                   e);
        }

        parser.setContentHandler(this);

        try {
            parser.parse(source);
        } catch (SAXException e) {
            throw new FOPException(e);
        } catch (IOException e) {
            throw new FOPException(e);
        }

    }

    /**
     * Sets the path to embed a font. A null value disables font embedding.
     * @param path URI for the embeddable file
     */
    public void setFontEmbedPath(String path) {
        returnFont.setEmbedFileName(path);
    }

    /**
     * Enable/disable use of kerning for the font
     * @param enabled true to enable kerning, false to disable
     */
    public void setKerningEnabled(boolean enabled) {
        returnFont.setKerningEnabled(enabled);
    }

    /**
     * Sets the font resolver. Needed for URI resolution.
     * @param resolver the font resolver
     */
    public void setResolver(FontResolver resolver) {
        returnFont.setResolver(resolver);
    }


    /**
     * Get the generated font object
     * @return the font
     */
    public Typeface getFont() {
        return returnFont;
    }

    /**
     * Construct a FontReader object from a path to a metric.xml file
     * and read metric data
     * @param source Source of the font metric file
     * @throws FOPException if loading the font fails
     */
    public FontReader(InputSource source) throws FOPException {
        createFont(source);
    }

    /**
     * {@inheritDoc}
     */
    @Override
    public void startDocument() {
    }

    /**
     * {@inheritDoc}
     */
    @Override
    public void setDocumentLocator(Locator locator) {
        this.locator = locator;
    }

    /**
     * {@inheritDoc}
     */
    @Override
    public void startElement(String uri, String localName, String qName,
                             Attributes attributes) throws SAXException {
        if (localName.equals("font-metrics")) {
            if ("TYPE0".equals(attributes.getValue("type"))) {
                multiFont = new MultiByteFont();
                returnFont = multiFont;
                isCID = true;
                TTFReader.checkMetricsVersion(attributes);
            } else if ("TRUETYPE".equals(attributes.getValue("type"))) {
                singleFont = new SingleByteFont();
                singleFont.setFontType(FontType.TRUETYPE);
                returnFont = singleFont;
                isCID = false;
                TTFReader.checkMetricsVersion(attributes);
            } else {
                singleFont = new SingleByteFont();
                singleFont.setFontType(FontType.TYPE1);
                returnFont = singleFont;
                isCID = false;
            }
        } else if ("embed".equals(localName)) {
            returnFont.setEmbedFileName(attributes.getValue("file"));
            returnFont.setEmbedResourceName(attributes.getValue("class"));
        } else if ("cid-widths".equals(localName)) {
            cidWidthIndex = getInt(attributes.getValue("start-index"));
            cidWidths = new ArrayList<Integer>();
        } else if ("kerning".equals(localName)) {
            currentKerning = new HashMap<Integer, Integer>();
            returnFont.putKerningEntry(new Integer(attributes.getValue("kpx1")),
                                        currentKerning);
        } else if ("bfranges".equals(localName)) {
            bfranges = new ArrayList<BFEntry>();
        } else if ("bf".equals(localName)) {
            BFEntry entry = new BFEntry(getInt(attributes.getValue("us")),
                                        getInt(attributes.getValue("ue")),
                                        getInt(attributes.getValue("gi")));
            bfranges.add(entry);
        } else if ("wx".equals(localName)) {
            cidWidths.add(new Integer(attributes.getValue("w")));
        } else if ("widths".equals(localName)) {
            //singleFont.width = new int[256];
        } else if ("char".equals(localName)) {
            try {
                singleFont.setWidth(Integer.parseInt(attributes.getValue("idx")),
                        Integer.parseInt(attributes.getValue("wdt")));
            } catch (NumberFormatException ne) {
                throw new SAXException("Malformed width in metric file: "
                                   + ne.getMessage(), ne);
            }
        } else if ("pair".equals(localName)) {
            currentKerning.put(new Integer(attributes.getValue("kpx2")),
                               new Integer(attributes.getValue("kern")));
        }
    }

    private int getInt(String str) throws SAXException {
        int ret = 0;
        try {
            ret = Integer.parseInt(str);
        } catch (Exception e) {
            throw new SAXException("Error while parsing integer value: " + str, e);
        }
        return ret;
    }

    /**
     * {@inheritDoc}
     */
    @Override
    public void endElement(String uri, String localName, String qName) throws SAXException {
        String content = text.toString().trim();
        if ("font-name".equals(localName)) {
            returnFont.setFontName(content);
        } else if ("full-name".equals(localName)) {
            returnFont.setFullName(content);
        } else if ("family-name".equals(localName)) {
            Set<String> s = new HashSet<String>();
            s.add(content);
            returnFont.setFamilyNames(s);
        } else if ("ttc-name".equals(localName) && isCID) {
            multiFont.setTTCName(content);
        } else if ("encoding".equals(localName)) {
            if (singleFont != null && singleFont.getFontType() == FontType.TYPE1) {
                singleFont.setEncoding(content);
            }
        } else if ("cap-height".equals(localName)) {
            returnFont.setCapHeight(getInt(content));
        } else if ("x-height".equals(localName)) {
            returnFont.setXHeight(getInt(content));
        } else if ("ascender".equals(localName)) {
            returnFont.setAscender(getInt(content));
        } else if ("descender".equals(localName)) {
            returnFont.setDescender(getInt(content));
        } else if ("left".equals(localName)) {
            int[] bbox = returnFont.getFontBBox();
            bbox[0] = getInt(content);
            returnFont.setFontBBox(bbox);
        } else if ("bottom".equals(localName)) {
            int[] bbox = returnFont.getFontBBox();
            bbox[1] = getInt(content);
            returnFont.setFontBBox(bbox);
        } else if ("right".equals(localName)) {
            int[] bbox = returnFont.getFontBBox();
            bbox[2] = getInt(content);
            returnFont.setFontBBox(bbox);
        } else if ("top".equals(localName)) {
            int[] bbox = returnFont.getFontBBox();
            bbox[3] = getInt(content);
            returnFont.setFontBBox(bbox);
        } else if ("first-char".equals(localName)) {
            returnFont.setFirstChar(getInt(content));
        } else if ("last-char".equals(localName)) {
            returnFont.setLastChar(getInt(content));
        } else if ("flags".equals(localName)) {
            returnFont.setFlags(getInt(content));
        } else if ("stemv".equals(localName)) {
            returnFont.setStemV(getInt(content));
        } else if ("italic-angle".equals(localName)) {
            returnFont.setItalicAngle(getInt(content));
        } else if ("missing-width".equals(localName)) {
            returnFont.setMissingWidth(getInt(content));
        } else if ("cid-type".equals(localName)) {
            multiFont.setCIDType(CIDFontType.byName(content));
        } else if ("default-width".equals(localName)) {
            multiFont.setDefaultWidth(getInt(content));
        } else if ("cid-widths".equals(localName)) {
            int[] wds = new int[cidWidths.size()];
            int j = 0;
            for (int count = 0; count < cidWidths.size(); count++) {
                wds[j++] = cidWidths.get(count).intValue();
            }

            //multiFont.addCIDWidthEntry(cidWidthIndex, wds);
            multiFont.setWidthArray(wds);

        } else if ("bfranges".equals(localName)) {
<<<<<<< HEAD
            multiFont.setCMap((BFEntry[])bfranges.toArray(new BFEntry[0]));
=======
            multiFont.setBFEntries(bfranges.toArray(new BFEntry[0]));
>>>>>>> f03082d3
        }
        text.setLength(0); //Reset text buffer (see characters())
    }

    /**
     * {@inheritDoc}
     */
    @Override
    public void characters(char[] ch, int start, int length) {
        text.append(ch, start, length);
    }
}

<|MERGE_RESOLUTION|>--- conflicted
+++ resolved
@@ -298,11 +298,7 @@
             multiFont.setWidthArray(wds);
 
         } else if ("bfranges".equals(localName)) {
-<<<<<<< HEAD
-            multiFont.setCMap((BFEntry[])bfranges.toArray(new BFEntry[0]));
-=======
             multiFont.setBFEntries(bfranges.toArray(new BFEntry[0]));
->>>>>>> f03082d3
         }
         text.setLength(0); //Reset text buffer (see characters())
     }
