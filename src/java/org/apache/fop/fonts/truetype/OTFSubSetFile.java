--- conflicted
+++ resolved
@@ -49,15 +49,9 @@
  */
 public class OTFSubSetFile extends OTFFile {
 
-<<<<<<< HEAD
-    private byte[] output;
-    private int currentPos;
+    protected byte[] output;
+    protected int currentPos;
     private int realSize;
-=======
-    protected byte[] output;
-    protected int currentPos = 0;
-    private int realSize = 0;
->>>>>>> 507202d1
 
     /** A map containing each glyph to be included in the subset
       * with their existing and new GID's **/
@@ -99,11 +93,7 @@
     protected List<byte[]> stringIndexData = new ArrayList<byte[]>();
 
     /** The CFF reader object used to read data and offsets from the original font file */
-<<<<<<< HEAD
-    private CFFDataReader cffReader;
-=======
-    protected CFFDataReader cffReader = null;
->>>>>>> 507202d1
+    protected CFFDataReader cffReader;
 
     /** The class used to represent this font **/
     private MultiByteFont mbFont;
