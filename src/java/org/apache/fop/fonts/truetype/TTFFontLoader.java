--- conflicted
+++ resolved
@@ -26,8 +26,6 @@
 
 import org.apache.commons.io.IOUtils;
 
-import org.apache.xmlgraphics.fonts.Glyphs;
-
 import org.apache.fop.fonts.BFEntry;
 import org.apache.fop.fonts.CIDFontType;
 import org.apache.fop.fonts.EmbeddingMode;
@@ -38,11 +36,8 @@
 import org.apache.fop.fonts.MultiByteFont;
 import org.apache.fop.fonts.NamedCharacter;
 import org.apache.fop.fonts.SingleByteFont;
-<<<<<<< HEAD
 import org.apache.fop.fonts.truetype.TTFFile.PostScriptVersion;
 import org.apache.fop.util.HexEncoder;
-=======
->>>>>>> 73c7b447
 
 /**
  * Loads a TrueType font into memory directly from the original font file.
@@ -61,11 +56,7 @@
      * @param resolver the FontResolver for font URI resolution
      */
     public TTFFontLoader(String fontFileURI, FontResolver resolver) {
-<<<<<<< HEAD
-        this(fontFileURI, null, true, EmbeddingMode.AUTO, EncodingMode.AUTO, true, resolver);
-=======
-        this(fontFileURI, null, true, EncodingMode.AUTO, true, true, resolver);
->>>>>>> 73c7b447
+        this(fontFileURI, null, true, EmbeddingMode.AUTO, EncodingMode.AUTO, true, true, resolver);
     }
 
     /**
@@ -81,15 +72,9 @@
      * @param resolver the FontResolver for font URI resolution
      */
     public TTFFontLoader(String fontFileURI, String subFontName,
-<<<<<<< HEAD
                 boolean embedded, EmbeddingMode embeddingMode, EncodingMode encodingMode,
-                boolean useKerning, FontResolver resolver) {
-        super(fontFileURI, embedded, true, resolver);
-=======
-                boolean embedded, EncodingMode encodingMode, boolean useKerning,
-                boolean useAdvanced, FontResolver resolver) {
+                boolean useKerning, boolean useAdvanced, FontResolver resolver) {
         super(fontFileURI, embedded, useKerning, useAdvanced, resolver);
->>>>>>> 73c7b447
         this.subFontName = subFontName;
         this.encodingMode = encodingMode;
         this.embeddingMode = embeddingMode;
