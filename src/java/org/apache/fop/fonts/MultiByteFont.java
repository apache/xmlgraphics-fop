--- conflicted
+++ resolved
@@ -69,10 +69,9 @@
     private int firstUnmapped;
     private int lastUnmapped;
 
-<<<<<<< HEAD
     /** Contains the character bounding boxes for all characters in the font */
     protected Rectangle[] boundingBoxes;
-=======
+
     private boolean isOTFFile = false;
 
     // since for most users the most likely glyphs are in the first cmap segments we store their mapping.
@@ -81,7 +80,6 @@
 
     //A map to store each used glyph from the CID set against the glyph name.
     private LinkedHashMap<Integer, String> usedGlyphNames = new LinkedHashMap<Integer, String>();
->>>>>>> cdc09052
 
     /**
      * Default constructor
