/*
 * Licensed to the Apache Software Foundation (ASF) under one or more
 * contributor license agreements.  See the NOTICE file distributed with
 * this work for additional information regarding copyright ownership.
 * The ASF licenses this file to You under the Apache License, Version 2.0
 * (the "License"); you may not use this file except in compliance with
 * the License.  You may obtain a copy of the License at
 *
 *      http://www.apache.org/licenses/LICENSE-2.0
 *
 * Unless required by applicable law or agreed to in writing, software
 * distributed under the License is distributed on an "AS IS" BASIS,
 * WITHOUT WARRANTIES OR CONDITIONS OF ANY KIND, either express or implied.
 * See the License for the specific language governing permissions and
 * limitations under the License.
 */

/* $Id$ */

package org.apache.fop.fonts;

//Java
import java.text.DecimalFormat;
import java.util.Map;


/**
 * Generic MultiByte (CID) font
 */
public class MultiByteFont extends CIDFont {

    private static int uniqueCounter = -1;

    private String ttcName = null;
    private String encoding = "Identity-H";

    private int defaultWidth = 0;
    private CIDFontType cidType = CIDFontType.CIDTYPE2;

    private String namePrefix = null;    // Quasi unique prefix

    private CIDSubset subset = new CIDSubset();

    /** A map from Unicode indices to glyph indices */
    private BFEntry[] bfentries = null;

    /**
     * Default constructor
     */
    public MultiByteFont() {
        // Make sure that the 3 first glyphs are included
        subset.setupFirstThreeGlyphs();

        // Create a quasiunique prefix for fontname
        synchronized (this.getClass()) {
            uniqueCounter++;
            if (uniqueCounter > 99999 || uniqueCounter < 0) {
                uniqueCounter = 0; //We need maximum 5 character then we start again
            }
        }
        DecimalFormat counterFormat = new DecimalFormat("00000");
        String cntString = counterFormat.format(uniqueCounter);

        //Subset prefix as described in chapter 5.5.3 of PDF 1.4
        StringBuffer sb = new StringBuffer("E");
        for (int i = 0, c = cntString.length(); i < c; i++) {
            //translate numbers to uppercase characters
            sb.append((char)(cntString.charAt(i) + (65 - 48)));
        }
        sb.append("+");
        namePrefix = sb.toString();

        setFontType(FontType.TYPE0);
    }

    /** {@inheritDoc} */
    public int getDefaultWidth() {
        return defaultWidth;
    }

    /** {@inheritDoc} */
    public String getRegistry() {
        return "Adobe";
    }

    /** {@inheritDoc} */
    public String getOrdering() {
        return "UCS";
    }

    /** {@inheritDoc} */
    public int getSupplement() {
        return 0;
    }

    /** {@inheritDoc} */
    public CIDFontType getCIDType() {
        return cidType;
    }

    /**
     * Sets the CIDType.
     * @param cidType The cidType to set
     */
    public void setCIDType(CIDFontType cidType) {
        this.cidType = cidType;
    }

    private String getPrefixedFontName() {
        return namePrefix + FontUtil.stripWhiteSpace(super.getFontName());
    }

    /** {@inheritDoc} */
    public String getEmbedFontName() {
        if (isEmbeddable()) {
            return getPrefixedFontName();
        } else {
            return super.getFontName();
        }
    }

    /** {@inheritDoc} */
    public boolean isEmbeddable() {
        return !(getEmbedFileName() == null && getEmbedResourceName() == null);
    }

    /** {@inheritDoc} */
    public CIDSubset getCIDSubset() {
        return this.subset;
    }

    /** {@inheritDoc} */
    public String getEncodingName() {
        return encoding;
    }

    /** {@inheritDoc} */
    public int getWidth(int i, int size) {
        if (isEmbeddable()) {
            int glyphIndex = subset.getGlyphIndexForSubsetIndex(i);
            return size * width[glyphIndex];
        } else {
            return size * width[i];
        }
    }

    /** {@inheritDoc} */
    public int[] getWidths() {
        int[] arr = new int[width.length];
<<<<<<< HEAD
        System.arraycopy(width, 0, arr, 0, width.length);
=======
        System.arraycopy(width, 0, arr, 0, width.length - 1);
>>>>>>> 6c827ad0
        return arr;
    }

    /**
     * Returns the glyph index for a Unicode character. The method returns 0 if there's no
     * such glyph in the character map.
     * @param c the Unicode character index
     * @return the glyph index (or 0 if the glyph is not available)
     */
    private int findGlyphIndex(char c) {
        int idx = (int)c;
        int retIdx = SingleByteEncoding.NOT_FOUND_CODE_POINT;

        for (int i = 0; (i < bfentries.length) && retIdx == 0; i++) {
            if (bfentries[i].getUnicodeStart() <= idx
                    && bfentries[i].getUnicodeEnd() >= idx) {

                retIdx = bfentries[i].getGlyphStartIndex()
                    + idx
                    - bfentries[i].getUnicodeStart();
            }
        }
        return retIdx;
    }

    /** {@inheritDoc} */
    public char mapChar(char c) {
        notifyMapOperation();
        int glyphIndex = findGlyphIndex(c);
        if (glyphIndex == SingleByteEncoding.NOT_FOUND_CODE_POINT) {
            warnMissingGlyph(c);
            glyphIndex = findGlyphIndex(Typeface.NOT_FOUND);
        }
        if (isEmbeddable()) {
            glyphIndex = subset.mapSubsetChar(glyphIndex, c);
        }
        return (char)glyphIndex;
    }

    /** {@inheritDoc} */
    public boolean hasChar(char c) {
        return (findGlyphIndex(c) != SingleByteEncoding.NOT_FOUND_CODE_POINT);
    }

    /**
     * Sets the array of BFEntry instances which constitutes the Unicode to glyph index map for
     * a font. ("BF" means "base font")
     * @param entries the Unicode to glyph index map
     */
    public void setBFEntries(BFEntry[] entries) {
        this.bfentries = entries;
    }

    /**
     * Sets the defaultWidth.
     * @param defaultWidth The defaultWidth to set
     */
    public void setDefaultWidth(int defaultWidth) {
        this.defaultWidth = defaultWidth;
    }

    /**
     * Returns the TrueType Collection Name.
     * @return the TrueType Collection Name
     */
    public String getTTCName() {
        return ttcName;
    }

    /**
     * Sets the the TrueType Collection Name.
     * @param ttcName the TrueType Collection Name
     */
    public void setTTCName(String ttcName) {
        this.ttcName = ttcName;
    }

    /**
     * Sets the width array.
     * @param wds array of widths.
     */
    public void setWidthArray(int[] wds) {
        this.width = wds;
    }

    /**
     * Returns a Map of used Glyphs.
     * @return Map Map of used Glyphs
     */
    public Map getUsedGlyphs() {
        return subset.getSubsetGlyphs();
    }

    /** {@inheritDoc} */
    public char[] getCharsUsed() {
        if (!isEmbeddable()) {
            return null;
        }
        return subset.getSubsetChars();
    }
}
<|MERGE_RESOLUTION|>--- conflicted
+++ resolved
@@ -147,11 +147,7 @@
     /** {@inheritDoc} */
     public int[] getWidths() {
         int[] arr = new int[width.length];
-<<<<<<< HEAD
         System.arraycopy(width, 0, arr, 0, width.length);
-=======
-        System.arraycopy(width, 0, arr, 0, width.length - 1);
->>>>>>> 6c827ad0
         return arr;
     }
 
@@ -245,7 +241,7 @@
         return subset.getSubsetGlyphs();
     }
 
-    /** {@inheritDoc} */
+    /** @return an array of the chars used */
     public char[] getCharsUsed() {
         if (!isEmbeddable()) {
             return null;
