/*
 * Licensed to the Apache Software Foundation (ASF) under one or more
 * contributor license agreements.  See the NOTICE file distributed with
 * this work for additional information regarding copyright ownership.
 * The ASF licenses this file to You under the Apache License, Version 2.0
 * (the "License"); you may not use this file except in compliance with
 * the License.  You may obtain a copy of the License at
 *
 *      http://www.apache.org/licenses/LICENSE-2.0
 *
 * Unless required by applicable law or agreed to in writing, software
 * distributed under the License is distributed on an "AS IS" BASIS,
 * WITHOUT WARRANTIES OR CONDITIONS OF ANY KIND, either express or implied.
 * See the License for the specific language governing permissions and
 * limitations under the License.
 */

/* $Id$ */

package org.apache.fop.fonts;

import java.nio.CharBuffer;
import java.nio.IntBuffer;
import java.util.Map;

import org.apache.commons.logging.Log;
import org.apache.commons.logging.LogFactory;

import org.apache.fop.complexscripts.fonts.GlyphDefinitionTable;
import org.apache.fop.complexscripts.fonts.GlyphPositioningTable;
import org.apache.fop.complexscripts.fonts.GlyphSubstitutionTable;
import org.apache.fop.complexscripts.fonts.Positionable;
import org.apache.fop.complexscripts.fonts.Substitutable;
import org.apache.fop.complexscripts.util.GlyphSequence;
import org.apache.fop.util.CharUtilities;

/**
 * Generic MultiByte (CID) font
 */
public class MultiByteFont extends CIDFont implements Substitutable, Positionable {

    /** logging instance */
    private static final Log log // CSOK: ConstantNameCheck
        = LogFactory.getLog(MultiByteFont.class);

    private String ttcName = null;
    private String encoding = "Identity-H";

    private int defaultWidth = 0;
    private CIDFontType cidType = CIDFontType.CIDTYPE2;

    private CIDSubset subset = new CIDSubset();

<<<<<<< HEAD
=======
    /**
     * A map from Unicode indices to glyph indices. No assumption
     * about ordering is made below. If lookup is changed to a binary
     * search (from the current linear search), then addPrivateUseMapping()
     * needs to be changed to perform ordered inserts.
     */
    private BFEntry[] bfentries = null;

    /* advanced typographic support */
    private GlyphDefinitionTable gdef;
    private GlyphSubstitutionTable gsub;
    private GlyphPositioningTable gpos;

    /* dynamic private use (character) mappings */
    private int numMapped;
    private int numUnmapped;
    private int nextPrivateUse = 0xE000;
    private int firstPrivate;
    private int lastPrivate;
    private int firstUnmapped;
    private int lastUnmapped;

>>>>>>> 73c7b447
    /**
     * Default constructor
     */
    public MultiByteFont() {
        subset.setupFirstGlyph();
        setFontType(FontType.TYPE0);
    }

    /** {@inheritDoc} */
    @Override
    public int getDefaultWidth() {
        return defaultWidth;
    }

    /** {@inheritDoc} */
    @Override
    public String getRegistry() {
        return "Adobe";
    }

    /** {@inheritDoc} */
    @Override
    public String getOrdering() {
        return "UCS";
    }

    /** {@inheritDoc} */
    @Override
    public int getSupplement() {
        return 0;
    }

    /** {@inheritDoc} */
    @Override
    public CIDFontType getCIDType() {
        return cidType;
    }

    /**
     * Sets the CIDType.
     * @param cidType The cidType to set
     */
    public void setCIDType(CIDFontType cidType) {
        this.cidType = cidType;
    }

    /** {@inheritDoc} */
    @Override
    public String getEmbedFontName() {
        if (isEmbeddable()) {
            return FontUtil.stripWhiteSpace(super.getFontName());
        } else {
            return super.getFontName();
        }
    }

    /** {@inheritDoc} */
    public boolean isEmbeddable() {
        return !(getEmbedFileName() == null && getEmbedResourceName() == null);
    }

    /** {@inheritDoc} */
<<<<<<< HEAD
    @Override
=======
    public boolean isSubsetEmbedded() {
        return true;
    }

    /** {@inheritDoc} */
>>>>>>> 73c7b447
    public CIDSubset getCIDSubset() {
        return this.subset;
    }

    /** {@inheritDoc} */
    @Override
    public String getEncodingName() {
        return encoding;
    }

    /** {@inheritDoc} */
    public int getWidth(int i, int size) {
        if (isEmbeddable()) {
            int glyphIndex = subset.getGlyphIndexForSubsetIndex(i);
            return size * width[glyphIndex];
        } else {
            return size * width[i];
        }
    }

    /** {@inheritDoc} */
    public int[] getWidths() {
        int[] arr = new int[width.length];
        System.arraycopy(width, 0, arr, 0, width.length);
        return arr;
    }

    /**
     * Returns the glyph index for a Unicode character. The method returns 0 if there's no
     * such glyph in the character map.
     * @param c the Unicode character index
     * @return the glyph index (or 0 if the glyph is not available)
     */
<<<<<<< HEAD
    private int findGlyphIndex(char c) {
        int idx = c;
        int retIdx = SingleByteEncoding.NOT_FOUND_CODE_POINT;

        for (int i = 0; (i < cmap.length) && retIdx == 0; i++) {
            if (cmap[i].getUnicodeStart() <= idx
                    && cmap[i].getUnicodeEnd() >= idx) {
=======
    // [TBD] - needs optimization, i.e., change from linear search to binary search
    private int findGlyphIndex(int c) {
        int idx = c;
        int retIdx = SingleByteEncoding.NOT_FOUND_CODE_POINT;

        for (int i = 0; (i < bfentries.length) && retIdx == 0; i++) {
            if (bfentries[i].getUnicodeStart() <= idx
                && bfentries[i].getUnicodeEnd() >= idx) {
>>>>>>> 73c7b447

                retIdx = cmap[i].getGlyphStartIndex()
                    + idx
                    - cmap[i].getUnicodeStart();
            }
        }
        return retIdx;
    }

    /**
     * Add a private use mapping {PU,GI} to the existing BFENTRIES map.
     * N.B. Does not insert in order, merely appends to end of existing map.
     */
    private synchronized void addPrivateUseMapping ( int pu, int gi ) {
        assert findGlyphIndex ( pu ) == SingleByteEncoding.NOT_FOUND_CODE_POINT;
        BFEntry[] bfeOld = bfentries;
        int       bfeCnt = bfeOld.length;
        BFEntry[] bfeNew = new BFEntry [ bfeCnt + 1 ];
        System.arraycopy ( bfeOld, 0, bfeNew, 0, bfeCnt );
        bfeNew [ bfeCnt ] = new BFEntry ( pu, pu, gi );
        bfentries = bfeNew;
    }

    /**
     * Given a glyph index, create a new private use mapping, augmenting the bfentries
     * table. This is needed to accommodate the presence of an (output) glyph index in a
     * complex script glyph substitution that does not correspond to a character in the
     * font's CMAP.  The creation of such private use mappings is deferred until an
     * attempt is actually made to perform the reverse lookup from the glyph index. This
     * is necessary in order to avoid exhausting the private use space on fonts containing
     * many such non-mapped glyph indices, if these mappings had been created statically
     * at font load time.
     * @param gi glyph index
     * @returns unicode scalar value
     */
    private int createPrivateUseMapping ( int gi ) {
        while ( ( nextPrivateUse < 0xF900 )
                && ( findGlyphIndex(nextPrivateUse) != SingleByteEncoding.NOT_FOUND_CODE_POINT ) ) {
            nextPrivateUse++;
        }
        if ( nextPrivateUse < 0xF900 ) {
            int pu = nextPrivateUse;
            addPrivateUseMapping ( pu, gi );
            if ( firstPrivate == 0 ) {
                firstPrivate = pu;
            }
            lastPrivate = pu;
            numMapped++;
            if (log.isDebugEnabled()) {
                log.debug ( "Create private use mapping from "
                            + CharUtilities.format ( pu )
                            + " to glyph index " + gi
                            + " in font '" + getFullName() + "'" );
            }
            return pu;
        } else {
            if ( firstUnmapped == 0 ) {
                firstUnmapped = gi;
            }
            lastUnmapped = gi;
            numUnmapped++;
            log.warn ( "Exhausted private use area: unable to map "
                       + numUnmapped + " glyphs in glyph index range ["
                       + firstUnmapped + "," + lastUnmapped
                       + "] (inclusive) of font '" + getFullName() + "'" );
            return 0;
        }
    }

    /**
     * Returns the Unicode scalar value that corresponds to the glyph index. If more than
     * one correspondence exists, then the first one is returned (ordered by bfentries[]).
     * @param gi glyph index
     * @returns unicode scalar value
     */
    // [TBD] - needs optimization, i.e., change from linear search to binary search
    private int findCharacterFromGlyphIndex ( int gi, boolean augment ) {
        int cc = 0;
        for ( int i = 0, n = bfentries.length; i < n; i++ ) {
            BFEntry be = bfentries [ i ];
            int s = be.getGlyphStartIndex();
            int e = s + ( be.getUnicodeEnd() - be.getUnicodeStart() );
            if ( ( gi >= s ) && ( gi <= e ) ) {
                cc = be.getUnicodeStart() + ( gi - s );
                break;
            }
        }
        if ( ( cc == 0 ) && augment ) {
            cc = createPrivateUseMapping ( gi );
        }
        return cc;
    }

    private int findCharacterFromGlyphIndex ( int gi ) {
        return findCharacterFromGlyphIndex ( gi, true );
    }


    /** {@inheritDoc} */
    @Override
    public char mapChar(char c) {
        notifyMapOperation();
        int glyphIndex = findGlyphIndex(c);
        if (glyphIndex == SingleByteEncoding.NOT_FOUND_CODE_POINT) {
            warnMissingGlyph(c);
            glyphIndex = findGlyphIndex(Typeface.NOT_FOUND);
        }
        if (isEmbeddable()) {
            glyphIndex = subset.mapSubsetChar(glyphIndex, c);
        }
        return (char)glyphIndex;
    }

    /** {@inheritDoc} */
    @Override
    public boolean hasChar(char c) {
        return (findGlyphIndex(c) != SingleByteEncoding.NOT_FOUND_CODE_POINT);
    }

    /**
     * Sets the array of BFEntry instances which constitutes the Unicode to glyph index map for
     * a font. ("BF" means "base font")
     * @param entries the Unicode to glyph index map
     * @deprecated use {@link #setCMap(BFEntry[])} instead
     */
    @Deprecated
    public void setBFEntries(BFEntry[] entries) {
        setCMap(entries);
    }

    /**
     * Sets the defaultWidth.
     * @param defaultWidth The defaultWidth to set
     */
    public void setDefaultWidth(int defaultWidth) {
        this.defaultWidth = defaultWidth;
    }

    /**
     * Returns the TrueType Collection Name.
     * @return the TrueType Collection Name
     */
    public String getTTCName() {
        return ttcName;
    }

    /**
     * Sets the the TrueType Collection Name.
     * @param ttcName the TrueType Collection Name
     */
    public void setTTCName(String ttcName) {
        this.ttcName = ttcName;
    }

    /**
     * Sets the width array.
     * @param wds array of widths.
     */
    public void setWidthArray(int[] wds) {
        this.width = wds;
    }

    /**
     * Returns a Map of used Glyphs.
     * @return Map Map of used Glyphs
     */
    public Map<Integer, Integer> getUsedGlyphs() {
        return subset.getSubsetGlyphs();
    }

    /** @return an array of the chars used */
    public char[] getCharsUsed() {
        if (!isEmbeddable()) {
            return null;
        }
        return subset.getSubsetChars();
    }

    /**
     * Establishes the glyph definition table.
     * @param gdef the glyph definition table to be used by this font
     */
    public void setGDEF ( GlyphDefinitionTable gdef ) {
        if ( ( this.gdef == null ) || ( gdef == null ) ) {
            this.gdef = gdef;
        } else {
            throw new IllegalStateException ( "font already associated with GDEF table" );
        }
    }

    /**
     * Obtain glyph definition table.
     * @return glyph definition table or null if none is associated with font
     */
    public GlyphDefinitionTable getGDEF() {
        return gdef;
    }

    /**
     * Establishes the glyph substitution table.
     * @param gsub the glyph substitution table to be used by this font
     */
    public void setGSUB ( GlyphSubstitutionTable gsub ) {
        if ( ( this.gsub == null ) || ( gsub == null ) ) {
            this.gsub = gsub;
        } else {
            throw new IllegalStateException ( "font already associated with GSUB table" );
        }
    }

    /**
     * Obtain glyph substitution table.
     * @return glyph substitution table or null if none is associated with font
     */
    public GlyphSubstitutionTable getGSUB() {
        return gsub;
    }

    /**
     * Establishes the glyph positioning table.
     * @param gpos the glyph positioning table to be used by this font
     */
    public void setGPOS ( GlyphPositioningTable gpos ) {
        if ( ( this.gpos == null ) || ( gpos == null ) ) {
            this.gpos = gpos;
        } else {
            throw new IllegalStateException ( "font already associated with GPOS table" );
        }
    }

    /**
     * Obtain glyph positioning table.
     * @return glyph positioning table or null if none is associated with font
     */
    public GlyphPositioningTable getGPOS() {
        return gpos;
    }

    /** {@inheritDoc} */
    public boolean performsSubstitution() {
        return gsub != null;
    }

    /** {@inheritDoc} */
    public CharSequence performSubstitution ( CharSequence cs, String script, String language ) {
        if ( gsub != null ) {
            GlyphSequence igs = mapCharsToGlyphs ( cs );
            GlyphSequence ogs = gsub.substitute ( igs, script, language );
            CharSequence ocs = mapGlyphsToChars ( ogs );
            return ocs;
        } else {
            return cs;
        }
    }

    /** {@inheritDoc} */
    public CharSequence reorderCombiningMarks
        ( CharSequence cs, int[][] gpa, String script, String language ) {
        if ( gdef != null ) {
            GlyphSequence igs = mapCharsToGlyphs ( cs );
            GlyphSequence ogs = gdef.reorderCombiningMarks ( igs, gpa, script, language );
            CharSequence ocs = mapGlyphsToChars ( ogs );
            return ocs;
        } else {
            return cs;
        }
    }

    /** {@inheritDoc} */
    public boolean performsPositioning() {
        return gpos != null;
    }

    /** {@inheritDoc} */
    public int[][]
        performPositioning ( CharSequence cs, String script, String language, int fontSize ) {
        if ( gpos != null ) {
            GlyphSequence gs = mapCharsToGlyphs ( cs );
            int[][] adjustments = new int [ gs.getGlyphCount() ] [ 4 ];
            if ( gpos.position ( gs, script, language, fontSize, this.width, adjustments ) ) {
                return scaleAdjustments ( adjustments, fontSize );
            } else {
                return null;
            }
        } else {
            return null;
        }
    }

    /** {@inheritDoc} */
    public int[][] performPositioning ( CharSequence cs, String script, String language ) {
        throw new UnsupportedOperationException();
    }


    private int[][] scaleAdjustments ( int[][] adjustments, int fontSize ) {
        if ( adjustments != null ) {
            for ( int i = 0, n = adjustments.length; i < n; i++ ) {
                int[] gpa = adjustments [ i ];
                for ( int k = 0; k < 4; k++ ) {
                    gpa [ k ] = ( gpa [ k ] * fontSize ) / 1000;
                }
            }
            return adjustments;
        } else {
            return null;
        }
    }

    /**
     * Map sequence CS, comprising a sequence of UTF-16 encoded Unicode Code Points, to
     * an output character sequence GS, comprising a sequence of Glyph Indices. N.B. Unlike
     * mapChar(), this method does not make use of embedded subset encodings.
     * @param cs a CharSequence containing UTF-16 encoded Unicode characters
     * @returns a CharSequence containing glyph indices
     */
    private GlyphSequence mapCharsToGlyphs ( CharSequence cs ) {
        IntBuffer cb = IntBuffer.allocate ( cs.length() );
        IntBuffer gb = IntBuffer.allocate ( cs.length() );
        int gi;
        int giMissing = findGlyphIndex ( Typeface.NOT_FOUND );
        for ( int i = 0, n = cs.length(); i < n; i++ ) {
            int cc = cs.charAt ( i );
            if ( ( cc >= 0xD800 ) && ( cc < 0xDC00 ) ) {
                if ( ( i + 1 ) < n ) {
                    int sh = cc;
                    int sl = cs.charAt ( ++i );
                    if ( ( sl >= 0xDC00 ) && ( sl < 0xE000 ) ) {
                        cc = 0x10000 + ( ( sh - 0xD800 ) << 10 ) + ( ( sl - 0xDC00 ) << 0 );
                    } else {
                        throw new IllegalArgumentException
                            (  "ill-formed UTF-16 sequence, "
                               + "contains isolated high surrogate at index " + i );
                    }
                } else {
                    throw new IllegalArgumentException
                        ( "ill-formed UTF-16 sequence, "
                          + "contains isolated high surrogate at end of sequence" );
                }
            } else if ( ( cc >= 0xDC00 ) && ( cc < 0xE000 ) ) {
                throw new IllegalArgumentException
                    ( "ill-formed UTF-16 sequence, "
                      + "contains isolated low surrogate at index " + i );
            }
            notifyMapOperation();
            gi = findGlyphIndex ( cc );
            if ( gi == SingleByteEncoding.NOT_FOUND_CODE_POINT ) {
                warnMissingGlyph ( (char) cc );
                gi = giMissing;
            }
            cb.put ( cc );
            gb.put ( gi );
        }
        cb.flip();
        gb.flip();
        return new GlyphSequence ( cb, gb, null );
    }

    /**
     * Map sequence GS, comprising a sequence of Glyph Indices, to output sequence CS,
     * comprising a sequence of UTF-16 encoded Unicode Code Points.
     * @param gs a GlyphSequence containing glyph indices
     * @returns a CharSequence containing UTF-16 encoded Unicode characters
     */
    private CharSequence mapGlyphsToChars ( GlyphSequence gs ) {
        int ng = gs.getGlyphCount();
        CharBuffer cb = CharBuffer.allocate ( ng );
        int ccMissing = Typeface.NOT_FOUND;
        for ( int i = 0, n = ng; i < n; i++ ) {
            int gi = gs.getGlyph ( i );
            int cc = findCharacterFromGlyphIndex ( gi );
            if ( ( cc == 0 ) || ( cc > 0x10FFFF ) ) {
                cc = ccMissing;
                log.warn("Unable to map glyph index " + gi
                         + " to Unicode scalar in font '"
                         + getFullName() + "', substituting missing character '"
                         + (char) cc + "'");
            }
            if ( cc > 0x00FFFF ) {
                int sh;
                int sl;
                cc -= 0x10000;
                sh = ( ( cc >> 10 ) & 0x3FF ) + 0xD800;
                sl = ( ( cc >>  0 ) & 0x3FF ) + 0xDC00;
                cb.put ( (char) sh );
                cb.put ( (char) sl );
            } else {
                cb.put ( (char) cc );
            }
        }
        cb.flip();
        return (CharSequence) cb;
    }

}
<|MERGE_RESOLUTION|>--- conflicted
+++ resolved
@@ -51,16 +51,6 @@
 
     private CIDSubset subset = new CIDSubset();
 
-<<<<<<< HEAD
-=======
-    /**
-     * A map from Unicode indices to glyph indices. No assumption
-     * about ordering is made below. If lookup is changed to a binary
-     * search (from the current linear search), then addPrivateUseMapping()
-     * needs to be changed to perform ordered inserts.
-     */
-    private BFEntry[] bfentries = null;
-
     /* advanced typographic support */
     private GlyphDefinitionTable gdef;
     private GlyphSubstitutionTable gsub;
@@ -75,7 +65,6 @@
     private int firstUnmapped;
     private int lastUnmapped;
 
->>>>>>> 73c7b447
     /**
      * Default constructor
      */
@@ -137,16 +126,12 @@
         return !(getEmbedFileName() == null && getEmbedResourceName() == null);
     }
 
-    /** {@inheritDoc} */
-<<<<<<< HEAD
-    @Override
-=======
     public boolean isSubsetEmbedded() {
         return true;
     }
 
     /** {@inheritDoc} */
->>>>>>> 73c7b447
+    @Override
     public CIDSubset getCIDSubset() {
         return this.subset;
     }
@@ -180,24 +165,14 @@
      * @param c the Unicode character index
      * @return the glyph index (or 0 if the glyph is not available)
      */
-<<<<<<< HEAD
-    private int findGlyphIndex(char c) {
-        int idx = c;
-        int retIdx = SingleByteEncoding.NOT_FOUND_CODE_POINT;
-
-        for (int i = 0; (i < cmap.length) && retIdx == 0; i++) {
-            if (cmap[i].getUnicodeStart() <= idx
-                    && cmap[i].getUnicodeEnd() >= idx) {
-=======
     // [TBD] - needs optimization, i.e., change from linear search to binary search
     private int findGlyphIndex(int c) {
         int idx = c;
         int retIdx = SingleByteEncoding.NOT_FOUND_CODE_POINT;
 
-        for (int i = 0; (i < bfentries.length) && retIdx == 0; i++) {
-            if (bfentries[i].getUnicodeStart() <= idx
-                && bfentries[i].getUnicodeEnd() >= idx) {
->>>>>>> 73c7b447
+        for (int i = 0; (i < cmap.length) && retIdx == 0; i++) {
+            if (cmap[i].getUnicodeStart() <= idx
+                    && cmap[i].getUnicodeEnd() >= idx) {
 
                 retIdx = cmap[i].getGlyphStartIndex()
                     + idx
@@ -213,12 +188,12 @@
      */
     private synchronized void addPrivateUseMapping ( int pu, int gi ) {
         assert findGlyphIndex ( pu ) == SingleByteEncoding.NOT_FOUND_CODE_POINT;
-        BFEntry[] bfeOld = bfentries;
+        BFEntry[] bfeOld = cmap;
         int       bfeCnt = bfeOld.length;
         BFEntry[] bfeNew = new BFEntry [ bfeCnt + 1 ];
         System.arraycopy ( bfeOld, 0, bfeNew, 0, bfeCnt );
         bfeNew [ bfeCnt ] = new BFEntry ( pu, pu, gi );
-        bfentries = bfeNew;
+        cmap = bfeNew;
     }
 
     /**
@@ -276,8 +251,8 @@
     // [TBD] - needs optimization, i.e., change from linear search to binary search
     private int findCharacterFromGlyphIndex ( int gi, boolean augment ) {
         int cc = 0;
-        for ( int i = 0, n = bfentries.length; i < n; i++ ) {
-            BFEntry be = bfentries [ i ];
+        for ( int i = 0, n = cmap.length; i < n; i++ ) {
+            BFEntry be = cmap [ i ];
             int s = be.getGlyphStartIndex();
             int e = s + ( be.getUnicodeEnd() - be.getUnicodeStart() );
             if ( ( gi >= s ) && ( gi <= e ) ) {
