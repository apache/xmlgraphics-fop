/*
 * Licensed to the Apache Software Foundation (ASF) under one or more
 * contributor license agreements.  See the NOTICE file distributed with
 * this work for additional information regarding copyright ownership.
 * The ASF licenses this file to You under the Apache License, Version 2.0
 * (the "License"); you may not use this file except in compliance with
 * the License.  You may obtain a copy of the License at
 *
 *      http://www.apache.org/licenses/LICENSE-2.0
 *
 * Unless required by applicable law or agreed to in writing, software
 * distributed under the License is distributed on an "AS IS" BASIS,
 * WITHOUT WARRANTIES OR CONDITIONS OF ANY KIND, either express or implied.
 * See the License for the specific language governing permissions and
 * limitations under the License.
 */

/* $Id$ */

package org.apache.fop.fonts;

/**
 * This is just a holder class for bfentries, groups of characters of a base font (bf).
 */
public class BFEntry {

    private int unicodeStart;
    private int unicodeEnd;
    private int glyphStartIndex;

    /**
     * Main constructor.
     * @param unicodeStart Unicode start index
     * @param unicodeEnd Unicode end index
     * @param glyphStartIndex glyph start index
     */
    public BFEntry(int unicodeStart, int unicodeEnd, int glyphStartIndex) {
        this.unicodeStart = unicodeStart;
        this.unicodeEnd = unicodeEnd;
        this.glyphStartIndex = glyphStartIndex;
    }

    /**
     * Returns the unicodeStart.
     * @return the Unicode start index
     */
    public int getUnicodeStart() {
        return unicodeStart;
    }

    /**
     * Returns the unicodeEnd.
     * @return the Unicode end index
     */
    public int getUnicodeEnd() {
        return unicodeEnd;
    }

    /**
     * Returns the glyphStartIndex.
     * @return the glyph start index
     */
    public int getGlyphStartIndex() {
        return glyphStartIndex;
    }

    /** {@inheritDoc} */
<<<<<<< HEAD
    public String toString() {
        StringBuffer sb = new StringBuffer();
        sb.append ( "{ UC[" );
        sb.append ( unicodeStart );
        sb.append ( ',' );
        sb.append ( unicodeEnd );
        sb.append ( "]: GC[" );
        sb.append ( glyphStartIndex );
        sb.append ( ',' );
        sb.append ( glyphStartIndex + ( unicodeEnd - unicodeStart ) );
        sb.append ( "] }" );
=======
    @Override
    public String toString() {
        StringBuilder sb = new StringBuilder("BFEntry: ");
        sb.append("Unicode ").append(getUnicodeStart()).append("..").append(getUnicodeEnd());
        sb.append(" --> ").append(getGlyphStartIndex()).append("..");
        sb.append(getGlyphStartIndex() + getUnicodeEnd() - getUnicodeStart());
>>>>>>> 427df0fa
        return sb.toString();
    }

}<|MERGE_RESOLUTION|>--- conflicted
+++ resolved
@@ -65,9 +65,9 @@
     }
 
     /** {@inheritDoc} */
-<<<<<<< HEAD
+    @Override
     public String toString() {
-        StringBuffer sb = new StringBuffer();
+        StringBuilder sb = new StringBuilder("BFEntry: ");
         sb.append ( "{ UC[" );
         sb.append ( unicodeStart );
         sb.append ( ',' );
@@ -77,14 +77,6 @@
         sb.append ( ',' );
         sb.append ( glyphStartIndex + ( unicodeEnd - unicodeStart ) );
         sb.append ( "] }" );
-=======
-    @Override
-    public String toString() {
-        StringBuilder sb = new StringBuilder("BFEntry: ");
-        sb.append("Unicode ").append(getUnicodeStart()).append("..").append(getUnicodeEnd());
-        sb.append(" --> ").append(getGlyphStartIndex()).append("..");
-        sb.append(getGlyphStartIndex() + getUnicodeEnd() - getUnicodeStart());
->>>>>>> 427df0fa
         return sb.toString();
     }
 
