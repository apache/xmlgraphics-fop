--- conflicted
+++ resolved
@@ -139,12 +139,9 @@
             }
         }
     }
-<<<<<<< HEAD
-=======
     
     /** {@inheritDoc} */
     public String toString() {
         return getFullName();
     }   
->>>>>>> 392d02e2
 }