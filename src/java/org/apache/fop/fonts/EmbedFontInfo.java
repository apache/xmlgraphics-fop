/*
 * Licensed to the Apache Software Foundation (ASF) under one or more
 * contributor license agreements.  See the NOTICE file distributed with
 * this work for additional information regarding copyright ownership.
 * The ASF licenses this file to You under the Apache License, Version 2.0
 * (the "License"); you may not use this file except in compliance with
 * the License.  You may obtain a copy of the License at
 *
 *      http://www.apache.org/licenses/LICENSE-2.0
 *
 * Unless required by applicable law or agreed to in writing, software
 * distributed under the License is distributed on an "AS IS" BASIS,
 * WITHOUT WARRANTIES OR CONDITIONS OF ANY KIND, either express or implied.
 * See the License for the specific language governing permissions and
 * limitations under the License.
 */

/* $Id$ */

package org.apache.fop.fonts;

import java.io.IOException;
import java.io.Serializable;
import java.net.URI;
import java.util.List;

/**
 * FontInfo contains meta information on fonts (where is the metrics file etc.)
 * TODO: We need to remove this class and think about more intelligent design patterns
 * (Data classes => Procedural code)
 */
public class EmbedFontInfo implements Serializable {

    /** Serialization Version UID */
    private static final long serialVersionUID = 8755432068669997369L;

    protected final URI metricsURI;
    protected final URI embedURI;
    /** false, to disable kerning */
    protected final boolean kerning;
    /** false, to disable advanced typographic features */
    protected final boolean advanced;
    /** the requested encoding mode for the font */
<<<<<<< HEAD
    private final EncodingMode encodingMode;
=======
    protected EncodingMode encodingMode = EncodingMode.AUTO;
    /** the requested embedding mode for this font */
    protected EmbeddingMode embeddingMode = EmbeddingMode.AUTO;
>>>>>>> 63f9e3bd

    /** the PostScript name of the font */
    protected String postScriptName;
    /** the sub-fontname of the font (used for TrueType Collections, null otherwise) */
    protected String subFontName;

    /** the list of associated font triplets */
    private List<FontTriplet> fontTriplets;

    private transient boolean embedded = true;

    /**
     * Main constructor
     * @param metricsURI the URI of the XML resource containing font metrics
     * @param kerning True if kerning should be enabled
     * @param advanced true if advanced typography features should be enabled
     * @param fontTriplets List of font triplets to associate with this font
     * @param embedURI Path to the embeddable font file (may be null)
     * @param subFontName the sub-fontname used for TrueType Collections (null otherwise)
     * @param encodingMode the encoding mode to use for this font
     */
    public EmbedFontInfo(URI metricsURI, boolean kerning, boolean advanced,
            List<FontTriplet> fontTriplets, URI embedURI, String subFontName) {
        this.metricsURI = metricsURI;
        this.embedURI = embedURI;
        this.kerning = kerning;
        this.advanced = advanced;
        this.fontTriplets = fontTriplets;
        this.subFontName = subFontName;
        this.encodingMode = EncodingMode.AUTO;
    }

    public EmbedFontInfo(URI metricsURI, boolean kerning, boolean advanced,
            List<FontTriplet> fontTriplets, URI embedURI, String subFontName,
            EncodingMode encodingMode) {
        this.metricsURI = metricsURI;
        this.embedURI = embedURI;
        this.kerning = kerning;
        this.advanced = advanced;
        this.fontTriplets = fontTriplets;
        this.subFontName = subFontName;
        this.encodingMode = encodingMode;
    }

    /**
     * Returns the URI of the metrics XML resource
     *
     * @return the metrics file path
     */
    public URI getMetricsURI() {
        return metricsURI;
    }

    /**
     * Returns the URI to the embeddable font resource
     *
     * @return the font resource URI
     */
    public URI getEmbedURI() {
        return embedURI;
    }

    /**
     * Determines if kerning is enabled
     * @return true if enabled
     */
    public boolean getKerning() {
        return kerning;
    }

    /**
     * Determines if advanced typographic features are enabled
     * @return true if enabled
     */
    public boolean getAdvanced() {
        return advanced;
    }

    /**
     * Returns the sub-font name of the font. This is primarily used for TrueType Collections
     * to select one of the sub-fonts. For all other fonts, this is always null.
     * @return the sub-font name (or null)
     */
    public String getSubFontName() {
        return this.subFontName;
    }

    /**
     * Returns the PostScript name of the font.
     * @return the PostScript name
     */
    public String getPostScriptName() {
        return postScriptName;
    }

    /**
     * Sets the PostScript name of the font
     * @param postScriptName the PostScript name
     */
    public void setPostScriptName(String postScriptName) {
        this.postScriptName = postScriptName;
    }

    /**
     * Returns the list of font triplets associated with this font.
     * @return List of font triplets
     */
    public List<FontTriplet> getFontTriplets() {
        return fontTriplets;
    }

    /**
     * Indicates whether the font is only referenced rather than embedded.
     * @return true if the font is embedded, false if it is referenced.
     */
    public boolean isEmbedded() {
        if (embedURI == null) {
            return false;
        } else {
            return this.embedded;
        }
    }

    /**
     * Returns the embedding mode for this font.
     * @return the embedding mode.
     */
    public EmbeddingMode getEmbeddingMode() {
       return embeddingMode;
    }

    /**
     * Defines whether the font is embedded or not.
     * @param value true to embed the font, false to reference it
     */
    public void setEmbedded(boolean value) {
        this.embedded = value;
    }

    /**
     * Returns the requested encoding mode for this font.
     * @return the encoding mode
     */
    public EncodingMode getEncodingMode() {
        return this.encodingMode;
    }

<<<<<<< HEAD
=======
    /**
     * Sets the requested encoding mode for this font.
     * @param mode the new encoding mode
     */
    public void setEncodingMode(EncodingMode mode) {
        if (mode == null) {
            throw new NullPointerException("mode must not be null");
        }
        this.encodingMode = mode;
    }

    /**
     * Sets the embedding mode for this font, currently not supported for Type 1 fonts.
     * @param embeddingMode the new embedding mode.
     */
    public void setEmbeddingMode(EmbeddingMode embeddingMode) {
        if (embeddingMode == null) {
            throw new NullPointerException("embeddingMode must not be null");
        }
        this.embeddingMode = embeddingMode;
    }

>>>>>>> 63f9e3bd
    private void readObject(java.io.ObjectInputStream in)
                throws IOException, ClassNotFoundException {
        in.defaultReadObject();
        this.embedded = true;
    }

    /** {@inheritDoc} */
    public String toString() {
        return "metrics-uri=" + metricsURI + ", embed-uri=" + embedURI
            + ", kerning=" + kerning
            + ", advanced=" + advanced
            + ", enc-mode=" + encodingMode
            + ", font-triplet=" + fontTriplets
            + (getSubFontName() != null ? ", sub-font=" + getSubFontName() : "")
            + (isEmbedded() ? "" : ", NOT embedded");
    }

}<|MERGE_RESOLUTION|>--- conflicted
+++ resolved
@@ -41,13 +41,8 @@
     /** false, to disable advanced typographic features */
     protected final boolean advanced;
     /** the requested encoding mode for the font */
-<<<<<<< HEAD
     private final EncodingMode encodingMode;
-=======
-    protected EncodingMode encodingMode = EncodingMode.AUTO;
-    /** the requested embedding mode for this font */
-    protected EmbeddingMode embeddingMode = EmbeddingMode.AUTO;
->>>>>>> 63f9e3bd
+    private final EmbeddingMode embeddingMode;
 
     /** the PostScript name of the font */
     protected String postScriptName;
@@ -68,21 +63,11 @@
      * @param embedURI Path to the embeddable font file (may be null)
      * @param subFontName the sub-fontname used for TrueType Collections (null otherwise)
      * @param encodingMode the encoding mode to use for this font
-     */
-    public EmbedFontInfo(URI metricsURI, boolean kerning, boolean advanced,
-            List<FontTriplet> fontTriplets, URI embedURI, String subFontName) {
-        this.metricsURI = metricsURI;
-        this.embedURI = embedURI;
-        this.kerning = kerning;
-        this.advanced = advanced;
-        this.fontTriplets = fontTriplets;
-        this.subFontName = subFontName;
-        this.encodingMode = EncodingMode.AUTO;
-    }
-
+     * @param embeddingMode the embedding mode for this font
+     */
     public EmbedFontInfo(URI metricsURI, boolean kerning, boolean advanced,
             List<FontTriplet> fontTriplets, URI embedURI, String subFontName,
-            EncodingMode encodingMode) {
+            EncodingMode encodingMode, EmbeddingMode embeddingMode) {
         this.metricsURI = metricsURI;
         this.embedURI = embedURI;
         this.kerning = kerning;
@@ -90,6 +75,7 @@
         this.fontTriplets = fontTriplets;
         this.subFontName = subFontName;
         this.encodingMode = encodingMode;
+        this.embeddingMode = embeddingMode;
     }
 
     /**
@@ -195,31 +181,6 @@
         return this.encodingMode;
     }
 
-<<<<<<< HEAD
-=======
-    /**
-     * Sets the requested encoding mode for this font.
-     * @param mode the new encoding mode
-     */
-    public void setEncodingMode(EncodingMode mode) {
-        if (mode == null) {
-            throw new NullPointerException("mode must not be null");
-        }
-        this.encodingMode = mode;
-    }
-
-    /**
-     * Sets the embedding mode for this font, currently not supported for Type 1 fonts.
-     * @param embeddingMode the new embedding mode.
-     */
-    public void setEmbeddingMode(EmbeddingMode embeddingMode) {
-        if (embeddingMode == null) {
-            throw new NullPointerException("embeddingMode must not be null");
-        }
-        this.embeddingMode = embeddingMode;
-    }
-
->>>>>>> 63f9e3bd
     private void readObject(java.io.ObjectInputStream in)
                 throws IOException, ClassNotFoundException {
         in.defaultReadObject();
