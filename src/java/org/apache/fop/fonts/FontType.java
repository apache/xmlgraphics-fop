--- conflicted
+++ resolved
@@ -54,6 +54,9 @@
 
 
     /**
+     * Construct a font type.
+     * @param name a font type name
+     * @param value a font type value
      * @see org.apache.avalon.framework.Enum#Enum(String)
      */
     protected FontType(String name, int value) {
@@ -127,12 +130,9 @@
         return value;
     }
 
-<<<<<<< HEAD
     /** {@inheritDoc} */
     public String toString() {
         return name;
     }
 
-=======
->>>>>>> 6c827ad0
 }