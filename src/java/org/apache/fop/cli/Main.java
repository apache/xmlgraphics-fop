/*
 * Licensed to the Apache Software Foundation (ASF) under one or more
 * contributor license agreements.  See the NOTICE file distributed with
 * this work for additional information regarding copyright ownership.
 * The ASF licenses this file to You under the Apache License, Version 2.0
 * (the "License"); you may not use this file except in compliance with
 * the License.  You may obtain a copy of the License at
 *
 *      http://www.apache.org/licenses/LICENSE-2.0
 *
 * Unless required by applicable law or agreed to in writing, software
 * distributed under the License is distributed on an "AS IS" BASIS,
 * WITHOUT WARRANTIES OR CONDITIONS OF ANY KIND, either express or implied.
 * See the License for the specific language governing permissions and
 * limitations under the License.
 */

/* $Id$ */

package org.apache.fop.cli;

import java.io.File;
import java.io.FileFilter;
import java.io.OutputStream;
import java.lang.reflect.Method;
import java.net.MalformedURLException;
import java.net.URL;
import java.util.List;

import org.apache.commons.io.IOUtils;

import org.apache.fop.apps.FOUserAgent;
import org.apache.fop.apps.MimeConstants;

/**
 * Main command-line class for Apache FOP.
 */
public class Main {

    /**
     * @return the list of URLs to all libraries.
     * @throws MalformedURLException In case there is a problem converting java.io.File
     * instances to URLs.
     */
    public static URL[] getJARList() throws MalformedURLException {
        String fopHome = System.getProperty("fop.home");
        File baseDir;
        if (fopHome != null) {
            baseDir = new File(fopHome).getAbsoluteFile();
        } else {
            baseDir = new File(".").getAbsoluteFile().getParentFile();
        }
        File buildDir;
        if ("build".equals(baseDir.getName())) {
            buildDir = baseDir;
            baseDir = baseDir.getParentFile();
        } else {
            buildDir = new File(baseDir, "build");
        }
        File fopJar = new File(buildDir, "fop.jar");
        if (!fopJar.exists()) {
            fopJar = new File(baseDir, "fop.jar");
        }
        if (!fopJar.exists()) {
            throw new RuntimeException("fop.jar not found in directory: "
                    + baseDir.getAbsolutePath() + " (or below)");
        }
        List jars = new java.util.ArrayList();
        jars.add(fopJar.toURI().toURL());
        File[] files;
        FileFilter filter = new FileFilter() {
            public boolean accept(File pathname) {
                return pathname.getName().endsWith(".jar");
            }
        };
        File libDir = new File(baseDir, "lib");
        if (!libDir.exists()) {
            libDir = baseDir;
        }
        files = libDir.listFiles(filter);
        if (files != null) {
            for (int i = 0, size = files.length; i < size; i++) {
                jars.add(files[i].toURI().toURL());
            }
        }
        String optionalLib = System.getProperty("fop.optional.lib");
        if (optionalLib != null) {
            files = new File(optionalLib).listFiles(filter);
            if (files != null) {
                for (int i = 0, size = files.length; i < size; i++) {
                    jars.add(files[i].toURI().toURL());
                }
            }
        }
        URL[] urls = (URL[])jars.toArray(new URL[jars.size()]);
        /*
        for (int i = 0, c = urls.length; i < c; i++) {
            System.out.println(urls[i]);
        }*/
        return urls;
    }

    /**
     * @return true if FOP's dependecies are available in the current ClassLoader setup.
     */
    public static boolean checkDependencies() {
        try {
            //System.out.println(Thread.currentThread().getContextClassLoader());
            Class clazz = Class.forName("org.apache.commons.io.IOUtils");
            if (clazz != null) {
                clazz = Class.forName("org.apache.avalon.framework.configuration.Configuration");
            }
            return (clazz != null);
        } catch (Exception e) {
            return false;
        }
    }

    /**
     * Dynamically builds a ClassLoader and executes FOP.
     * @param args command-line arguments
     */
    public static void startFOPWithDynamicClasspath(String[] args) {
        try {
            URL[] urls = getJARList();
            //System.out.println("CCL: "
            //    + Thread.currentThread().getContextClassLoader().toString());
            ClassLoader loader = new java.net.URLClassLoader(urls, null);
            Thread.currentThread().setContextClassLoader(loader);
            Class clazz = Class.forName("org.apache.fop.cli.Main", true, loader);
            //System.out.println("CL: " + clazz.getClassLoader().toString());
            Method mainMethod = clazz.getMethod("startFOP", new Class[] {String[].class});
            mainMethod.invoke(null, new Object[] {args});
        } catch (Exception e) {
            System.err.println("Unable to start FOP:");
            e.printStackTrace();
            System.exit(-1);
        }
    }

    /**
     * Executes FOP with the given ClassLoader setup.
     * @param args command-line arguments
     */
    public static void startFOP(String[] args) {
        //System.out.println("static CCL: "
        //    + Thread.currentThread().getContextClassLoader().toString());
        //System.out.println("static CL: " + Fop.class.getClassLoader().toString());
        CommandLineOptions options = null;
        FOUserAgent foUserAgent = null;
        OutputStream out = null;

        try {
            options = new CommandLineOptions();
            if (!options.parse(args)) {
                System.exit(1);
            }
<<<<<<< HEAD
            
=======

>>>>>>> 1867bcc7
            foUserAgent = options.getFOUserAgent();
            String outputFormat = options.getOutputFormat();

            try {
                if (options.getOutputFile() != null) {
                    out = new java.io.BufferedOutputStream(
                            new java.io.FileOutputStream(options.getOutputFile()));
                    foUserAgent.setOutputFile(options.getOutputFile());
                } else if (options.isOutputToStdOut()) {
                    out = new java.io.BufferedOutputStream(System.out);
                }
                if (!MimeConstants.MIME_XSL_FO.equals(outputFormat)) {
                    options.getInputHandler().renderTo(foUserAgent, outputFormat, out);
                } else {
                    options.getInputHandler().transformTo(out);
                }
            } finally {
                IOUtils.closeQuietly(out);
            }

            // System.exit(0) called to close AWT/SVG-created threads, if any.
            // AWTRenderer closes with window shutdown, so exit() should not
            // be called here
            if (!MimeConstants.MIME_FOP_AWT_PREVIEW.equals(outputFormat)) {
                System.exit(0);
            }
        } catch (Exception e) {
            if (options != null) {
                options.getLogger().error("Exception", e);
                if (options.getOutputFile() != null) {
                    options.getOutputFile().delete();
                }
            }
            System.exit(1);
        }
    }

    /**
     * The main routine for the command line interface
     * @param args the command line parameters
     */
    public static void main(String[] args) {
        if (checkDependencies()) {
            startFOP(args);
        } else {
            startFOPWithDynamicClasspath(args);
        }
    }

}<|MERGE_RESOLUTION|>--- conflicted
+++ resolved
@@ -155,11 +155,7 @@
             if (!options.parse(args)) {
                 System.exit(1);
             }
-<<<<<<< HEAD
-            
-=======
-
->>>>>>> 1867bcc7
+
             foUserAgent = options.getFOUserAgent();
             String outputFormat = options.getOutputFormat();
 
