/*
 * Licensed to the Apache Software Foundation (ASF) under one or more
 * contributor license agreements.  See the NOTICE file distributed with
 * this work for additional information regarding copyright ownership.
 * The ASF licenses this file to You under the Apache License, Version 2.0
 * (the "License"); you may not use this file except in compliance with
 * the License.  You may obtain a copy of the License at
 *
 *      http://www.apache.org/licenses/LICENSE-2.0
 *
 * Unless required by applicable law or agreed to in writing, software
 * distributed under the License is distributed on an "AS IS" BASIS,
 * WITHOUT WARRANTIES OR CONDITIONS OF ANY KIND, either express or implied.
 * See the License for the specific language governing permissions and
 * limitations under the License.
 */

/* $Id$ */

package org.apache.fop.cli;

// java
import java.io.File;
import java.io.FileNotFoundException;
import java.io.IOException;
import java.util.Locale;
import java.util.Map;
import java.util.Vector;

import javax.swing.UIManager;

import org.xml.sax.SAXException;

import org.apache.commons.logging.Log;
import org.apache.commons.logging.LogFactory;

import org.apache.fop.Version;
import org.apache.fop.apps.FOPException;
import org.apache.fop.apps.FOUserAgent;
import org.apache.fop.apps.FopFactory;
import org.apache.fop.apps.MimeConstants;
import org.apache.fop.pdf.PDFAMode;
import org.apache.fop.pdf.PDFEncryptionManager;
import org.apache.fop.pdf.PDFEncryptionParams;
import org.apache.fop.pdf.PDFXMode;
import org.apache.fop.render.Renderer;
import org.apache.fop.render.awt.AWTRenderer;
<<<<<<< HEAD
import org.apache.fop.render.intermediate.IFRenderer;
=======
>>>>>>> 1867bcc7
import org.apache.fop.render.pdf.PDFRenderer;
import org.apache.fop.render.print.PagesMode;
import org.apache.fop.render.print.PrintRenderer;
import org.apache.fop.render.xml.XMLRenderer;
import org.apache.fop.util.CommandLineLogger;

/**
 * Options parses the commandline arguments
 */
public class CommandLineOptions {

    /** Used to indicate that only the result of the XSL transformation should be output */
    public static final int RENDER_NONE = -1;

    /* These following constants are used to describe the input (either .FO, .XML/.XSL or
     * intermediate format)
     */

    /** (input) not set */
    public static final int NOT_SET = 0;
    /** input: fo file */
    public static final int FO_INPUT = 1;
    /** input: xml+xsl file */
    public static final int XSLT_INPUT = 2;
    /** input: Area Tree XML file */
    public static final int AREATREE_INPUT = 3;
    /** input: Image file */
    public static final int IMAGE_INPUT = 4;

    /* show configuration information */
    private Boolean showConfiguration = Boolean.FALSE;
    /* for area tree XML output, only down to block area level */
    private Boolean suppressLowLevelAreas = Boolean.FALSE;
    /* user configuration file */
    private File userConfigFile = null;
    /* input fo file */
    private File fofile = null;
    /* xsltfile (xslt transformation as input) */
    private File xsltfile = null;
    /* xml file (xslt transformation as input) */
    private File xmlfile = null;
    /* area tree input file */
    private File areatreefile = null;
    /* area tree input file */
    private File imagefile = null;
    /* output file */
    private File outfile = null;
    /* input mode */
    private int inputmode = NOT_SET;
    /* output mode */
    private String outputmode = null;
    /* true if System.in (stdin) should be used for the input file */
    private boolean useStdIn = false;
    /* true if System.out (stdout) should be used for the output file */
    private boolean useStdOut = false;
    /* rendering options (for the user agent) */
    private Map renderingOptions = new java.util.HashMap();
    /* target resolution (for the user agent) */
    private int targetResolution = 0;

    private FopFactory factory = FopFactory.newInstance();
    private FOUserAgent foUserAgent;

    private InputHandler inputHandler;

    private Log log;

    private Vector xsltParams = null;

    private String mimicRenderer = null;

    /**
     * Construct a command line option object.
     */
    public CommandLineOptions() {
        LogFactory logFactory = LogFactory.getFactory();

        // Enable the simple command line logging when no other logger is
        // defined.
        if (System.getProperty("org.apache.commons.logging.Log") == null) {
            logFactory.setAttribute("org.apache.commons.logging.Log",
                                            CommandLineLogger.class.getName());
            setLogLevel("info");
        }

        log = LogFactory.getLog("FOP");
    }

    /**
     * Parse the command line arguments.
     * @param args the command line arguments.
     * @throws FOPException for general errors
     * @throws FileNotFoundException if an input file wasn't found
     * @throws IOException if the the configuration file could not be loaded
     * @return true if the processing can continue, false to abort
     */
    public boolean parse(String[] args)
            throws FOPException, IOException {
        boolean optionsParsed = true;

        try {
            optionsParsed = parseOptions(args);
            if (optionsParsed) {
                if (showConfiguration == Boolean.TRUE) {
                    dumpConfiguration();
                }
                checkSettings();
                setUserConfig();

                //Factory config is set up, now we can create the user agent
                foUserAgent = factory.newFOUserAgent();
                foUserAgent.getRendererOptions().putAll(renderingOptions);
                if (targetResolution != 0) {
                    foUserAgent.setTargetResolution(targetResolution);
                }
                addXSLTParameter("fop-output-format", getOutputFormat());
                addXSLTParameter("fop-version", Version.getVersion());
            } else {
                return false;
            }
        } catch (FOPException e) {
            printUsage();
            throw e;
        } catch (java.io.FileNotFoundException e) {
            printUsage();
            throw e;
        }

        inputHandler = createInputHandler();

        if (MimeConstants.MIME_FOP_AWT_PREVIEW.equals(outputmode)) {
            //set the system look&feel for the preview dialog
            try {
                UIManager.setLookAndFeel(
                    UIManager.getSystemLookAndFeelClassName());
            } catch (Exception e) {
                System.err.println("Couldn't set system look & feel!");
            }

            AWTRenderer renderer = new AWTRenderer(true);
            renderer.setRenderable(inputHandler); //set before user agent!
            renderer.setUserAgent(foUserAgent);
            foUserAgent.setRendererOverride(renderer);
        } else if (MimeConstants.MIME_FOP_AREA_TREE.equals(outputmode)
               && mimicRenderer != null) {
            // render from FO to Intermediate Format
            Renderer targetRenderer = foUserAgent.getRendererFactory().createRenderer(
                   foUserAgent, mimicRenderer);
            XMLRenderer xmlRenderer = new XMLRenderer();
            xmlRenderer.setUserAgent(foUserAgent);

            //Tell the XMLRenderer to mimic the target renderer
            xmlRenderer.mimicRenderer(targetRenderer);

            //Make sure the prepared XMLRenderer is used
            foUserAgent.setRendererOverride(xmlRenderer);
        } else if (MimeConstants.MIME_FOP_IF.equals(outputmode)) {
            // render from FO to Intermediate Format
            IFRenderer xml2Renderer = new IFRenderer();
            xml2Renderer.setUserAgent(foUserAgent);

            //Make sure the prepared IFRenderer is used
            foUserAgent.setRendererOverride(xml2Renderer);
        }
        return true;
    }

    /**
     * @return the InputHandler instance defined by the command-line options.
     */
    public InputHandler getInputHandler() {
        return inputHandler;
    }

    /**
     * Get the logger.
     * @return the logger
     */
    public Log getLogger() {
        return log;
    }

    private void addXSLTParameter(String name, String value) {
        if (xsltParams == null) {
            xsltParams = new Vector();
        }
        xsltParams.addElement(name);
        xsltParams.addElement(value);
    }

    /**
     * parses the commandline arguments
     * @return true if parse was successful and processing can continue, false
     * if processing should stop
     * @exception FOPException if there was an error in the format of the options
     */
    private boolean parseOptions(String[] args) throws FOPException {
        for (int i = 0; i < args.length; i++) {
            if (args[i].equals("-x")
                       || args[i].equals("--dump-config")) {
                showConfiguration = Boolean.TRUE;
            } else if (args[i].equals("-c")) {
                i = i + parseConfigurationOption(args, i);
            } else if (args[i].equals("-l")) {
                i = i + parseLanguageOption(args, i);
            } else if (args[i].equals("-s")) {
                suppressLowLevelAreas = Boolean.TRUE;
            } else if (args[i].equals("-d")) {
                setLogOption("debug", "debug");
            } else if (args[i].equals("-r")) {
                factory.setStrictValidation(false);
            } else if (args[i].equals("-dpi")) {
                i = i + parseResolution(args, i);
            } else if (args[i].equals("-q") || args[i].equals("--quiet")) {
                setLogOption("quiet", "error");
            } else if (args[i].equals("-fo")) {
                i = i + parseFOInputOption(args, i);
            } else if (args[i].equals("-xsl")) {
                i = i + parseXSLInputOption(args, i);
            } else if (args[i].equals("-xml")) {
                i = i + parseXMLInputOption(args, i);
            } else if (args[i].equals("-atin")) {
                i = i + parseAreaTreeInputOption(args, i);
            } else if (args[i].equals("-imagein")) {
                i = i + parseImageInputOption(args, i);
            } else if (args[i].equals("-awt")) {
                i = i + parseAWTOutputOption(args, i);
            } else if (args[i].equals("-pdf")) {
                i = i + parsePDFOutputOption(args, i, null);
            } else if (args[i].equals("-pdfa1b")) {
                i = i + parsePDFOutputOption(args, i, "PDF/A-1b");
            } else if (args[i].equals("-mif")) {
                i = i + parseMIFOutputOption(args, i);
            } else if (args[i].equals("-rtf")) {
                i = i + parseRTFOutputOption(args, i);
            } else if (args[i].equals("-tiff")) {
                i = i + parseTIFFOutputOption(args, i);
            } else if (args[i].equals("-png")) {
                i = i + parsePNGOutputOption(args, i);
            } else if (args[i].equals("-print")) {
                // show print help
                if (i + 1 < args.length) {
                    if (args[i + 1].equals("help")) {
                        printUsagePrintOutput();
                        return false;
                    }
                }
                i = i + parsePrintOutputOption(args, i);
            } else if (args[i].equals("-copies")) {
                i = i + parseCopiesOption(args, i);
            } else if (args[i].equals("-pcl")) {
                i = i + parsePCLOutputOption(args, i);
            } else if (args[i].equals("-ps")) {
                i = i + parsePostscriptOutputOption(args, i);
            } else if (args[i].equals("-txt")) {
                i = i + parseTextOutputOption(args, i);
            } else if (args[i].equals("-svg")) {
                i = i + parseSVGOutputOption(args, i);
            } else if (args[i].equals("-afp")) {
                i = i + parseAFPOutputOption(args, i);
            } else if (args[i].equals("-foout")) {
                i = i + parseFOOutputOption(args, i);
            } else if (args[i].equals("-out")) {
                i = i + parseCustomOutputOption(args, i);
            } else if (args[i].charAt(0) != '-') {
                i = i + parseUnknownOption(args, i);
            } else if (args[i].equals("-at")) {
                i = i + parseAreaTreeOption(args, i);
            } else if (args[i].equals("-if")) {
                i = i + parseIntermediateFormatOption(args, i);
            } else if (args[i].equals("-v")) {
                System.out.println("FOP Version " + Version.getVersion());
            } else if (args[i].equals("-param")) {
                  if (i + 2 < args.length) {
                      String name = args[++i];
                      String expression = args[++i];
                      addXSLTParameter(name, expression);
                  } else {
                      throw new FOPException("invalid param usage: use -param <name> <value>");
                  }
            } else if (args[i].equals("-o")) {
                i = i + parsePDFOwnerPassword(args, i);
            } else if (args[i].equals("-u")) {
                i = i + parsePDFUserPassword(args, i);
            } else if (args[i].equals("-pdfprofile")) {
                i = i + parsePDFProfile(args, i);
            } else if (args[i].equals("-noprint")) {
                getPDFEncryptionParams().setAllowPrint(false);
            } else if (args[i].equals("-nocopy")) {
                getPDFEncryptionParams().setAllowCopyContent(false);
            } else if (args[i].equals("-noedit")) {
                getPDFEncryptionParams().setAllowEditContent(false);
            } else if (args[i].equals("-noannotations")) {
                getPDFEncryptionParams().setAllowEditAnnotations(false);
            } else {
                printUsage();
                return false;
            }
        }
        return true;
    }    // end parseOptions

    private int parseConfigurationOption(String[] args, int i) throws FOPException {
        if ((i + 1 == args.length)
                || (args[i + 1].charAt(0) == '-')) {
            throw new FOPException("if you use '-c', you must specify "
              + "the name of the configuration file");
        } else {
            userConfigFile = new File(args[i + 1]);
            return 1;
        }
    }

    private int parseLanguageOption(String[] args, int i) throws FOPException {
        if ((i + 1 == args.length)
                || (args[i + 1].charAt(0) == '-')) {
            throw new FOPException("if you use '-l', you must specify a language");
        } else {
            Locale.setDefault(new Locale(args[i + 1], ""));
            return 1;
        }
    }

    private int parseResolution(String[] args, int i) throws FOPException {
        if ((i + 1 == args.length)
                || (args[i + 1].charAt(0) == '-')) {
            throw new FOPException(
                    "if you use '-dpi', you must specify a resolution (dots per inch)");
        } else {
            this.targetResolution = Integer.parseInt(args[i + 1]);
            return 1;
        }
    }

    private int parseFOInputOption(String[] args, int i) throws FOPException {
        inputmode = FO_INPUT;
        if ((i + 1 == args.length)
                || (args[i + 1].charAt(0) == '-')) {
            throw new FOPException("you must specify the fo file for the '-fo' option");
        } else {
            String filename = args[i + 1];
            if (isSystemInOutFile(filename)) {
                this.useStdIn = true;
            } else {
                fofile = new File(filename);
            }
            return 1;
        }
    }

    private int parseXSLInputOption(String[] args, int i) throws FOPException {
        inputmode = XSLT_INPUT;
        if ((i + 1 == args.length)
                || (args[i + 1].charAt(0) == '-')) {
            throw new FOPException("you must specify the stylesheet "
                            + "file for the '-xsl' option");
        } else {
            xsltfile = new File(args[i + 1]);
            return 1;
        }
    }

    private int parseXMLInputOption(String[] args, int i) throws FOPException {
        inputmode = XSLT_INPUT;
        if ((i + 1 == args.length)
                || (args[i + 1].charAt(0) == '-')) {
            throw new FOPException("you must specify the input file "
                            + "for the '-xml' option");
        } else {
            String filename = args[i + 1];
            if (isSystemInOutFile(filename)) {
                this.useStdIn = true;
            } else {
                xmlfile = new File(filename);
            }
            return 1;
        }
    }

    private int parseAWTOutputOption(String[] args, int i) throws FOPException {
        setOutputMode(MimeConstants.MIME_FOP_AWT_PREVIEW);
        return 0;
    }

    private int parsePDFOutputOption(String[] args, int i, String pdfAMode) throws FOPException {
        setOutputMode(MimeConstants.MIME_PDF);
        if ((i + 1 == args.length)
                || (args[i + 1].charAt(0) == '-')) {
            throw new FOPException("you must specify the PDF output file");
        } else {
            setOutputFile(args[i + 1]);
            if (pdfAMode != null) {
                if (renderingOptions.get("pdf-a-mode") != null) {
                    throw new FOPException("PDF/A mode already set");
                }
                renderingOptions.put("pdf-a-mode", pdfAMode);
            }
            return 1;
        }
    }

    private void setOutputFile(String filename) {
        if (isSystemInOutFile(filename)) {
            this.useStdOut = true;
        } else {
            outfile = new File(filename);
        }
    }

    private boolean isSystemInOutFile(String filename) {
        return "#".equals(filename);
    }

    private int parseMIFOutputOption(String[] args, int i) throws FOPException {
        setOutputMode(MimeConstants.MIME_MIF);
        if ((i + 1 == args.length)
                || (args[i + 1].charAt(0) == '-')) {
            throw new FOPException("you must specify the MIF output file");
        } else {
            setOutputFile(args[i + 1]);
            return 1;
        }
    }

    private int parseRTFOutputOption(String[] args, int i) throws FOPException {
        setOutputMode(MimeConstants.MIME_RTF);
        if ((i + 1 == args.length)
                || (args[i + 1].charAt(0) == '-')) {
            throw new FOPException("you must specify the RTF output file");
        } else {
            setOutputFile(args[i + 1]);
            return 1;
        }
    }

    private int parseTIFFOutputOption(String[] args, int i) throws FOPException {
        setOutputMode(MimeConstants.MIME_TIFF);
        if ((i + 1 == args.length)
                || (args[i + 1].charAt(0) == '-')) {
            throw new FOPException("you must specify the TIFF output file");
        } else {
            setOutputFile(args[i + 1]);
            return 1;
        }
    }

    private int parsePNGOutputOption(String[] args, int i) throws FOPException {
        setOutputMode(MimeConstants.MIME_PNG);
        if ((i + 1 == args.length)
                || (args[i + 1].charAt(0) == '-')) {
            throw new FOPException("you must specify the PNG output file");
        } else {
            setOutputFile(args[i + 1]);
            return 1;
        }
    }

    private int parsePrintOutputOption(String[] args, int i) throws FOPException {
        setOutputMode(MimeConstants.MIME_FOP_PRINT);
        if ((i + 1 <= args.length)
                && (args[i + 1].charAt(0) != '-')) {
            String arg = args[i + 1];
            String[] parts = arg.split(",");
            for (int j = 0; j < parts.length; j++) {
                String s = parts[j];
                if (s.matches("\\d+")) {
                    renderingOptions.put(PrintRenderer.START_PAGE, new Integer(s));
                } else if (s.matches("\\d+-\\d+")) {
                    String[] startend = s.split("-");
                    renderingOptions.put(PrintRenderer.START_PAGE, new Integer(startend[0]));
                    renderingOptions.put(PrintRenderer.END_PAGE, new Integer(startend[1]));
                } else {
                    PagesMode mode = PagesMode.byName(s);
                    renderingOptions.put(PrintRenderer.PAGES_MODE, mode);
                }
            }
            return 1;
        } else {
            return 0;
        }
    }

    private int parseCopiesOption(String[] args, int i) throws FOPException {
        if ((i + 1 == args.length)
                || (args[i + 1].charAt(0) == '-')) {
            throw new FOPException("you must specify the number of copies");
        } else {
            renderingOptions.put(PrintRenderer.COPIES, new Integer(args[i + 1]));
            return 1;
        }
    }

    private int parsePCLOutputOption(String[] args, int i) throws FOPException {
        setOutputMode(MimeConstants.MIME_PCL);
        if ((i + 1 == args.length)
                || (args[i + 1].charAt(0) == '-')) {
            throw new FOPException("you must specify the PDF output file");
        } else {
            setOutputFile(args[i + 1]);
            return 1;
        }
    }

    private int parsePostscriptOutputOption(String[] args, int i) throws FOPException {
        setOutputMode(MimeConstants.MIME_POSTSCRIPT);
        if ((i + 1 == args.length)
                || (args[i + 1].charAt(0) == '-')) {
            throw new FOPException("you must specify the PostScript output file");
        } else {
            setOutputFile(args[i + 1]);
            return 1;
        }
    }

    private int parseTextOutputOption(String[] args, int i) throws FOPException {
        setOutputMode(MimeConstants.MIME_PLAIN_TEXT);
        if ((i + 1 == args.length)
                || (args[i + 1].charAt(0) == '-')) {
            throw new FOPException("you must specify the text output file");
        } else {
            setOutputFile(args[i + 1]);
            return 1;
        }
    }

    private int parseSVGOutputOption(String[] args, int i) throws FOPException {
        setOutputMode(MimeConstants.MIME_SVG);
        if ((i + 1 == args.length)
                || (args[i + 1].charAt(0) == '-')) {
            throw new FOPException("you must specify the SVG output file");
        } else {
            setOutputFile(args[i + 1]);
            return 1;
        }
    }

    private int parseAFPOutputOption(String[] args, int i) throws FOPException {
        setOutputMode(MimeConstants.MIME_AFP);
        if ((i + 1 == args.length)
                || (args[i + 1].charAt(0) == '-')) {
            throw new FOPException("you must specify the AFP output file");
        } else {
            setOutputFile(args[i + 1]);
            return 1;
        }
    }

    private int parseFOOutputOption(String[] args, int i) throws FOPException {
        setOutputMode(MimeConstants.MIME_XSL_FO);
        if ((i + 1 == args.length)
                || (args[i + 1].charAt(0) == '-')) {
            throw new FOPException("you must specify the FO output file");
        } else {
            setOutputFile(args[i + 1]);
            return 1;
        }
    }

    private int parseCustomOutputOption(String[] args, int i) throws FOPException {
        String mime = null;
        if ((i + 1 < args.length)
                || (args[i + 1].charAt(0) != '-')) {
            mime = args[i + 1];
            if ("list".equals(mime)) {
                String[] mimes = factory.getRendererFactory().listSupportedMimeTypes();
                System.out.println("Supported MIME types:");
                for (int j = 0; j < mimes.length; j++) {
                    System.out.println("  " + mimes[j]);
                }
                System.exit(0);
            }
        }
        if ((i + 2 >= args.length)
                || (args[i + 1].charAt(0) == '-')
                || (args[i + 2].charAt(0) == '-')) {
            throw new FOPException("you must specify the output format and the output file");
        } else {
            setOutputMode(mime);
            setOutputFile(args[i + 2]);
            return 2;
        }
    }

    private int parseUnknownOption(String[] args, int i) throws FOPException {
        if (inputmode == NOT_SET) {
            inputmode = FO_INPUT;
            fofile = new File(args[i]);
        } else if (outputmode == null) {
            outputmode = MimeConstants.MIME_PDF;
            setOutputFile(args[i]);
        } else {
            throw new FOPException("Don't know what to do with "
                           + args[i]);
        }
        return 0;
    }

    private int parseAreaTreeOption(String[] args, int i) throws FOPException {
        setOutputMode(MimeConstants.MIME_FOP_AREA_TREE);
        if ((i + 1 == args.length)
                || (args[i + 1].charAt(0) == '-')) {
            throw new FOPException("you must specify the area-tree output file");
        } else if ((i + 2 == args.length)
                || (args[i + 2].charAt(0) == '-')) {
            // only output file is specified
            setOutputFile(args[i + 1]);
            return 1;
        } else {
            // mimic format and output file have been specified
            mimicRenderer = args[i + 1];
            setOutputFile(args[i + 2]);
            return 2;
        }
    }

    private int parseIntermediateFormatOption(String[] args, int i) throws FOPException {
        setOutputMode(MimeConstants.MIME_FOP_IF);
        if ((i + 1 == args.length)
                || (args[i + 1].charAt(0) == '-')) {
            throw new FOPException("you must specify the intermediate format output file");
        } else if ((i + 2 == args.length)
                || (args[i + 2].charAt(0) == '-')) {
            // only output file is specified
            outfile = new File(args[i + 1]);
            return 1;
        } else {
            // mimic format and output file have been specified
            outfile = new File(args[i + 2]);
            return 2;
        }
    }

    private int parseAreaTreeInputOption(String[] args, int i) throws FOPException {
        inputmode = AREATREE_INPUT;
        if ((i + 1 == args.length)
                || (args[i + 1].charAt(0) == '-')) {
            throw new FOPException("you must specify the Area Tree file for the '-atin' option");
        } else {
            String filename = args[i + 1];
            if (isSystemInOutFile(filename)) {
                this.useStdIn = true;
            } else {
                areatreefile = new File(filename);
            }
            return 1;
        }
    }

    private int parseImageInputOption(String[] args, int i) throws FOPException {
        inputmode = IMAGE_INPUT;
        if ((i + 1 == args.length)
                || (args[i + 1].charAt(0) == '-')) {
            throw new FOPException("you must specify the image file for the '-imagein' option");
        } else {
            String filename = args[i + 1];
            if (isSystemInOutFile(filename)) {
                this.useStdIn = true;
            } else {
                imagefile = new File(filename);
            }
            return 1;
        }
    }

    private int parseImageInputOption(String[] args, int i) throws FOPException {
        inputmode = IMAGE_INPUT;
        if ((i + 1 == args.length)
                || (args[i + 1].charAt(0) == '-')) {
            throw new FOPException("you must specify the image file for the '-imagein' option");
        } else {
            imagefile = new File(args[i + 1]);
            return 1;
        }
    }

    private PDFEncryptionParams getPDFEncryptionParams() throws FOPException {
        PDFEncryptionParams params = (PDFEncryptionParams)renderingOptions.get(
                        PDFRenderer.ENCRYPTION_PARAMS);
        if (params == null) {
            if (!PDFEncryptionManager.checkAvailableAlgorithms()) {
                throw new FOPException("PDF encryption requested but it is not available."
                        + " Please make sure MD5 and RC4 algorithms are available.");
            }
            params = new PDFEncryptionParams();
            renderingOptions.put(PDFRenderer.ENCRYPTION_PARAMS, params);
        }
        return params;
    }

    private int parsePDFOwnerPassword(String[] args, int i) throws FOPException {
        if ((i + 1 == args.length)
                || (args[i + 1].charAt(0) == '-')) {
            getPDFEncryptionParams().setOwnerPassword("");
            return 0;
        } else {
            getPDFEncryptionParams().setOwnerPassword(args[i + 1]);
            return 1;
        }
    }

    private int parsePDFUserPassword(String[] args, int i) throws FOPException {
        if ((i + 1 == args.length)
                || (args[i + 1].charAt(0) == '-')) {
            getPDFEncryptionParams().setUserPassword("");
            return 0;
        } else {
            getPDFEncryptionParams().setUserPassword(args[i + 1]);
            return 1;
        }
    }

    private int parsePDFProfile(String[] args, int i) throws FOPException {
        if ((i + 1 == args.length)
                || (args[i + 1].charAt(0) == '-')) {
            throw new FOPException("You must specify a PDF profile");
        } else {
            String profile = args[i + 1];
            PDFAMode pdfAMode = PDFAMode.valueOf(profile);
            if (pdfAMode != null && pdfAMode != PDFAMode.DISABLED) {
                if (renderingOptions.get("pdf-a-mode") != null) {
                    throw new FOPException("PDF/A mode already set");
                }
                renderingOptions.put("pdf-a-mode", pdfAMode.getName());
                return 1;
            } else {
                PDFXMode pdfXMode = PDFXMode.valueOf(profile);
                if (pdfXMode != null && pdfXMode != PDFXMode.DISABLED) {
                    if (renderingOptions.get("pdf-x-mode") != null) {
                        throw new FOPException("PDF/X mode already set");
                    }
                    renderingOptions.put("pdf-x-mode", pdfXMode.getName());
                    return 1;
                }
            }
            throw new FOPException("Unsupported PDF profile: " + profile);
        }
    }

    private void setOutputMode(String mime) throws FOPException {
        if (outputmode == null) {
            outputmode = mime;
        } else {
            throw new FOPException("you can only set one output method");
        }
    }

    private void setLogOption (String option, String level) {
        if (log instanceof CommandLineLogger
            || System.getProperty("org.apache.commons.logging.Log") == null) {
            setLogLevel(level);
        } else if (log != null) {
            log.warn("The option " + option + " can only be used");
            log.warn("with FOP's command line logger,");
            log.warn("which is the default on the command line.");
            log.warn("Configure other loggers using Java system properties.");
        }
    }

    private void setLogLevel(String level) {
        // Set the level for future loggers.
        LogFactory.getFactory().setAttribute("level", level);
        if (log instanceof CommandLineLogger) {
            // Set the level for the logger created already.
            ((CommandLineLogger) log).setLogLevel(level);
        }
    }

    /**
     * checks whether all necessary information has been given in a consistent way
     */
    private void checkSettings() throws FOPException, FileNotFoundException {
        if (inputmode == NOT_SET) {
            throw new FOPException("No input file specified");
        }

        if (outputmode == null) {
            throw new FOPException("No output file specified");
        }

        if ((outputmode.equals(MimeConstants.MIME_FOP_AWT_PREVIEW)
                || outputmode.equals(MimeConstants.MIME_FOP_PRINT))
                    && outfile != null) {
            throw new FOPException("Output file may not be specified "
                    + "for AWT or PRINT output");
        }

        if (inputmode == XSLT_INPUT) {
            // check whether xml *and* xslt file have been set
            if (xmlfile == null && !this.useStdIn) {
                throw new FOPException("XML file must be specified for the transform mode");
            }
            if (xsltfile == null) {
                throw new FOPException("XSLT file must be specified for the transform mode");
            }

            // warning if fofile has been set in xslt mode
            if (fofile != null) {
                log.warn("Can't use fo file with transform mode! Ignoring.\n"
                                       + "Your input is " + "\n xmlfile: "
                                       + xmlfile.getAbsolutePath()
                                       + "\nxsltfile: "
                                       + xsltfile.getAbsolutePath()
                                       + "\n  fofile: "
                                       + fofile.getAbsolutePath());
            }
            if (xmlfile != null && !xmlfile.exists()) {
                throw new FileNotFoundException("Error: xml file "
                                                + xmlfile.getAbsolutePath()
                                                + " not found ");
            }
            if (!xsltfile.exists()) {
                throw new FileNotFoundException("Error: xsl file "
                                                + xsltfile.getAbsolutePath()
                                                + " not found ");
            }

        } else if (inputmode == FO_INPUT) {
            if (outputmode.equals(MimeConstants.MIME_XSL_FO)) {
                throw new FOPException(
                        "FO output mode is only available if you use -xml and -xsl");
            }
            if (xmlfile != null || xsltfile != null) {
                log.warn("fo input mode, but xmlfile or xslt file are set:");
                log.error("xml file: " + xmlfile);
                log.error("xslt file: " + xsltfile);
            }
            if (fofile != null && !fofile.exists()) {
                throw new FileNotFoundException("Error: fo file "
                                                + fofile.getAbsolutePath()
                                                + " not found ");
            }
        } else if (inputmode == AREATREE_INPUT) {
            if (outputmode.equals(MimeConstants.MIME_XSL_FO)) {
                throw new FOPException(
                        "FO output mode is only available if you use -xml and -xsl");
            } else if (outputmode.equals(MimeConstants.MIME_FOP_AREA_TREE)) {
                throw new FOPException(
                        "Area Tree Output is not available if Area Tree is used as input!");
            }
            if (xmlfile != null || xsltfile != null) {
                log.warn("area tree input mode, but xmlfile or xslt file are set:");
                log.error("xml file: " + xmlfile);
                log.error("xslt file: " + xsltfile);
            }
            if (areatreefile != null && !areatreefile.exists()) {
                throw new FileNotFoundException("Error: area tree file "
                                              + areatreefile.getAbsolutePath()
                                              + " not found ");
            }
        } else if (inputmode == IMAGE_INPUT) {
            if (outputmode.equals(MimeConstants.MIME_XSL_FO)) {
                throw new FOPException(
                        "FO output mode is only available if you use -xml and -xsl");
            }
            if (xmlfile != null) {
                log.warn("image input mode, but XML file is set:");
                log.error("XML file: " + xmlfile.toString());
            }
<<<<<<< HEAD
            if (!imagefile.exists()) {
=======
            if (imagefile != null && !imagefile.exists()) {
>>>>>>> 1867bcc7
                throw new FileNotFoundException("Error: image file "
                                              + imagefile.getAbsolutePath()
                                              + " not found ");
            }
        }
    }    // end checkSettings

    /**
     * Sets the user configuration.
     * @throws FOPException if creating the user configuration fails
     * @throws IOException
     */
    private void setUserConfig() throws FOPException, IOException {
        if (userConfigFile == null) {
            return;
        }
        try {
            factory.setUserConfig(userConfigFile);
        } catch (SAXException e) {
            throw new FOPException(e);
        }
     }

    /**
     * @return the chosen output format (MIME type)
     * @throws FOPException for invalid output formats
     */
    protected String getOutputFormat() throws FOPException {
        if (outputmode == null) {
            throw new FOPException("Renderer has not been set!");
        }
        if (outputmode.equals(MimeConstants.MIME_FOP_AREA_TREE)) {
            renderingOptions.put("fineDetail", isCoarseAreaXml());
        }
        return outputmode;
    }

    /**
     * Create an InputHandler object based on command-line parameters
     * @return a new InputHandler instance
     * @throws IllegalArgumentException if invalid/missing parameters
     */
    private InputHandler createInputHandler() throws IllegalArgumentException {
        switch (inputmode) {
            case FO_INPUT:
                return new InputHandler(fofile);
            case AREATREE_INPUT:
                return new AreaTreeInputHandler(areatreefile);
            case XSLT_INPUT:
                return new InputHandler(xmlfile, xsltfile, xsltParams);
            case IMAGE_INPUT:
                return new ImageInputHandler(imagefile, xsltfile, xsltParams);
            default:
                throw new IllegalArgumentException("Error creating InputHandler object.");
        }
    }

    /**
     * Get the FOUserAgent for this Command-Line run
     * @return FOUserAgent instance
     */
    protected FOUserAgent getFOUserAgent() {
        return foUserAgent;
    }

    /**
     * Returns the XSL-FO file if set.
     * @return the XSL-FO file, null if not set
     */
    public File getFOFile() {
        return fofile;
    }

    /**
     * Returns the input XML file if set.
     * @return the input XML file, null if not set
     */
    public File getXMLFile() {
        return xmlfile;
    }

    /**
     * Returns the stylesheet to be used for transformation to XSL-FO.
     * @return stylesheet
     */
    public File getXSLFile() {
        return xsltfile;
    }

    /**
     * Returns the output file
     * @return the output file
     */
    public File getOutputFile() {
        return outfile;
    }

    /**
     * Returns the user configuration file to be used.
     * @return the userconfig.xml file
     */
    public File getUserConfigFile() {
        return userConfigFile;
    }

    /**
     * Indicates whether the XML renderer should generate coarse area XML
     * @return true if coarse area XML is desired
     */
    public Boolean isCoarseAreaXml() {
        return suppressLowLevelAreas;
    }

    /**
     * Indicates whether input comes from standard input (stdin).
     * @return true if input comes from standard input (stdin)
     */
    public boolean isInputFromStdIn() {
        return this.useStdIn;
    }

    /**
     * Indicates whether output is sent to standard output (stdout).
     * @return true if output is sent to standard output (stdout)
     */
    public boolean isOutputToStdOut() {
        return this.useStdOut;
    }

    /**
     * Returns the input file.
     * @return either the fofile or the xmlfile
     */
    public File getInputFile() {
        switch (inputmode) {
        case FO_INPUT:
            return fofile;
        case XSLT_INPUT:
            return xmlfile;
        default:
            return fofile;
        }
    }

    /**
     * shows the commandline syntax including a summary of all available options and some examples
     */
    public static void printUsage() {
        System.err.println(
              "\nUSAGE\nFop [options] [-fo|-xml] infile [-xsl file] "
                    + "[-awt|-pdf|-mif|-rtf|-tiff|-png|-pcl|-ps|-txt|-at [mime]|-print] <outfile>\n"
            + " [OPTIONS]  \n"
            + "  -d                debug mode   \n"
            + "  -x                dump configuration settings  \n"
            + "  -q                quiet mode  \n"
            + "  -c cfg.xml        use additional configuration file cfg.xml\n"
            + "  -l lang           the language to use for user information \n"
            + "  -r                relaxed/less strict validation (where available)\n"
            + "  -dpi xxx          target resolution in dots per inch (dpi) where xxx is a number\n"
            + "  -s                for area tree XML, down to block areas only\n"
            + "  -v                to show FOP version being used\n\n"
            + "  -o [password]     PDF file will be encrypted with option owner password\n"
            + "  -u [password]     PDF file will be encrypted with option user password\n"
            + "  -noprint          PDF file will be encrypted without printing permission\n"
            + "  -nocopy           PDF file will be encrypted without copy content permission\n"
            + "  -noedit           PDF file will be encrypted without edit content permission\n"
            + "  -noannotations    PDF file will be encrypted without edit annotation permission\n"
            + "  -pdfprofile prof  PDF file will be generated with the specified profile\n"
            + "                    (Examples for prof: PDF/A-1b or PDF/X-3:2003)\n\n"
            + " [INPUT]  \n"
            + "  infile            xsl:fo input file (the same as the next) \n"
            + "                    (use # for infile to pipe input from stdin)\n"
            + "  -fo  infile       xsl:fo input file  \n"
            + "  -xml infile       xml input file, must be used together with -xsl \n"
            + "  -atin infile      area tree input file \n"
<<<<<<< HEAD
            + "  -imagein infile   image input file \n"
=======
            + "  -imagein infile   image input file (piping through stdin not supported)\n"
>>>>>>> 1867bcc7
            + "  -xsl stylesheet   xslt stylesheet \n \n"
            + "  -param name value <value> to use for parameter <name> in xslt stylesheet\n"
            + "                    (repeat '-param name value' for each parameter)\n \n"
            + " [OUTPUT] \n"
            + "  outfile           input will be rendered as PDF into outfile\n"
            + "                    (use # for outfile to pipe output to stdout)\n"
            + "  -pdf outfile      input will be rendered as PDF (outfile req'd)\n"
            + "  -pdfa1b outfile   input will be rendered as PDF/A-1b compliant PDF\n"
            + "                    (outfile req'd, same as \"-pdf outfile -pdfprofile PDF/A-1b\")\n"
            + "  -awt              input will be displayed on screen \n"
            + "  -rtf outfile      input will be rendered as RTF (outfile req'd)\n"
            + "  -pcl outfile      input will be rendered as PCL (outfile req'd) \n"
            + "  -ps outfile       input will be rendered as PostScript (outfile req'd) \n"
            + "  -afp outfile      input will be rendered as AFP (outfile req'd)\n"
            + "  -tiff outfile     input will be rendered as TIFF (outfile req'd)\n"
            + "  -png outfile      input will be rendered as PNG (outfile req'd)\n"
            + "  -txt outfile      input will be rendered as plain text (outfile req'd) \n"
            + "  -at [mime] out    representation of area tree as XML (outfile req'd) \n"
            + "                    specify optional mime output to allow AT to be converted\n"
            + "                    to final format later\n"
            + "  -if out           representation of area tree as intermediate format XML (outfile req'd)\n"
            + "  -print            input file will be rendered and sent to the printer \n"
            + "                    see options with \"-print help\" \n"
            + "  -out mime outfile input will be rendered using the given MIME type\n"
            + "                    (outfile req'd) Example: \"-out application/pdf D:\\out.pdf\"\n"
            + "                    (Tip: \"-out list\" prints the list of supported MIME types)\n"
            + "  -mif outfile      input will be rendered as MIF (FrameMaker) (outfile req'd)\n"
            + "                    Experimental feature - requires additional fop-sandbox.jar.\n"
            + "  -svg outfile      input will be rendered as an SVG slides file (outfile req'd) \n"
            + "                    Experimental feature - requires additional fop-sandbox.jar.\n"
            + "\n"
            + "  -foout outfile    input will only be XSL transformed. The intermediate \n"
            + "                    XSL-FO file is saved and no rendering is performed. \n"
            + "                    (Only available if you use -xml and -xsl parameters)\n\n"
            + "\n"
            + " [Examples]\n" + "  Fop foo.fo foo.pdf \n"
            + "  Fop -fo foo.fo -pdf foo.pdf (does the same as the previous line)\n"
            + "  Fop -xml foo.xml -xsl foo.xsl -pdf foo.pdf\n"
            + "  Fop -xml foo.xml -xsl foo.xsl -foout foo.fo\n"
            + "  Fop -xml # -xsl foo.xsl -pdf #\n"
            + "  Fop foo.fo -mif foo.mif\n"
            + "  Fop foo.fo -rtf foo.rtf\n"
            + "  Fop foo.fo -print\n"
            + "  Fop foo.fo -awt\n");
    }

    /**
     * shows the options for print output
     */
    private void printUsagePrintOutput() {
        System.err.println("USAGE: -print [from[-to][,even|odd]] [-copies numCopies]\n\n"
           + "Example:\n"
           + "all pages:                        Fop infile.fo -print\n"
           + "all pages with two copies:        Fop infile.fo -print -copies 2\n"
           + "all pages starting with page 7:   Fop infile.fo -print 7\n"
           + "pages 2 to 3:                     Fop infile.fo -print 2-3\n"
           + "only even page between 10 and 20: Fop infile.fo -print 10-20,even\n");
    }

    /**
     * Outputs all commandline settings
     */
    private void dumpConfiguration() {
        log.info("Input mode: ");
        switch (inputmode) {
        case NOT_SET:
            log.info("not set");
            break;
        case FO_INPUT:
            log.info("FO ");
            if (this.useStdIn) {
                log.info("fo input file: from stdin");
            } else {
                log.info("fo input file: " + fofile.toString());
            }
            break;
        case XSLT_INPUT:
            log.info("xslt transformation");
            if (this.useStdIn) {
                log.info("xml input file: from stdin");
            } else {
                log.info("xml input file: " + xmlfile.toString());
            }
            log.info("xslt stylesheet: " + xsltfile.toString());
            break;
        default:
            log.info("unknown input type");
        }
        log.info("Output mode: ");
        if (outputmode == null) {
            log.info("not set");
        } else if (MimeConstants.MIME_FOP_AWT_PREVIEW.equals(outputmode)) {
            log.info("awt on screen");
            if (outfile != null) {
                log.error("awt mode, but outfile is set:");
                log.error("out file: " + outfile.toString());
            }
        } else if (MimeConstants.MIME_FOP_PRINT.equals(outputmode)) {
            log.info("print directly");
            if (outfile != null) {
                log.error("print mode, but outfile is set:");
                log.error("out file: " + outfile.toString());
            }
        } else if (MimeConstants.MIME_FOP_AREA_TREE.equals(outputmode)) {
            log.info("area tree");
            if (mimicRenderer != null) {
              log.info("mimic renderer: " + mimicRenderer);
            }
<<<<<<< HEAD
            log.info("output file: " + outfile.toString());
        } else if (MimeConstants.MIME_FOP_IF.equals(outputmode)) {
            log.info("intermediate format");
            log.info("output file: " + outfile.toString());
=======
            if (this.useStdOut) {
                log.info("output file: to stdout");
            } else {
                log.info("output file: " + outfile.toString());
            }
>>>>>>> 1867bcc7
        } else {
            log.info(outputmode);
            if (this.useStdOut) {
                log.info("output file: to stdout");
            } else {
                log.info("output file: " + outfile.toString());
            }
        }

        log.info("OPTIONS");

        if (userConfigFile != null) {
            log.info("user configuration file: "
                                 + userConfigFile.toString());
        } else {
            log.info("no user configuration file is used [default]");
        }
    }

}
<|MERGE_RESOLUTION|>--- conflicted
+++ resolved
@@ -45,10 +45,7 @@
 import org.apache.fop.pdf.PDFXMode;
 import org.apache.fop.render.Renderer;
 import org.apache.fop.render.awt.AWTRenderer;
-<<<<<<< HEAD
 import org.apache.fop.render.intermediate.IFRenderer;
-=======
->>>>>>> 1867bcc7
 import org.apache.fop.render.pdf.PDFRenderer;
 import org.apache.fop.render.print.PagesMode;
 import org.apache.fop.render.print.PrintRenderer;
@@ -713,17 +710,6 @@
         }
     }
 
-    private int parseImageInputOption(String[] args, int i) throws FOPException {
-        inputmode = IMAGE_INPUT;
-        if ((i + 1 == args.length)
-                || (args[i + 1].charAt(0) == '-')) {
-            throw new FOPException("you must specify the image file for the '-imagein' option");
-        } else {
-            imagefile = new File(args[i + 1]);
-            return 1;
-        }
-    }
-
     private PDFEncryptionParams getPDFEncryptionParams() throws FOPException {
         PDFEncryptionParams params = (PDFEncryptionParams)renderingOptions.get(
                         PDFRenderer.ENCRYPTION_PARAMS);
@@ -907,11 +893,7 @@
                 log.warn("image input mode, but XML file is set:");
                 log.error("XML file: " + xmlfile.toString());
             }
-<<<<<<< HEAD
-            if (!imagefile.exists()) {
-=======
             if (imagefile != null && !imagefile.exists()) {
->>>>>>> 1867bcc7
                 throw new FileNotFoundException("Error: image file "
                                               + imagefile.getAbsolutePath()
                                               + " not found ");
@@ -1087,11 +1069,7 @@
             + "  -fo  infile       xsl:fo input file  \n"
             + "  -xml infile       xml input file, must be used together with -xsl \n"
             + "  -atin infile      area tree input file \n"
-<<<<<<< HEAD
-            + "  -imagein infile   image input file \n"
-=======
             + "  -imagein infile   image input file (piping through stdin not supported)\n"
->>>>>>> 1867bcc7
             + "  -xsl stylesheet   xslt stylesheet \n \n"
             + "  -param name value <value> to use for parameter <name> in xslt stylesheet\n"
             + "                    (repeat '-param name value' for each parameter)\n \n"
@@ -1200,18 +1178,14 @@
             if (mimicRenderer != null) {
               log.info("mimic renderer: " + mimicRenderer);
             }
-<<<<<<< HEAD
-            log.info("output file: " + outfile.toString());
-        } else if (MimeConstants.MIME_FOP_IF.equals(outputmode)) {
-            log.info("intermediate format");
-            log.info("output file: " + outfile.toString());
-=======
             if (this.useStdOut) {
                 log.info("output file: to stdout");
             } else {
                 log.info("output file: " + outfile.toString());
             }
->>>>>>> 1867bcc7
+        } else if (MimeConstants.MIME_FOP_IF.equals(outputmode)) {
+            log.info("intermediate format");
+            log.info("output file: " + outfile.toString());
         } else {
             log.info(outputmode);
             if (this.useStdOut) {
