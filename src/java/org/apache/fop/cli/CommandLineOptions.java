--- conflicted
+++ resolved
@@ -41,20 +41,17 @@
 import org.apache.fop.apps.FOUserAgent;
 import org.apache.fop.apps.FopFactory;
 import org.apache.fop.apps.MimeConstants;
+import org.apache.fop.fonts.FontManager;
 import org.apache.fop.pdf.PDFAMode;
 import org.apache.fop.pdf.PDFEncryptionManager;
 import org.apache.fop.pdf.PDFEncryptionParams;
 import org.apache.fop.pdf.PDFXMode;
 import org.apache.fop.render.Renderer;
 import org.apache.fop.render.awt.AWTRenderer;
-<<<<<<< HEAD
 import org.apache.fop.render.intermediate.IFContext;
 import org.apache.fop.render.intermediate.IFDocumentHandler;
 import org.apache.fop.render.intermediate.IFSerializer;
-=======
-import org.apache.fop.render.intermediate.IFRenderer;
->>>>>>> 6c827ad0
-import org.apache.fop.render.pdf.PDFRenderer;
+import org.apache.fop.render.pdf.PDFConfigurationConstants;
 import org.apache.fop.render.print.PagesMode;
 import org.apache.fop.render.print.PrintRenderer;
 import org.apache.fop.render.xml.XMLRenderer;
@@ -113,20 +110,14 @@
     private boolean useStdIn = false;
     /* true if System.out (stdout) should be used for the output file */
     private boolean useStdOut = false;
-<<<<<<< HEAD
-    /* true if a catalog resolver should be used for entity and uri resolution */ 
+    /* true if a catalog resolver should be used for entity and uri resolution */
     private boolean useCatalogResolver = false;
-=======
->>>>>>> 6c827ad0
     /* rendering options (for the user agent) */
     private Map renderingOptions = new java.util.HashMap();
     /* target resolution (for the user agent) */
     private int targetResolution = 0;
-<<<<<<< HEAD
     /* control memory-conservation policy */
     private boolean conserveMemoryPolicy = false;
-=======
->>>>>>> 6c827ad0
 
     private FopFactory factory = FopFactory.newInstance();
     private FOUserAgent foUserAgent;
@@ -138,6 +129,8 @@
     private Vector xsltParams = null;
 
     private String mimicRenderer = null;
+
+    private boolean flushCache = false;
 
     /**
      * Construct a command line option object.
@@ -176,7 +169,9 @@
                 }
                 checkSettings();
                 setUserConfig();
-
+                if (flushCache) {
+                    flushCache();
+                }
                 //Factory config is set up, now we can create the user agent
                 foUserAgent = factory.newFOUserAgent();
                 foUserAgent.getRendererOptions().putAll(renderingOptions);
@@ -185,10 +180,7 @@
                 }
                 addXSLTParameter("fop-output-format", getOutputFormat());
                 addXSLTParameter("fop-version", Version.getVersion());
-<<<<<<< HEAD
                 foUserAgent.setConserveMemoryPolicy(conserveMemoryPolicy);
-=======
->>>>>>> 6c827ad0
             } else {
                 return false;
             }
@@ -228,7 +220,6 @@
 
             //Make sure the prepared XMLRenderer is used
             foUserAgent.setRendererOverride(xmlRenderer);
-<<<<<<< HEAD
         } else if (MimeConstants.MIME_FOP_IF.equals(outputmode)
                 && mimicRenderer != null) {
             // render from FO to Intermediate Format
@@ -242,15 +233,6 @@
 
             //Make sure the prepared serializer is used
             foUserAgent.setDocumentHandlerOverride(serializer);
-=======
-        } else if (MimeConstants.MIME_FOP_IF.equals(outputmode)) {
-            // render from FO to Intermediate Format
-            IFRenderer xml2Renderer = new IFRenderer();
-            xml2Renderer.setUserAgent(foUserAgent);
-
-            //Make sure the prepared IFRenderer is used
-            foUserAgent.setRendererOverride(xml2Renderer);
->>>>>>> 6c827ad0
         }
         return true;
     }
@@ -307,6 +289,10 @@
                 factory.setStrictValidation(false);
             } else if (args[i].equals("-conserve")) {
                 conserveMemoryPolicy = true;
+            } else if (args[i].equals("-flush")) {
+                flushCache = true;
+            } else if (args[i].equals("-cache")) {
+                parseCacheOption(args, i);
             } else if (args[i].equals("-dpi")) {
                 i = i + parseResolution(args, i);
             } else if (args[i].equals("-q") || args[i].equals("--quiet")) {
@@ -366,17 +352,11 @@
                 i = i + parseAreaTreeOption(args, i);
             } else if (args[i].equals("-if")) {
                 i = i + parseIntermediateFormatOption(args, i);
-<<<<<<< HEAD
             } else if (args[i].equals("-a")) {
                 this.renderingOptions.put(Accessibility.ACCESSIBILITY, Boolean.TRUE);
             } else if (args[i].equals("-v")) {
                 /* Currently just print the version */
                 printVersion();
-=======
-            } else if (args[i].equals("-v")) {
-                printVersion();
-                return false;
->>>>>>> 6c827ad0
             } else if (args[i].equals("-param")) {
                   if (i + 2 < args.length) {
                       String name = args[++i];
@@ -401,12 +381,9 @@
                 getPDFEncryptionParams().setAllowEditContent(false);
             } else if (args[i].equals("-noannotations")) {
                 getPDFEncryptionParams().setAllowEditAnnotations(false);
-<<<<<<< HEAD
             } else if (args[i].equals("-version")) {
                 printVersion();
                 return false;
-=======
->>>>>>> 6c827ad0
             } else if (!isOption(args[i])) {
                 i = i + parseUnknownOption(args, i);
             } else {
@@ -416,6 +393,17 @@
         }
         return true;
     }    // end parseOptions
+
+    private int parseCacheOption(String[] args, int i) throws FOPException {
+        if ((i + 1 == args.length)
+                || (isOption(args[i + 1]))) {
+            throw new FOPException("if you use '-cache', you must specify "
+              + "the name of the font cache file");
+        } else {
+            factory.getFontManager().setCacheFile(new File(args[i + 1]));
+            return 1;
+        }
+    }
 
     private int parseConfigurationOption(String[] args, int i) throws FOPException {
         if ((i + 1 == args.length)
@@ -761,12 +749,8 @@
             return 1;
         } else {
             // mimic format and output file have been specified
-<<<<<<< HEAD
             mimicRenderer = args[i + 1];
             setOutputFile(args[i + 2]);
-=======
-            outfile = new File(args[i + 2]);
->>>>>>> 6c827ad0
             return 2;
         }
     }
@@ -821,14 +805,14 @@
 
     private PDFEncryptionParams getPDFEncryptionParams() throws FOPException {
         PDFEncryptionParams params = (PDFEncryptionParams)renderingOptions.get(
-                        PDFRenderer.ENCRYPTION_PARAMS);
+                        PDFConfigurationConstants.ENCRYPTION_PARAMS);
         if (params == null) {
             if (!PDFEncryptionManager.checkAvailableAlgorithms()) {
                 throw new FOPException("PDF encryption requested but it is not available."
                         + " Please make sure MD5 and RC4 algorithms are available.");
             }
             params = new PDFEncryptionParams();
-            renderingOptions.put(PDFRenderer.ENCRYPTION_PARAMS, params);
+            renderingOptions.put(PDFConfigurationConstants.ENCRYPTION_PARAMS, params);
         }
         return params;
     }
@@ -997,10 +981,12 @@
                         "FO output mode is only available if you use -xml and -xsl");
             } else if (outputmode.equals(MimeConstants.MIME_FOP_AREA_TREE)) {
                 throw new FOPException(
-                    "Area Tree Output is not available if Intermediate Format is used as input!");
+                    "Area Tree Output is not available if Intermediate Format"
+                    + " is used as input!");
             } else if (outputmode.equals(MimeConstants.MIME_FOP_IF)) {
                 throw new FOPException(
-                    "Intermediate Output is not available if Intermediate Format is used as input!");
+                    "Intermediate Output is not available if Intermediate Format"
+                    + " is used as input!");
             }
             if (iffile != null && !iffile.exists()) {
                 throw new FileNotFoundException("Error: intermediate format file "
@@ -1064,15 +1050,11 @@
             case IF_INPUT:
                 return new IFInputHandler(iffile);
             case XSLT_INPUT:
-<<<<<<< HEAD
                 InputHandler handler = new InputHandler(xmlfile, xsltfile, xsltParams);
                 if (useCatalogResolver) {
                     handler.createCatalogResolver(foUserAgent);
                 }
                 return handler;
-=======
-                return new InputHandler(xmlfile, xsltfile, xsltParams);
->>>>>>> 6c827ad0
             case IMAGE_INPUT:
                 return new ImageInputHandler(imagefile, xsltfile, xsltParams);
             default:
@@ -1191,7 +1173,8 @@
             + "  -r                relaxed/less strict validation (where available)\n"
             + "  -dpi xxx          target resolution in dots per inch (dpi) where xxx is a number\n"
             + "  -s                for area tree XML, down to block areas only\n"
-            + "  -v                run in verbose mode (currently simply print FOP version and continue)\n\n"
+            + "  -v                run in verbose mode (currently simply print FOP version"
+            + " and continue)\n\n"
             + "  -o [password]     PDF file will be encrypted with option owner password\n"
             + "  -u [password]     PDF file will be encrypted with option user password\n"
             + "  -noprint          PDF file will be encrypted without printing permission\n"
@@ -1201,8 +1184,15 @@
             + "  -a                enables accessibility features (Tagged PDF etc., default off)\n"
             + "  -pdfprofile prof  PDF file will be generated with the specified profile\n"
             + "                    (Examples for prof: PDF/A-1b or PDF/X-3:2003)\n\n"
-            + "  -conserve         Enable memory-conservation policy (trades memory-consumption for disk I/O)\n"
-            + "                    (Note: currently only influences whether the area tree is serialized.)\n\n"
+            + "  -conserve         enable memory-conservation policy (trades memory-consumption"
+            + " for disk I/O)\n"
+            + "                    (Note: currently only influences whether the area tree is"
+            + " serialized.)\n\n"
+
+            + "  -cache            specifies a file/directory path location"
+            + " for the font cache file\n"
+            + "  -flush            flushes the current font cache file\n\n"
+
             + " [INPUT]  \n"
             + "  infile            xsl:fo input file (the same as the next) \n"
             + "                    (use '-' for infile to pipe input from stdin)\n"
@@ -1232,15 +1222,16 @@
             + "  -at [mime] out    representation of area tree as XML (outfile req'd) \n"
             + "                    specify optional mime output to allow the AT to be converted\n"
             + "                    to final format later\n"
-            + "  -if [mime] out    representation of document in intermediate format XML (outfile req'd)\n"
+            + "  -if [mime] out    representation of document in intermediate format XML"
+            + " (outfile req'd)\n"
             + "                    specify optional mime output to allow the IF to be converted\n"
             + "                    to final format later\n"
-            + "  -if out           representation of area tree as intermediate format XML (outfile req'd)\n"
             + "  -print            input file will be rendered and sent to the printer \n"
             + "                    see options with \"-print help\" \n"
             + "  -out mime outfile input will be rendered using the given MIME type\n"
             + "                    (outfile req'd) Example: \"-out application/pdf D:\\out.pdf\"\n"
-            + "                    (Tip: \"-out list\" prints the list of supported MIME types)\n"
+            + "                    (Tip: \"-out list\" prints the list of supported MIME types"
+            + "                    and exits)\n"
             //+ "  -mif outfile      input will be rendered as MIF (FrameMaker) (outfile req'd)\n"
             //+ "                    Experimental feature - requires additional fop-sandbox.jar.\n"
             + "  -svg outfile      input will be rendered as an SVG slides file (outfile req'd) \n"
@@ -1285,11 +1276,7 @@
             break;
         case FO_INPUT:
             log.info("FO ");
-<<<<<<< HEAD
             if (isInputFromStdIn()) {
-=======
-            if (this.useStdIn) {
->>>>>>> 6c827ad0
                 log.info("fo input file: from stdin");
             } else {
                 log.info("fo input file: " + fofile.toString());
@@ -1297,11 +1284,7 @@
             break;
         case XSLT_INPUT:
             log.info("xslt transformation");
-<<<<<<< HEAD
             if (isInputFromStdIn()) {
-=======
-            if (this.useStdIn) {
->>>>>>> 6c827ad0
                 log.info("xml input file: from stdin");
             } else {
                 log.info("xml input file: " + xmlfile.toString());
@@ -1310,11 +1293,7 @@
             break;
         case AREATREE_INPUT:
             log.info("AT ");
-<<<<<<< HEAD
             if (isInputFromStdIn()) {
-=======
-            if (this.useStdIn) {
->>>>>>> 6c827ad0
                 log.info("area tree input file: from stdin");
             } else {
                 log.info("area tree input file: " + areatreefile.toString());
@@ -1322,11 +1301,7 @@
             break;
         case IF_INPUT:
             log.info("IF ");
-<<<<<<< HEAD
             if (isInputFromStdIn()) {
-=======
-            if (this.useStdIn) {
->>>>>>> 6c827ad0
                 log.info("intermediate input file: from stdin");
             } else {
                 log.info("intermediate input file: " + iffile.toString());
@@ -1334,11 +1309,7 @@
             break;
         case IMAGE_INPUT:
             log.info("Image ");
-<<<<<<< HEAD
             if (isInputFromStdIn()) {
-=======
-            if (this.useStdIn) {
->>>>>>> 6c827ad0
                 log.info("image input file: from stdin");
             } else {
                 log.info("image input file: " + imagefile.toString());
@@ -1367,11 +1338,7 @@
             if (mimicRenderer != null) {
               log.info("mimic renderer: " + mimicRenderer);
             }
-<<<<<<< HEAD
             if (isOutputToStdOut()) {
-=======
-            if (this.useStdOut) {
->>>>>>> 6c827ad0
                 log.info("output file: to stdout");
             } else {
                 log.info("output file: " + outfile.toString());
@@ -1381,11 +1348,7 @@
             log.info("output file: " + outfile.toString());
         } else {
             log.info(outputmode);
-<<<<<<< HEAD
             if (isOutputToStdOut()) {
-=======
-            if (this.useStdOut) {
->>>>>>> 6c827ad0
                 log.info("output file: to stdout");
             } else {
                 log.info("output file: " + outfile.toString());
@@ -1402,4 +1365,13 @@
         }
     }
 
+    private void flushCache() throws FOPException {
+        FontManager fontManager = factory.getFontManager();
+        File cacheFile = fontManager.getCacheFile();
+        if (!fontManager.deleteCache()) {
+            System.err.println("Failed to flush the font cache file '"
+                    + cacheFile + "'.");
+            System.exit(1);
+        }
+    }
 }
