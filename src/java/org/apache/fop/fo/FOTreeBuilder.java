--- conflicted
+++ resolved
@@ -288,12 +288,9 @@
                         builderContext.switchMarkerContext(true);
                     }
                 }
-<<<<<<< HEAD
                 if (foNode.getNameId() == Constants.FO_PAGE_SEQUENCE) {
                     builderContext.getXMLWhiteSpaceHandler().reset();
                 }
-=======
->>>>>>> 6c827ad0
             } catch (IllegalArgumentException e) {
                 throw new SAXException(e);
             }
@@ -401,7 +398,9 @@
                 FOValidationEventProducer eventProducer
                     = FOValidationEventProducer.Provider.get(
                         userAgent.getEventBroadcaster());
-                eventProducer.unknownFormattingObject(this, currentFObj.getName(),
+                String name = (currentFObj != null ? currentFObj.getName()
+                                                   : "{" + namespaceURI + "}" + localName);
+                eventProducer.unknownFormattingObject(this, name,
                         new QName(namespaceURI, localName),
                         getEffectiveLocator());
             }
