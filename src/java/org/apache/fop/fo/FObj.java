--- conflicted
+++ resolved
@@ -44,7 +44,7 @@
 public abstract class FObj extends FONode implements Constants {
 
     /** the list of property makers */
-    private static final PropertyMaker[] propertyListTable
+    private static final PropertyMaker[] PROPERTY_LIST_TABLE
                             = FOPropertyMapping.getGenericMappings();
 
     /**
@@ -53,17 +53,10 @@
     protected FONode firstChild;
 
     /** The list of extension attachments, null if none */
-<<<<<<< HEAD
     private List/*<ExtensionAttachment>*/ extensionAttachments = null;
 
     /** The map of foreign attributes, null if none */
     private Map/*<QName,String>*/ foreignAttributes = null;
-=======
-    private List extensionAttachments = null;
-
-    /** The map of foreign attributes, null if none */
-    private Map foreignAttributes = null;
->>>>>>> 6c827ad0
 
     /** Used to indicate if this FO is either an Out Of Line FO (see rec)
      *  or a descendant of one. Used during FO validation.
@@ -115,7 +108,7 @@
      * @return the requested Property Maker
      */
     public static PropertyMaker getPropertyMakerFor(int propId) {
-        return propertyListTable[propId];
+        return PROPERTY_LIST_TABLE[propId];
     }
 
     /** {@inheritDoc} */
@@ -262,7 +255,7 @@
     /**
      * Check if this formatting object generates reference areas.
      * @return true if generates reference areas
-     * @todo see if needed
+     * TODO see if needed
      */
     public boolean generatesReferenceAreas() {
         return false;
@@ -617,7 +610,7 @@
         return (super.toString() + "[@id=" + this.id + "]");
     }
 
-    /** Basic {@link FONodeIterator} implementation */
+    /** Basic {@link FONode.FONodeIterator} implementation */
     public class FObjIterator implements FONodeIterator {
 
         private static final int F_NONE_ALLOWED = 0;
