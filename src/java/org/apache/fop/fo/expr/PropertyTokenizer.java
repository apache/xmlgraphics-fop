/*
 * Licensed to the Apache Software Foundation (ASF) under one or more
 * contributor license agreements.  See the NOTICE file distributed with
 * this work for additional information regarding copyright ownership.
 * The ASF licenses this file to You under the Apache License, Version 2.0
 * (the "License"); you may not use this file except in compliance with
 * the License.  You may obtain a copy of the License at
 *
 *      http://www.apache.org/licenses/LICENSE-2.0
 *
 * Unless required by applicable law or agreed to in writing, software
 * distributed under the License is distributed on an "AS IS" BASIS,
 * WITHOUT WARRANTIES OR CONDITIONS OF ANY KIND, either express or implied.
 * See the License for the specific language governing permissions and
 * limitations under the License.
 */

/* $Id$ */

package org.apache.fop.fo.expr;



/**
 * Class to tokenize XSL FO property expression.
 * This class is heavily based on the epxression tokenizer in James Clark's
 * XT, an XSLT processor.
 */
class PropertyTokenizer {

    static final int TOK_EOF = 0;
    static final int TOK_NCNAME = TOK_EOF + 1;
    static final int TOK_MULTIPLY = TOK_NCNAME + 1;
    static final int TOK_LPAR = TOK_MULTIPLY + 1;
    static final int TOK_RPAR = TOK_LPAR + 1;
    static final int TOK_LITERAL = TOK_RPAR + 1;
    static final int TOK_NUMBER = TOK_LITERAL + 1;
    static final int TOK_FUNCTION_LPAR = TOK_NUMBER + 1;
    static final int TOK_PLUS = TOK_FUNCTION_LPAR + 1;
    static final int TOK_MINUS = TOK_PLUS + 1;
    static final int TOK_MOD = TOK_MINUS + 1;
    static final int TOK_DIV = TOK_MOD + 1;
    static final int TOK_NUMERIC = TOK_DIV + 1;
    static final int TOK_COMMA = TOK_NUMERIC + 1;
    static final int TOK_PERCENT = TOK_COMMA + 1;
    static final int TOK_COLORSPEC = TOK_PERCENT + 1;
    static final int TOK_FLOAT = TOK_COLORSPEC + 1;
    static final int TOK_INTEGER = TOK_FLOAT + 1;

    protected int currentToken = TOK_EOF;
    protected String currentTokenValue = null;
    protected int currentUnitLength = 0;

    private int currentTokenStartIndex = 0;
    private /* final */ String expr;
    private int exprIndex = 0;
    private int exprLength;
    private boolean recognizeOperator = false;


    /**
     * Construct a new PropertyTokenizer object to tokenize the passed
     * String.
     * @param s The Property expressio to tokenize.
     */
    PropertyTokenizer(String s) {
        this.expr = s;
        this.exprLength = s.length();
    }

    /**
     * Return the next token in the expression string.
     * This sets the following package visible variables:
     * currentToken  An enumerated value identifying the recognized token
     * currentTokenValue  A String containing the token contents
     * currentUnitLength  If currentToken = TOK_NUMERIC, the number of
     * characters in the unit name.
     * @throws PropertyException If un unrecognized token is encountered.
     */
    void next() throws PropertyException {
        currentTokenValue = null;
        currentTokenStartIndex = exprIndex;
        boolean bSawDecimal;
        recognizeOperator = true;
<<<<<<< HEAD
        for (;;) {
=======
        while ( true ) {
>>>>>>> 5a367c3b
            if (exprIndex >= exprLength) {
                currentToken = TOK_EOF;
                return;
            }
            char c = expr.charAt(exprIndex++);
            switch (c) {
            case ' ':
            case '\t':
            case '\r':
            case '\n':
                currentTokenStartIndex = exprIndex;
                break;
            case ',':
                recognizeOperator = false;
                currentToken = TOK_COMMA;
                return;
            case '+':
                recognizeOperator = false;
                currentToken = TOK_PLUS;
                return;
            case '-':
                recognizeOperator = false;
                currentToken = TOK_MINUS;
                return;
            case '(':
                currentToken = TOK_LPAR;
                recognizeOperator = false;
                return;
            case ')':
                currentToken = TOK_RPAR;
                return;
            case '"':
            case '\'':
                exprIndex = expr.indexOf(c, exprIndex);
                if (exprIndex < 0) {
                    exprIndex = currentTokenStartIndex + 1;
                    throw new PropertyException("missing quote");
                }
                currentTokenValue = expr.substring(currentTokenStartIndex
                                                   + 1, exprIndex++);
                currentToken = TOK_LITERAL;
                return;
            case '*':
                /*
                 * if (currentMaybeOperator) {
                 * recognizeOperator = false;
                 */
                currentToken = TOK_MULTIPLY;
                /*
                 * }
                 * else
                 * throw new PropertyException("illegal operator *");
                 */
                return;
            case '0':
            case '1':
            case '2':
            case '3':
            case '4':
            case '5':
            case '6':
            case '7':
            case '8':
            case '9':
                scanDigits();
                if (exprIndex < exprLength && expr.charAt(exprIndex) == '.') {
                    exprIndex++;
                    bSawDecimal = true;
                    if (exprIndex < exprLength
                            && isDigit(expr.charAt(exprIndex))) {
                        exprIndex++;
                        scanDigits();
                    }
                } else {
                    bSawDecimal = false;
                }
                if (exprIndex < exprLength && expr.charAt(exprIndex) == '%') {
                    exprIndex++;
                    currentToken = TOK_PERCENT;
                } else {
                    // Check for possible unit name following number
                    currentUnitLength = exprIndex;
                    scanName();
                    currentUnitLength = exprIndex - currentUnitLength;
                    currentToken = (currentUnitLength > 0) ? TOK_NUMERIC
                                   : (bSawDecimal ? TOK_FLOAT : TOK_INTEGER);
                }
                currentTokenValue = expr.substring(currentTokenStartIndex,
                                                   exprIndex);
                return;

            case '.':
                nextDecimalPoint();
                return;

            case '#':    // Start of color value
                nextColor();
                return;

            default:
                --exprIndex;
                scanName();
                if (exprIndex == currentTokenStartIndex) {
                    throw new PropertyException("illegal character");
                }
                currentTokenValue = expr.substring(currentTokenStartIndex,
        exprIndex);
                // if (currentMaybeOperator) {
                if (currentTokenValue.equals("mod")) {
                    currentToken = TOK_MOD;
                    return;
                } else if (currentTokenValue.equals("div")) {
                    currentToken = TOK_DIV;
                    return;
                }
                /*
                 * else
                 * throw new PropertyException("unrecognized operator name");
                 * recognizeOperator = false;
                 * return;
                 * }
                 */
                if (followingParen()) {
                    currentToken = TOK_FUNCTION_LPAR;
                    recognizeOperator = false;
                } else {
                    currentToken = TOK_NCNAME;
                    recognizeOperator = false;
                }
                return;
            }
        }
    }

    private void nextDecimalPoint() throws PropertyException {
        if (exprIndex < exprLength
                && isDigit(expr.charAt(exprIndex))) {
            ++exprIndex;
            scanDigits();
            if (exprIndex < exprLength
                    && expr.charAt(exprIndex) == '%') {
                exprIndex++;
                currentToken = TOK_PERCENT;
            } else {
                // Check for possible unit name following number
                currentUnitLength = exprIndex;
                scanName();
                currentUnitLength = exprIndex - currentUnitLength;
                currentToken = (currentUnitLength > 0) ? TOK_NUMERIC
                        : TOK_FLOAT;
            }
            currentTokenValue = expr.substring(currentTokenStartIndex,
                    exprIndex);
            return;
        }
        throw new PropertyException("illegal character '.'");
    }


    private void nextColor() throws PropertyException {
        if (exprIndex < exprLength) {
            ++exprIndex;
            scanHexDigits();
            int len = exprIndex - currentTokenStartIndex - 1;
            if (len % 3 == 0) {
                currentToken = TOK_COLORSPEC;
            } else {
                //Actually not a color at all, but an NCNAME starting with "#"
                scanRestOfName();
                currentToken = TOK_NCNAME;
            }
            currentTokenValue = expr.substring(currentTokenStartIndex,
                    exprIndex);
            return;
        } else {
            throw new PropertyException("illegal character '#'");
        }
    }

    /**
     * Attempt to recognize a valid NAME token in the input expression.
     */
    private void scanName() {
        if (exprIndex < exprLength && isNameStartChar(expr.charAt(exprIndex))) {
            scanRestOfName();
        }
    }

    private void scanRestOfName() {
        while ( ++exprIndex < exprLength ) {
            if ( !isNameChar ( expr.charAt ( exprIndex ) ) ) {
                break;
            }
        }
    }

    /**
     * Attempt to recognize a valid sequence of decimal DIGITS in the
     * input expression.
     */
    private void scanDigits() {
        while (exprIndex < exprLength && isDigit(expr.charAt(exprIndex))) {
            exprIndex++;
        }
    }

    /**
     * Attempt to recognize a valid sequence of hexadecimal DIGITS in the
     * input expression.
     */
    private void scanHexDigits() {
        while (exprIndex < exprLength && isHexDigit(expr.charAt(exprIndex))) {
            exprIndex++;
        }
    }

    /**
     * Return a boolean value indicating whether the following non-whitespace
     * character is an opening parenthesis.
     */
    private boolean followingParen() {
        for (int i = exprIndex; i < exprLength; i++) {
            switch (expr.charAt(i)) {
            case '(':
                exprIndex = i + 1;
                return true;
            case ' ':
            case '\r':
            case '\n':
            case '\t':
                break;
            default:
                return false;
            }
        }
        return false;
    }


    private static final String NAME_START_CHARS
        = "_abcdefghijklmnopqrstuvwxyzABCDEFGHIJKLMNOPQRSTUVWXYZ";
    private static final String NAME_CHARS = ".-0123456789";
    private static final String DIGITS = "0123456789";
    private static final String HEX_CHARS = DIGITS + "abcdefABCDEF";

    /**
     * Return a boolean value indicating whether the argument is a
     * decimal digit (0-9).
     * @param c The character to check
     */
    private static boolean isDigit(char c) {
        return DIGITS.indexOf(c) >= 0;
    }

    /**
     * Return a boolean value indicating whether the argument is a
     * hexadecimal digit (0-9, A-F, a-f).
     * @param c The character to check
     */
    private static boolean isHexDigit(char c) {
        return HEX_CHARS.indexOf(c) >= 0;
    }

    /**
     * Return a boolean value indicating whether the argument is whitespace
     * as defined by XSL (space, newline, CR, tab).
     * @param c The character to check
     */
    private static boolean isSpace(char c) {
        switch (c) {
        case ' ':
        case '\r':
        case '\n':
        case '\t':
            return true;
        default:
            return false;
        }
    }

    /**
     * Return a  boolean value indicating whether the argument is a valid name
     * start character, ie. can start a NAME as defined by XSL.
     * @param c The character to check
     */
    private static boolean isNameStartChar(char c) {
        return NAME_START_CHARS.indexOf(c) >= 0 || c >= 0x80;
    }

    /**
     * Return a  boolean value indicating whether the argument is a valid name
     * character, ie. can occur in a NAME as defined by XSL.
     * @param c The character to check
     */
    private static boolean isNameChar(char c) {
        return NAME_START_CHARS.indexOf(c) >= 0 || NAME_CHARS.indexOf(c) >= 0
               || c >= 0x80;
    }

}
<|MERGE_RESOLUTION|>--- conflicted
+++ resolved
@@ -82,11 +82,7 @@
         currentTokenStartIndex = exprIndex;
         boolean bSawDecimal;
         recognizeOperator = true;
-<<<<<<< HEAD
-        for (;;) {
-=======
         while ( true ) {
->>>>>>> 5a367c3b
             if (exprIndex >= exprLength) {
                 currentToken = TOK_EOF;
                 return;
