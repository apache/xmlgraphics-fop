/*
 * Licensed to the Apache Software Foundation (ASF) under one or more
 * contributor license agreements.  See the NOTICE file distributed with
 * this work for additional information regarding copyright ownership.
 * The ASF licenses this file to You under the Apache License, Version 2.0
 * (the "License"); you may not use this file except in compliance with
 * the License.  You may obtain a copy of the License at
 *
 *      http://www.apache.org/licenses/LICENSE-2.0
 *
 * Unless required by applicable law or agreed to in writing, software
 * distributed under the License is distributed on an "AS IS" BASIS,
 * WITHOUT WARRANTIES OR CONDITIONS OF ANY KIND, either express or implied.
 * See the License for the specific language governing permissions and
 * limitations under the License.
 */

/* $Id$ */

package org.apache.fop.fo.flow;

import java.util.Map;

import org.xml.sax.Attributes;
import org.xml.sax.Locator;

import org.apache.fop.apps.FOPException;
import org.apache.fop.fo.FONode;
import org.apache.fop.fo.FOTreeBuilderContext;
import org.apache.fop.fo.FObj;
import org.apache.fop.fo.FObjMixed;
import org.apache.fop.fo.PropertyList;
import org.apache.fop.fo.PropertyListMaker;
import org.apache.fop.fo.ValidationException;
import org.apache.fop.fo.properties.Property;
import org.apache.fop.fo.properties.PropertyCache;

/**
 * Class modelling the <a href="http://www.w3.org/TR/xsl/#fo_marker">
 * <code>fo:marker<code></a> object.
 */
public class Marker extends FObjMixed {
    // The value of properties relevant for fo:marker.
    private String markerClassName;
    // End of property values

    private PropertyListMaker savePropertyListMaker;
    private Map descendantPropertyLists = new java.util.HashMap();

    /**
     * Create a marker fo.
     *
     * @param parent the parent {@link FONode}
     */
    public Marker(FONode parent) {
        super(parent);
    }

    /** {@inheritDoc} */
    public void bind(PropertyList pList) throws FOPException {
        if (findAncestor(FO_FLOW) < 0) {
            invalidChildError(locator, getParent().getName(), FO_URI, getName(),
                "rule.markerDescendantOfFlow");
        }

        markerClassName = pList.get(PR_MARKER_CLASS_NAME).getString();

        if (markerClassName == null || markerClassName.equals("")) {
            missingPropertyError("marker-class-name");
        }
    }

    /**
     * Retrieve the property list of the given {@link FONode}
     * descendant
     *
     * @param foNode the {@link FONode} whose property list is requested
     * @return the {@link MarkerPropertyList} for the given node
     */
    protected MarkerPropertyList getPropertyListFor(FONode foNode) {
        return (MarkerPropertyList)
            descendantPropertyLists.get(foNode);
    }

    /** {@inheritDoc} */
    protected void startOfNode() {
        FOTreeBuilderContext builderContext = getBuilderContext();
        // Push a new property list maker which will make MarkerPropertyLists.
        savePropertyListMaker = builderContext.getPropertyListMaker();
        builderContext.setPropertyListMaker(new PropertyListMaker() {
            public PropertyList make(FObj fobj, PropertyList parentPropertyList) {
                PropertyList pList = new MarkerPropertyList(fobj, parentPropertyList);
                descendantPropertyLists.put(fobj, pList);
                return pList;
            }
        });
    }

    /** {@inheritDoc} */
    protected void endOfNode() throws FOPException {
        super.endOfNode();
        // Pop the MarkerPropertyList maker.
        getBuilderContext().setPropertyListMaker(savePropertyListMaker);
        savePropertyListMaker = null;
    }

    /**
     * {@inheritDoc}
     * <br>XSL Content Model: (#PCDATA|%inline;|%block;)*
     * <br><i>Additionally: "An fo:marker may contain any formatting objects that
     * are permitted as a replacement of any fo:retrieve-marker that retrieves
     * the fo:marker's children."</i>
<<<<<<< HEAD
     * @asf.todo implement "additional" constraint, possibly within fo:retrieve-marker
=======
     * @todo implement "additional" constraint, possibly within fo:retrieve-marker
>>>>>>> 6c827ad0
     */
    protected void validateChildNode(Locator loc, String nsURI, String localName)
            throws ValidationException {
        if (FO_URI.equals(nsURI)) {
            if (!isBlockOrInlineItem(nsURI, localName)) {
                invalidChildError(loc, nsURI, localName);
            }
        }
    }

    /** {@inheritDoc} */
    protected boolean inMarker() {
        return true;
    }

    /** @return the "marker-class-name" property */
    public String getMarkerClassName() {
        return markerClassName;
    }

    /** {@inheritDoc} */
    public String getLocalName() {
        return "marker";
    }

    /**
     * {@inheritDoc}
     * @return {@link org.apache.fop.fo.Constants#FO_MARKER}
     */
    public int getNameId() {
        return FO_MARKER;
    }

    /** {@inheritDoc} */
    public String toString() {
        StringBuffer sb = new StringBuffer(super.toString());
        sb.append(" {").append(getMarkerClassName()).append("}");
        return sb.toString();
    }

    /**
     * An implementation of {@link PropertyList} which only stores the explicitly
     * specified properties/attributes as bundles of name-value-namespace
     * strings
     */
    protected class MarkerPropertyList extends PropertyList
            implements Attributes {

        /** the array of attributes **/
        private MarkerAttribute[] attribs;

        /**
         * Overriding default constructor
         *
         * @param fobj  the {@link FObj} to attach
         * @param parentPropertyList    ignored
         */
        public MarkerPropertyList(FObj fobj, PropertyList parentPropertyList) {
            /* ignore parentPropertyList
             * won't be used because the attributes will be stored
             * without resolving
             */
            super(fobj, null);
        }

        /**
         * Override that doesn't convert the attributes to {@link Property}
         * instances, but simply stores the attributes for later processing.
         *
         * {@inheritDoc}
         */
        public void addAttributesToList(Attributes attributes)
                    throws ValidationException {

            this.attribs = new MarkerAttribute[attributes.getLength()];

            String name;
            String value;
            String namespace;
            String qname;

            for (int i = attributes.getLength(); --i >= 0;) {
                namespace = attributes.getURI(i);
                qname = attributes.getQName(i);
                name = attributes.getLocalName(i);
                value = attributes.getValue(i);

<<<<<<< HEAD
                this.attribs[i]
                    = MarkerAttribute.getInstance(namespace, qname, name, value);
            }
        }

        /**
         * Null implementation; not used by this type of {@link PropertyList}.
         * @param propId the propert id
         * @param value the property value
         */
=======
                this.attribs[i] =
                    MarkerAttribute.getInstance(namespace, qname, name, value);
            }
        }

        /** Null implementation; not used by this type of {@link PropertyList} */
>>>>>>> 6c827ad0
        public void putExplicit(int propId, Property value) {
            //nop
        }

<<<<<<< HEAD
        /**
         * Null implementation; not used by this type of {@link PropertyList}.
         * @param propId the propert id
         * @return the property id
         */
=======
        /** Null implementation; not used by this type of {@link PropertyList} */
>>>>>>> 6c827ad0
        public Property getExplicit(int propId) {
            return null;
        }

        /** {@inheritDoc} */
        public int getLength() {
            if (attribs == null) {
                return 0;
            } else {
                return attribs.length;
            }
        }

        /** {@inheritDoc} */
        public String getURI(int index) {
            if (attribs != null
                    && index < attribs.length
                    && index >= 0
                    && attribs[index] != null) {
                return attribs[index].namespace;
            } else {
                return null;
            }
        }

        /** {@inheritDoc} */
        public String getLocalName(int index) {
            if (attribs != null
                    && index < attribs.length
                    && index >= 0
                    && attribs[index] != null) {
                return attribs[index].name;
            } else {
                return null;
            }
        }

        /** {@inheritDoc} */
        public String getQName(int index) {
            if (attribs != null
                    && index < attribs.length
                    && index >= 0
                    && attribs[index] != null) {
                return attribs[index].qname;
            } else {
                return null;
            }
        }

<<<<<<< HEAD
        /**
         * Default implementation; not used.
         * @param index a type index
         * @return type string
         */
=======
        /** Default implementation; not used */
>>>>>>> 6c827ad0
        public String getType(int index) {
            return "CDATA";
        }

        /** {@inheritDoc} */
        public String getValue(int index) {
            if (attribs != null
                    && index < attribs.length
                    && index >= 0
                    && attribs[index] != null) {
                return attribs[index].value;
            } else {
                return null;
            }
        }

        /** {@inheritDoc} */
        public int getIndex(String name, String namespace) {
            int index = -1;
            if (attribs != null && name != null && namespace != null) {
                for (int i = attribs.length; --i >= 0;) {
                    if (attribs[i] != null
                            && namespace.equals(attribs[i].namespace)
                            && name.equals(attribs[i].name)) {
                        break;
                    }
                }
            }
            return index;
        }

        /** {@inheritDoc} */
        public int getIndex(String qname) {
            int index = -1;
            if (attribs != null && qname != null) {
                for (int i = attribs.length; --i >= 0;) {
                    if (attribs[i] != null
                            && qname.equals(attribs[i].qname)) {
                        break;
                    }
                }
            }
            return index;
        }

<<<<<<< HEAD
        /**
         * Default implementation; not used
         * @param name a type name
         * @param namespace a type namespace
         * @return type string
         */
=======
        /** Default implementation; not used */
>>>>>>> 6c827ad0
        public String getType(String name, String namespace) {
            return "CDATA";
        }

<<<<<<< HEAD
        /**
         * Default implementation; not used
         * @param qname a type name
         * @return type string
         */
=======
        /** Default implementation; not used */
>>>>>>> 6c827ad0
        public String getType(String qname) {
            return "CDATA";
        }

        /** {@inheritDoc} */
        public String getValue(String name, String namespace) {
            int index = getIndex(name, namespace);
            if (index > 0) {
                return getValue(index);
            }
            return null;
        }

        /** {@inheritDoc} */
        public String getValue(String qname) {
            int index = getIndex(qname);
            if (index > 0) {
                return getValue(index);
            }
            return null;
        }
    }
<<<<<<< HEAD
=======

    /** Convenience inner class */
    public static final class MarkerAttribute {

        private static PropertyCache attributeCache =
                new PropertyCache(MarkerAttribute.class);
>>>>>>> 6c827ad0

    /** Convenience inner class */
    public static final class MarkerAttribute {

        private static PropertyCache attributeCache
                = new PropertyCache(MarkerAttribute.class);

        /** namespace */
        protected String namespace;
        /** qualfied name */
        protected String qname;
        /** local name */
        protected String name;
        /** value */
        protected String value;

        /**
         * Main constructor
         * @param namespace the namespace URI
         * @param qname the qualified name
         * @param name  the name
         * @param value the value
         */
        private MarkerAttribute(String namespace, String qname,
                                    String name, String value) {
            this.namespace = namespace;
            this.qname = qname;
            this.name = (name == null ? qname : name);
            this.value = value;
        }

        /**
         * Convenience method, reduces the number
         * of distinct MarkerAttribute instances
         *
         * @param namespace the attribute namespace
         * @param qname the fully qualified name of the attribute
         * @param name  the attribute name
         * @param value the attribute value
         * @return the single MarkerAttribute instance corresponding to
         *          the name/value-pair
         */
        private static MarkerAttribute getInstance(
                                            String namespace, String qname,
                                            String name, String value) {
            return attributeCache.fetch(
                    new MarkerAttribute(namespace, qname, name, value));
        }

        /** {@inheritDoc} */
        public int hashCode() {
            int hash = 17;
            hash = (37 * hash) + (this.namespace == null ? 0 : this.namespace.hashCode());
            hash = (37 * hash) + (this.qname == null ? 0 : this.qname.hashCode());
            hash = (37 * hash) + (this.name == null ? 0 : this.name.hashCode());
            hash = (37 * hash) + (this.value == null ? 0 : this.value.hashCode());
            return hash;
        }

        /** {@inheritDoc} */
        public boolean equals(Object o) {
            if (this == o) {
                return true;
            }

            if (o instanceof MarkerAttribute) {
                MarkerAttribute attr = (MarkerAttribute) o;
                return ((attr.namespace == this.namespace)
                            || (attr.namespace != null
                                    && attr.namespace.equals(this.namespace)))
                    && ((attr.qname == this.qname)
                            || (attr.qname != null
                                    && attr.qname.equals(this.qname)))
                    && ((attr.name == this.name)
                            || (attr.name != null
                                    && attr.name.equals(this.name)))
                    && ((attr.value == this.value)
                            || (attr.value != null
                                    && attr.value.equals(this.value)));
            } else {
                return false;
            }
        }
    }
}<|MERGE_RESOLUTION|>--- conflicted
+++ resolved
@@ -110,11 +110,7 @@
      * <br><i>Additionally: "An fo:marker may contain any formatting objects that
      * are permitted as a replacement of any fo:retrieve-marker that retrieves
      * the fo:marker's children."</i>
-<<<<<<< HEAD
-     * @asf.todo implement "additional" constraint, possibly within fo:retrieve-marker
-=======
-     * @todo implement "additional" constraint, possibly within fo:retrieve-marker
->>>>>>> 6c827ad0
+     * TODO implement "additional" constraint, possibly within fo:retrieve-marker
      */
     protected void validateChildNode(Locator loc, String nsURI, String localName)
             throws ValidationException {
@@ -202,7 +198,6 @@
                 name = attributes.getLocalName(i);
                 value = attributes.getValue(i);
 
-<<<<<<< HEAD
                 this.attribs[i]
                     = MarkerAttribute.getInstance(namespace, qname, name, value);
             }
@@ -213,27 +208,15 @@
          * @param propId the propert id
          * @param value the property value
          */
-=======
-                this.attribs[i] =
-                    MarkerAttribute.getInstance(namespace, qname, name, value);
-            }
-        }
-
-        /** Null implementation; not used by this type of {@link PropertyList} */
->>>>>>> 6c827ad0
         public void putExplicit(int propId, Property value) {
             //nop
         }
 
-<<<<<<< HEAD
         /**
          * Null implementation; not used by this type of {@link PropertyList}.
          * @param propId the propert id
          * @return the property id
          */
-=======
-        /** Null implementation; not used by this type of {@link PropertyList} */
->>>>>>> 6c827ad0
         public Property getExplicit(int propId) {
             return null;
         }
@@ -283,15 +266,11 @@
             }
         }
 
-<<<<<<< HEAD
         /**
          * Default implementation; not used.
          * @param index a type index
          * @return type string
          */
-=======
-        /** Default implementation; not used */
->>>>>>> 6c827ad0
         public String getType(int index) {
             return "CDATA";
         }
@@ -337,29 +316,21 @@
             return index;
         }
 
-<<<<<<< HEAD
         /**
          * Default implementation; not used
          * @param name a type name
          * @param namespace a type namespace
          * @return type string
          */
-=======
-        /** Default implementation; not used */
->>>>>>> 6c827ad0
         public String getType(String name, String namespace) {
             return "CDATA";
         }
 
-<<<<<<< HEAD
         /**
          * Default implementation; not used
          * @param qname a type name
          * @return type string
          */
-=======
-        /** Default implementation; not used */
->>>>>>> 6c827ad0
         public String getType(String qname) {
             return "CDATA";
         }
@@ -382,15 +353,6 @@
             return null;
         }
     }
-<<<<<<< HEAD
-=======
-
-    /** Convenience inner class */
-    public static final class MarkerAttribute {
-
-        private static PropertyCache attributeCache =
-                new PropertyCache(MarkerAttribute.class);
->>>>>>> 6c827ad0
 
     /** Convenience inner class */
     public static final class MarkerAttribute {
