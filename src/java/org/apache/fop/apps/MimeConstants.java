--- conflicted
+++ resolved
@@ -30,12 +30,6 @@
     String MIME_FOP_PRINT       = "application/X-fop-print";
     /** Apache FOP's area tree XML */
     String MIME_FOP_AREA_TREE   = "application/X-fop-areatree";
-<<<<<<< HEAD
     /** Apache FOP's intermediate format XML */
     String MIME_FOP_IF          = "application/X-fop-intermediate-format";
-    /** Proposed but non-registered MIME type for XSL-FO */
-    String MIME_XSL_FO          = "text/xsl";
-=======
->>>>>>> f9d4720b
-
 }