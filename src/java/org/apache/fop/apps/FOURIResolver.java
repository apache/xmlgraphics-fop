--- conflicted
+++ resolved
@@ -77,11 +77,7 @@
         }
         File dir = new File(base);
         try {
-<<<<<<< HEAD
-            base = (dir.isDirectory() ? dir.toURL() : new URL(base)).toExternalForm();
-=======
             base = (dir.isDirectory() ? dir.toURI().toURL() : new URL(base)).toExternalForm();
->>>>>>> 1867bcc7
         } catch (MalformedURLException mfue) {
             if (throwExceptions) {
                 throw mfue;
@@ -177,15 +173,9 @@
             if (file.canRead() && file.isFile()) {
                 try {
                     if (fragment != null) {
-<<<<<<< HEAD
-                        absoluteURL = new URL(file.toURL().toExternalForm() + fragment);
-                    } else {
-                        absoluteURL = file.toURL();
-=======
                         absoluteURL = new URL(file.toURI().toURL().toExternalForm() + fragment);
                     } else {
                         absoluteURL = file.toURI().toURL();
->>>>>>> 1867bcc7
                     }
                 } catch (MalformedURLException mfue) {
                     handleException(mfue, "Could not convert filename '" + href
