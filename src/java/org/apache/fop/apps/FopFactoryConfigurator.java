--- conflicted
+++ resolved
@@ -31,13 +31,9 @@
 import org.apache.commons.logging.Log;
 import org.apache.commons.logging.LogFactory;
 
-<<<<<<< HEAD
 import org.apache.xmlgraphics.image.loader.spi.ImageImplRegistry;
 import org.apache.xmlgraphics.image.loader.util.Penalty;
 
-=======
->>>>>>> 6c827ad0
-import org.apache.fop.fonts.FontManager;
 import org.apache.fop.fonts.FontManagerConfigurator;
 import org.apache.fop.util.LogUtil;
 
@@ -66,11 +62,8 @@
 
     /** Defines the default target resolution (72dpi) for FOP */
     public static final float DEFAULT_TARGET_RESOLUTION = 72.0f; //dpi
-<<<<<<< HEAD
 
     private static final String PREFER_RENDERER = "prefer-renderer";
-=======
->>>>>>> 6c827ad0
 
     /** logger instance */
     private final Log log = LogFactory.getLog(FopFactoryConfigurator.class);
@@ -99,7 +92,6 @@
     public void configure(FopFactory factory) throws FOPException {
         if (log.isDebugEnabled()) {
             log.debug("Initializing FopFactory Configuration");
-<<<<<<< HEAD
         }
 
         if (cfg.getChild("accessibility", false) != null) {
@@ -109,8 +101,6 @@
             } catch (ConfigurationException e) {
                 throw new FOPException(e);
             }
-=======
->>>>>>> 6c827ad0
         }
 
         // strict configuration
@@ -196,7 +186,6 @@
             }
         }
 
-<<<<<<< HEAD
         // prefer Renderer over IFDocumentHandler
         if (cfg.getChild(PREFER_RENDERER, false) != null) {
             try {
@@ -207,13 +196,8 @@
             }
         }
 
-=======
->>>>>>> 6c827ad0
         // configure font manager
-        FontManager fontManager = factory.getFontManager();
-        FontManagerConfigurator fontManagerConfigurator = new FontManagerConfigurator(cfg);
-        fontManagerConfigurator.configure(fontManager, strict);
-<<<<<<< HEAD
+        new FontManagerConfigurator(cfg).configure(factory.getFontManager(), strict);
 
         // configure image loader framework
         configureImageLoading(cfg.getChild("image-loading", false), strict);
@@ -247,8 +231,6 @@
         } catch (ConfigurationException e) {
             LogUtil.handleException(log, e, strict);
         }
-=======
->>>>>>> 6c827ad0
     }
 
     /**
