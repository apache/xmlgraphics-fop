--- conflicted
+++ resolved
@@ -65,19 +65,9 @@
     /** Maintain a reference count of instream objects for referencing purposes */
     private int instreamObjectCount = 0;
 
-<<<<<<< HEAD
     /** Mapping of resourceInfo to AbstractCachedObject */
-    private final Map/*<AFPResourceInfo, AbstractCachedObject>*/ includeObjectCache
-    = new java.util.HashMap()/*<AFPResourceInfo,String>*/;
-=======
-    /** a mapping of resourceInfo --> include name */
-    private final Map<AFPResourceInfo, String> includeNameMap
-        = new java.util.HashMap<AFPResourceInfo, String>();
-
-    /** a mapping of resourceInfo --> page segment name */
-    private Map<AFPResourceInfo, String> pageSegmentMap
-        = new java.util.HashMap<AFPResourceInfo, String>();
->>>>>>> 015538e0
+    private final Map<AFPResourceInfo, AbstractCachedObject> includeObjectCache
+            = new java.util.HashMap<AFPResourceInfo, AbstractCachedObject>();
 
     private AFPResourceLevelDefaults resourceLevelDefaults = new AFPResourceLevelDefaults();
 
@@ -144,24 +134,7 @@
     public boolean tryIncludeObject(AFPDataObjectInfo dataObjectInfo) throws IOException {
         AFPResourceInfo resourceInfo = dataObjectInfo.getResourceInfo();
         updateResourceInfoUri(resourceInfo);
-
-<<<<<<< HEAD
-        if (includeCachedObject(resourceInfo, dataObjectInfo.getObjectAreaInfo())) {
-=======
-        String objectName = includeNameMap.get(resourceInfo);
-        if (objectName != null) {
-            // an existing data resource so reference it by adding an include to the current page
-            includeObject(dataObjectInfo, objectName);
-            return true;
-        }
-
-        objectName = pageSegmentMap.get(resourceInfo);
-        if (objectName != null) {
-            // an existing data resource so reference it by adding an include to the current page
-            includePageSegment(dataObjectInfo, objectName);
-            return true;
-        }
-        return false;
+        return includeCachedObject(resourceInfo, dataObjectInfo.getObjectAreaInfo());
     }
 
     /**
@@ -174,7 +147,6 @@
     public void createObject(AFPDataObjectInfo dataObjectInfo) throws IOException {
         if (tryIncludeObject(dataObjectInfo)) {
             //Object has already been produced and is available by inclusion, so return early.
->>>>>>> 015538e0
             return;
         }
 
@@ -221,21 +193,7 @@
 
             // add data object into its resource group destination
             resourceGroup.addObject(namedObj);
-
-<<<<<<< HEAD
             includeObject(namedObj, dataObjectInfo);
-=======
-            // create the include object
-            String objectName = namedObj.getName();
-            if (usePageSegment) {
-                includePageSegment(dataObjectInfo, objectName);
-                pageSegmentMap.put(resourceInfo, objectName);
-            } else {
-                includeObject(dataObjectInfo, objectName);
-                // record mapping of resource info to data object resource name
-                includeNameMap.put(resourceInfo, objectName);
-            }
->>>>>>> 015538e0
         } else {
             // not to be included so inline data object directly into the current page
             dataStream.getCurrentPage().addObject(namedObj);
@@ -424,17 +382,9 @@
         resourceInfo.setName(resourceName);
         resourceInfo.setUri(uri.toASCIIString());
 
-<<<<<<< HEAD
-
         AbstractCachedObject cachedObject = (AbstractCachedObject)
                 includeObjectCache.get(resourceInfo);
-
-        if (cachedObject == null ) {
-
-=======
-        String objectName = includeNameMap.get(resourceInfo);
-        if (objectName == null) {
->>>>>>> 015538e0
+        if (cachedObject == null) {
             if (log.isDebugEnabled()) {
                 log.debug("Adding included resource: " + resourceName);
             }
@@ -475,8 +425,10 @@
         resourceInfo.setName(resourceName);
         resourceInfo.setUri(uri.toASCIIString());
 
-        String resource = includeNameMap.get(resourceInfo);
-        if (resource == null) {
+        AbstractCachedObject cachedObject = (AbstractCachedObject)
+                includeObjectCache.get(resourceInfo);
+        
+        if (cachedObject == null) {
 
             ResourceGroup resourceGroup = streamer.getResourceGroup(resourceLevel);
 
@@ -505,9 +457,8 @@
             };
 
             resourceGroup.addObject(resourceObject);
-
-            includeNameMap.put(resourceInfo, resourceName);
-
+            cachedObject = new CachedObject(resourceName, null);
+            includeObjectCache.put(resourceInfo, cachedObject);
         }
     }
 
