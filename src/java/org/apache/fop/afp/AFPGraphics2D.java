--- conflicted
+++ resolved
@@ -58,12 +58,6 @@
 import org.apache.xmlgraphics.ps.ImageEncodingHelper;
 import org.apache.xmlgraphics.util.MimeConstants;
 import org.apache.xmlgraphics.util.UnitConv;
-
-import org.apache.fop.afp.goca.GraphicsSetLineType;
-import org.apache.fop.afp.modca.GraphicsObject;
-import org.apache.fop.afp.svg.AFPGraphicsConfiguration;
-import org.apache.fop.fonts.FontInfo;
-import org.apache.fop.svg.NativeImageHandler;
 
 import org.apache.fop.afp.goca.GraphicsSetLineType;
 import org.apache.fop.afp.modca.GraphicsObject;
@@ -713,54 +707,6 @@
         this.customTextHandler = handler;
     }
 
-<<<<<<< HEAD
-    /**
-     * Returns the GOCA graphics object
-     *
-     * @return the GOCA graphics object
-     */
-    public GraphicsObject getGraphicsObject() {
-        return this.graphicsObj;
-    }
-
-    /**
-     * Sets the GOCA graphics object
-     *
-     * @param obj the GOCA graphics object
-     */
-    public void setGraphicsObject(GraphicsObject obj) {
-        this.graphicsObj = obj;
-    }
-
-    /**
-     * Sets the AFP painting state
-     *
-     * @param paintingState the AFP painting state
-     */
-    public void setPaintingState(AFPPaintingState paintingState) {
-        this.paintingState = paintingState;
-    }
-
-    /**
-     * Returns the AFP painting state
-     *
-     * @return the AFP painting state
-     */
-    public AFPPaintingState getPaintingState() {
-        return this.paintingState;
-    }
-
-    /**
-     * Returns the FontInfo
-     *
-     * @return the FontInfo
-     */
-    public FontInfo getFontInfo() {
-        return this.fontInfo;
-    }
-
-=======
->>>>>>> 879e33c0
     /** {@inheritDoc} */
     public void drawRenderableImage(RenderableImage img, AffineTransform xform) {
         log.debug("drawRenderableImage() NYI: img=" + img + ", xform=" + xform);
