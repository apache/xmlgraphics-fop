--- conflicted
+++ resolved
@@ -267,8 +267,7 @@
     /**
      * Set whether exceptions are thrown.
      * default is false.
-     *
-     * @param force true if always generate.
+     * @param throwExceptions true if should be thrown
      */
     public void setThrowexceptions(boolean throwExceptions) {
         this.throwExceptions = throwExceptions;
@@ -308,6 +307,7 @@
     /**
      * Returns the message type corresponding to Project.MSG_*
      * representing the current message level.
+     * @return message type
      * @see org.apache.tools.ant.Project
      */
     public int getMessageType() {
@@ -489,9 +489,6 @@
         return new File(file.getParentFile(), name);
     }
 
-    /**
-     * {@inheritDoc}
-     */
     public void run() throws FOPException {
         //Set base directory
         if (task.getBasedir() != null) {
@@ -556,13 +553,13 @@
                 // OR output file doesn't exist OR
                 // output file is older than input file
                 if (task.getForce() || !outf.exists()
-                    || (task.getXmlFile().lastModified() > outf.lastModified() ||
-                            task.getXsltFile().lastModified() > outf.lastModified())) {
+                    || (task.getXmlFile().lastModified() > outf.lastModified()
+                        || task.getXsltFile().lastModified() > outf.lastModified())) {
                     render(task.getXmlFile(), task.getXsltFile(), outf, outputFormat);
                     actioncount++;
                 } else if (outf.exists()
-                        && (task.getXmlFile().lastModified() <= outf.lastModified() ||
-                                task.getXsltFile().lastModified() <= outf.lastModified())) {
+                        && (task.getXmlFile().lastModified() <= outf.lastModified()
+                            || task.getXsltFile().lastModified() <= outf.lastModified())) {
                     skippedcount++;
                 }
             }
@@ -642,7 +639,8 @@
         }
     }
 
-    private void renderInputHandler(InputHandler inputHandler, File outFile, String outputFormat) throws Exception {
+    private void renderInputHandler
+        (InputHandler inputHandler, File outFile, String outputFormat) throws Exception {
         OutputStream out = null;
         try {
             out = new java.io.FileOutputStream(outFile);
@@ -660,11 +658,7 @@
             if (task.getThrowexceptions()) {
                 throw new BuildException(ex);
             }
-<<<<<<< HEAD
             throw ex;
-=======
-            logger.error("Error rendering fo file: " + foFile, ex);
->>>>>>> 6c827ad0
         } finally {
             try {
                 out.close();
@@ -697,10 +691,12 @@
         try {
             renderInputHandler(inputHandler, outFile, outputFormat);
         } catch (Exception ex) {
-            logger.error("Error rendering xml/xslt files: " + xmlFile + ", " + xsltFile, ex);
+            logger.error("Error rendering xml/xslt files: "
+                         + xmlFile + ", " + xsltFile, ex);
         }
         if (task.getLogFiles()) {
-            task.log("xml: " + xmlFile + ", xslt: " + xsltFile + " -> " + outFile, Project.MSG_INFO);
+            task.log("xml: " + xmlFile + ", xslt: "
+                     + xsltFile + " -> " + outFile, Project.MSG_INFO);
         }
     }
 }
