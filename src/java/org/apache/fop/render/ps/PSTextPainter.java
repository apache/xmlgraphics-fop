/*
 * Licensed to the Apache Software Foundation (ASF) under one or more
 * contributor license agreements.  See the NOTICE file distributed with
 * this work for additional information regarding copyright ownership.
 * The ASF licenses this file to You under the Apache License, Version 2.0
 * (the "License"); you may not use this file except in compliance with
 * the License.  You may obtain a copy of the License at
 *
 *      http://www.apache.org/licenses/LICENSE-2.0
 *
 * Unless required by applicable law or agreed to in writing, software
 * distributed under the License is distributed on an "AS IS" BASIS,
 * WITHOUT WARRANTIES OR CONDITIONS OF ANY KIND, either express or implied.
 * See the License for the specific language governing permissions and
 * limitations under the License.
 */

/* $Id$ */

package org.apache.fop.render.ps;

import java.awt.BasicStroke;
import java.awt.Color;
import java.awt.Graphics2D;
import java.awt.Paint;
import java.awt.Shape;
import java.awt.Stroke;
import java.awt.geom.AffineTransform;
import java.awt.geom.Ellipse2D;
import java.awt.geom.GeneralPath;
import java.awt.geom.PathIterator;
import java.awt.geom.Point2D;
import java.io.IOException;
import java.text.AttributedCharacterIterator;
import java.util.Iterator;
import java.util.List;

import org.apache.batik.gvt.TextNode;
import org.apache.batik.gvt.font.GVTGlyphVector;
import org.apache.batik.gvt.text.TextPaintInfo;
import org.apache.batik.gvt.text.TextSpanLayout;

import org.apache.xmlgraphics.java2d.ps.PSGraphics2D;
import org.apache.xmlgraphics.ps.PSGenerator;

import org.apache.fop.fonts.Font;
import org.apache.fop.fonts.FontInfo;
import org.apache.fop.fonts.FontMetrics;
import org.apache.fop.fonts.LazyFont;
import org.apache.fop.fonts.MultiByteFont;
import org.apache.fop.svg.NativeTextPainter;
import org.apache.fop.util.CharUtilities;
import org.apache.fop.util.HexEncoder;

/**
 * Renders the attributed character iterator of a text node.
 * This class draws the text directly using PostScript text operators so
 * the text is not drawn using shapes which makes the PS files larger.
 * <p>
 * The text runs are split into smaller text runs that can be bundles in single
 * calls of the xshow, yshow or xyshow operators. For outline text, the charpath
 * operator is used.
 */
public class PSTextPainter extends NativeTextPainter {

    private static final boolean DEBUG = false;

    private FontResourceCache fontResources;

    private static final AffineTransform IDENTITY_TRANSFORM = new AffineTransform();

    /**
     * Create a new PS text painter with the given font information.
     * @param fontInfo the font collection
     */
    public PSTextPainter(FontInfo fontInfo) {
        super(fontInfo);
        this.fontResources = new FontResourceCache(fontInfo);
    }

    /** {@inheritDoc} */
    protected boolean isSupported(Graphics2D g2d) {
        return g2d instanceof PSGraphics2D;
    }

    /** {@inheritDoc} */
    protected void paintTextRun(TextRun textRun, Graphics2D g2d) throws IOException {
        AttributedCharacterIterator runaci = textRun.getACI();
        runaci.first();

        TextPaintInfo tpi = (TextPaintInfo)runaci.getAttribute(PAINT_INFO);
        if (tpi == null || !tpi.visible) {
            return;
        }
        if ((tpi != null) && (tpi.composite != null)) {
            g2d.setComposite(tpi.composite);
        }

        //------------------------------------
        TextSpanLayout layout = textRun.getLayout();
        logTextRun(runaci, layout);
        CharSequence chars = collectCharacters(runaci);
        runaci.first(); //Reset ACI

        final PSGraphics2D ps = (PSGraphics2D)g2d;
        final PSGenerator gen = ps.getPSGenerator();
        ps.preparePainting();

        if (DEBUG) {
            log.debug("Text: " + chars);
            gen.commentln("%Text: " + chars);
        }

        GeneralPath debugShapes = null;
        if (DEBUG) {
            debugShapes = new GeneralPath();
        }

        TextUtil textUtil = new TextUtil(gen);
        textUtil.setupFonts(runaci);
        if (!textUtil.hasFonts()) {
            //Draw using Java2D when no native fonts are available
            textRun.getLayout().draw(g2d);
            return;
        }

        gen.saveGraphicsState();
        gen.concatMatrix(g2d.getTransform());
        Shape imclip = g2d.getClip();
        clip(ps, imclip);

        gen.writeln("BT"); //beginTextObject()

        AffineTransform localTransform = new AffineTransform();
        Point2D prevPos = null;
        GVTGlyphVector gv = layout.getGlyphVector();
        PSTextRun psRun = new PSTextRun(); //Used to split a text run into smaller runs
        for (int index = 0, c = gv.getNumGlyphs(); index < c; index++) {
            char ch = chars.charAt(index);
            boolean visibleChar = gv.isGlyphVisible(index)
                || (CharUtilities.isAnySpace(ch) && !CharUtilities.isZeroWidthSpace(ch));
            logCharacter(ch, layout, index, visibleChar);
            if (!visibleChar) {
                continue;
            }
            Point2D glyphPos = gv.getGlyphPosition(index);

            AffineTransform glyphTransform = gv.getGlyphTransform(index);
            if (log.isTraceEnabled()) {
                log.trace("pos " + glyphPos + ", transform " + glyphTransform);
            }
            if (DEBUG) {
                Shape sh = gv.getGlyphLogicalBounds(index);
                if (sh == null) {
                    sh = new Ellipse2D.Double(glyphPos.getX(), glyphPos.getY(), 2, 2);
                }
                debugShapes.append(sh, false);
            }

            //Exact position of the glyph
            localTransform.setToIdentity();
            localTransform.translate(glyphPos.getX(), glyphPos.getY());
            if (glyphTransform != null) {
                localTransform.concatenate(glyphTransform);
            }
            localTransform.scale(1, -1);

            boolean flushCurrentRun = false;
            //Try to optimize by combining characters using the same font and on the same line.
            if (glyphTransform != null) {
                //Happens for text-on-a-path
                flushCurrentRun = true;
            }
            if (psRun.getRunLength() >= 128) {
                //Don't let a run get too long
                flushCurrentRun = true;
            }

            //Note the position of the glyph relative to the previous one
            Point2D relPos;
            if (prevPos == null) {
                relPos = new Point2D.Double(0, 0);
            } else {
                relPos = new Point2D.Double(
                        glyphPos.getX() - prevPos.getX(),
                        glyphPos.getY() - prevPos.getY());
            }
            if (psRun.vertChanges == 0
                    && psRun.getHorizRunLength() > 2
                    && relPos.getY() != 0) {
                //new line
                flushCurrentRun = true;
            }

            //Select the actual character to paint
            char paintChar = (CharUtilities.isAnySpace(ch) ? ' ' : ch);

            //Select (sub)font for character
            Font f = textUtil.selectFontForChar(paintChar);
            char mapped = f.mapChar(ch);
            boolean fontChanging = textUtil.isFontChanging(f, mapped);
            if (fontChanging) {
                flushCurrentRun = true;
            }

            if (flushCurrentRun) {
                //Paint the current run and reset for the next run
                psRun.paint(ps, textUtil, tpi);
                psRun.reset();
            }

            //Track current run
            psRun.addCharacter(paintChar, relPos);
            psRun.noteStartingTransformation(localTransform);

            //Change font if necessary
            if (fontChanging) {
                textUtil.setCurrentFont(f, mapped);
            }

            //Update last position
            prevPos = glyphPos;
        }
        psRun.paint(ps, textUtil, tpi);
        gen.writeln("ET"); //endTextObject()
        gen.restoreGraphicsState();

        if (DEBUG) {
            //Paint debug shapes
            g2d.setStroke(new BasicStroke(0));
            g2d.setColor(Color.LIGHT_GRAY);
            g2d.draw(debugShapes);
        }
    }

    private void applyColor(Paint paint, final PSGenerator gen) throws IOException {
        if (paint == null) {
            return;
        } else if (paint instanceof Color) {
            Color col = (Color)paint;
            gen.useColor(col);
        } else {
            log.warn("Paint not supported: " + paint.toString());
        }
    }

    private PSFontResource getResourceForFont(Font f, String postfix) {
        String key = (postfix != null ? f.getFontName() + '_' + postfix : f.getFontName());
        return this.fontResources.getFontResourceForFontKey(key);
    }

    private void clip(PSGraphics2D ps, Shape shape) throws IOException {
        if (shape == null) {
            return;
        }
        ps.getPSGenerator().writeln("newpath");
        PathIterator iter = shape.getPathIterator(IDENTITY_TRANSFORM);
        ps.processPathIterator(iter);
        ps.getPSGenerator().writeln("clip");
    }

    private class TextUtil {

        private PSGenerator gen;
        private Font[] fonts;
        private Font currentFont;
        private int currentEncoding = -1;

        public TextUtil(PSGenerator gen) {
            this.gen = gen;
        }

        public Font selectFontForChar(char ch) {
            for (int i = 0, c = fonts.length; i < c; i++) {
                if (fonts[i].hasChar(ch)) {
                    return fonts[i];
                }
            }
            return fonts[0]; //TODO Maybe fall back to painting with shapes
        }

        public void writeTextMatrix(AffineTransform transform) throws IOException {
            double[] matrix = new double[6];
            transform.getMatrix(matrix);
            gen.writeln(gen.formatDouble5(matrix[0]) + " "
                + gen.formatDouble5(matrix[1]) + " "
                + gen.formatDouble5(matrix[2]) + " "
                + gen.formatDouble5(matrix[3]) + " "
                + gen.formatDouble5(matrix[4]) + " "
                + gen.formatDouble5(matrix[5]) + " Tm");
        }

        public boolean isFontChanging(Font f, char mapped) {
            if (f != getCurrentFont()) {
                return true;
            }
            if (mapped / 256 != getCurrentFontEncoding()) {
                return true;
            }
            return false; //Font is the same
        }

        public void selectFont(Font f, char mapped) throws IOException {
            int encoding = mapped / 256;
            String postfix = (encoding == 0 ? null : Integer.toString(encoding));
            PSFontResource res = getResourceForFont(f, postfix);
            gen.useFont("/" + res.getName(), f.getFontSize() / 1000f);
            res.notifyResourceUsageOnPage(gen.getResourceTracker());
        }

        public Font getCurrentFont() {
            return this.currentFont;
        }

        public int getCurrentFontEncoding() {
            return this.currentEncoding;
        }

        public void setCurrentFont(Font font, int encoding) {
            this.currentFont = font;
            this.currentEncoding = encoding;
        }

        public void setCurrentFont(Font font, char mapped) {
            int encoding = mapped / 256;
            setCurrentFont(font, encoding);
        }

        public void setupFonts(AttributedCharacterIterator runaci) {
            this.fonts = findFonts(runaci);
        }

        public boolean hasFonts() {
            return (fonts != null) && (fonts.length > 0);
        }

    }

    private class PSTextRun {

        private AffineTransform textTransform;
        private List relativePositions = new java.util.LinkedList();
        private StringBuffer currentChars = new StringBuffer();
        private int horizChanges = 0;
        private int vertChanges = 0;

        public void reset() {
            textTransform = null;
            currentChars.setLength(0);
            horizChanges = 0;
            vertChanges = 0;
            relativePositions.clear();
        }

        public int getHorizRunLength() {
            if (this.vertChanges == 0
                    && getRunLength() > 0) {
                return getRunLength();
            }
            return 0;
        }

        public void addCharacter(char paintChar, Point2D relPos) {
            addRelativePosition(relPos);
            currentChars.append(paintChar);
        }

        private void addRelativePosition(Point2D relPos) {
            if (getRunLength() > 0) {
                if (relPos.getX() != 0) {
                    horizChanges++;
                }
                if (relPos.getY() != 0) {
                    vertChanges++;
                }
            }
            relativePositions.add(relPos);
        }

        public void noteStartingTransformation(AffineTransform transform) {
            if (textTransform == null) {
                this.textTransform = new AffineTransform(transform);
            }
        }

        public int getRunLength() {
            return currentChars.length();
        }

        private boolean isXShow() {
            return vertChanges == 0;
        }

        private boolean isYShow() {
            return horizChanges == 0;
        }

        public void paint(PSGraphics2D g2d, TextUtil textUtil, TextPaintInfo tpi)
                    throws IOException {
            if (getRunLength() > 0) {
                if (log.isDebugEnabled()) {
                    log.debug("Text run: " + currentChars);
                }
                textUtil.writeTextMatrix(this.textTransform);
                if (isXShow()) {
                    log.debug("Horizontal text: xshow");
                    paintXYShow(g2d, textUtil, tpi.fillPaint, true, false);
                } else if (isYShow()) {
                    log.debug("Vertical text: yshow");
                    paintXYShow(g2d, textUtil, tpi.fillPaint, false, true);
                } else {
                    log.debug("Arbitrary text: xyshow");
                    paintXYShow(g2d, textUtil, tpi.fillPaint, true, true);
                }
                boolean stroke = (tpi.strokePaint != null) && (tpi.strokeStroke != null);
                if (stroke) {
                    log.debug("Stroked glyph outlines");
                    paintStrokedGlyphs(g2d, textUtil, tpi.strokePaint, tpi.strokeStroke);
                }
            }
        }

        private void paintXYShow(PSGraphics2D g2d, TextUtil textUtil, Paint paint,
                boolean x, boolean y) throws IOException {
            PSGenerator gen = textUtil.gen;
            char firstChar = this.currentChars.charAt(0);
            //Font only has to be setup up before the first character
            Font f = textUtil.selectFontForChar(firstChar);
            char mapped = f.mapChar(firstChar);
            textUtil.selectFont(f, mapped);
            textUtil.setCurrentFont(f, mapped);
            applyColor(paint, gen);

            FontMetrics metrics = f.getFontMetrics();
            boolean multiByte = metrics instanceof MultiByteFont
                    || metrics instanceof LazyFont
                            && ((LazyFont) metrics).getRealFont() instanceof MultiByteFont;
            StringBuffer sb = new StringBuffer();
            sb.append(multiByte ? '<' : '(');
            for (int i = 0, c = this.currentChars.length(); i < c; i++) {
                char ch = this.currentChars.charAt(i);
                mapped = f.mapChar(ch);
<<<<<<< HEAD
                if (multiByte) {
                    sb.append(HexEncoder.encode(mapped));
                } else {
                    PSGenerator.escapeChar(mapped, sb);
                }
=======
                char codepoint = (char) (mapped % 256);
                PSGenerator.escapeChar(codepoint, sb);
>>>>>>> 73c7b447
            }
            sb.append(multiByte ? '>' : ')');
            if (x || y) {
                sb.append("\n[");
                int idx = 0;
                Iterator iter = this.relativePositions.iterator();
                while (iter.hasNext()) {
                    Point2D pt = (Point2D)iter.next();
                    if (idx > 0) {
                        if (x) {
                            sb.append(format(gen, pt.getX()));
                        }
                        if (y) {
                            if (x) {
                                sb.append(' ');
                            }
                            sb.append(format(gen, -pt.getY()));
                        }
                        if (idx % 8 == 0) {
                            sb.append('\n');
                        } else {
                            sb.append(' ');
                        }
                    }
                    idx++;
                }
                if (x) {
                    sb.append('0');
                }
                if (y) {
                    if (x) {
                        sb.append(' ');
                    }
                    sb.append('0');
                }
                sb.append(']');
            }
            sb.append(' ');
            if (x) {
                sb.append('x');
            }
            if (y) {
                sb.append('y');
            }
            sb.append("show"); // --> xshow, yshow or xyshow
            gen.writeln(sb.toString());
        }

        private String format(PSGenerator gen, double coord) {
            if (Math.abs(coord) < 0.00001) {
                return "0";
            } else {
                return gen.formatDouble5(coord);
            }
        }

        private void paintStrokedGlyphs(PSGraphics2D g2d, TextUtil textUtil,
                Paint strokePaint, Stroke stroke) throws IOException {
            PSGenerator gen = textUtil.gen;

            applyColor(strokePaint, gen);
            PSGraphics2D.applyStroke(stroke, gen);

            Font f = null;
            Iterator iter = this.relativePositions.iterator();
            iter.next();
            Point2D pos = new Point2D.Double(0, 0);
            gen.writeln("0 0 M");
            for (int i = 0, c = this.currentChars.length(); i < c; i++) {
                char ch = this.currentChars.charAt(0);
                if (i == 0) {
                    //Font only has to be setup up before the first character
                    f = textUtil.selectFontForChar(ch);
                }
                char mapped = f.mapChar(ch);
                if (i == 0) {
                    textUtil.selectFont(f, mapped);
                    textUtil.setCurrentFont(f, mapped);
                }
                //add glyph outlines to current path
                mapped = f.mapChar(this.currentChars.charAt(i));
                FontMetrics metrics = f.getFontMetrics();
                boolean multiByte = metrics instanceof MultiByteFont
                        || metrics instanceof LazyFont
                                && ((LazyFont) metrics).getRealFont() instanceof MultiByteFont;
                if (multiByte) {
                    gen.write('<');
                    gen.write(HexEncoder.encode(mapped));
                    gen.write('>');
                } else {
                    char codepoint = (char)(mapped % 256);
                    gen.write("(" + codepoint + ")");
                }
                gen.writeln(" false charpath");

                if (iter.hasNext()) {
                    //Position for the next character
                    Point2D pt = (Point2D)iter.next();
                    pos.setLocation(pos.getX() + pt.getX(), pos.getY() - pt.getY());
                    gen.writeln(gen.formatDouble5(pos.getX()) + " "
                            + gen.formatDouble5(pos.getY()) + " M");
                }
            }
            gen.writeln("stroke"); //paints all accumulated glyph outlines
        }

    }

}

<|MERGE_RESOLUTION|>--- conflicted
+++ resolved
@@ -440,16 +440,12 @@
             for (int i = 0, c = this.currentChars.length(); i < c; i++) {
                 char ch = this.currentChars.charAt(i);
                 mapped = f.mapChar(ch);
-<<<<<<< HEAD
                 if (multiByte) {
                     sb.append(HexEncoder.encode(mapped));
                 } else {
-                    PSGenerator.escapeChar(mapped, sb);
-                }
-=======
-                char codepoint = (char) (mapped % 256);
-                PSGenerator.escapeChar(codepoint, sb);
->>>>>>> 73c7b447
+                    char codepoint = (char) (mapped % 256);
+                    PSGenerator.escapeChar(codepoint, sb);
+                }
             }
             sb.append(multiByte ? '>' : ')');
             if (x || y) {
