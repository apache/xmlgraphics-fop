/*
 * Licensed to the Apache Software Foundation (ASF) under one or more
 * contributor license agreements.  See the NOTICE file distributed with
 * this work for additional information regarding copyright ownership.
 * The ASF licenses this file to You under the Apache License, Version 2.0
 * (the "License"); you may not use this file except in compliance with
 * the License.  You may obtain a copy of the License at
 *
 *      http://www.apache.org/licenses/LICENSE-2.0
 *
 * Unless required by applicable law or agreed to in writing, software
 * distributed under the License is distributed on an "AS IS" BASIS,
 * WITHOUT WARRANTIES OR CONDITIONS OF ANY KIND, either express or implied.
 * See the License for the specific language governing permissions and
 * limitations under the License.
 */

/* $Id$ */

package org.apache.fop.render.ps;

import java.awt.Color;
import java.awt.Dimension;
import java.awt.Paint;
import java.awt.Point;
import java.awt.Rectangle;
import java.awt.geom.AffineTransform;
import java.io.IOException;
import java.util.Map;

import org.w3c.dom.Document;

import org.apache.commons.logging.Log;
import org.apache.commons.logging.LogFactory;

import org.apache.xmlgraphics.image.loader.ImageException;
import org.apache.xmlgraphics.image.loader.ImageInfo;
import org.apache.xmlgraphics.image.loader.ImageProcessingHints;
import org.apache.xmlgraphics.image.loader.ImageSessionContext;
import org.apache.xmlgraphics.ps.PSGenerator;
import org.apache.xmlgraphics.ps.PSResource;

import org.apache.fop.fonts.Font;
import org.apache.fop.fonts.FontInfo;
import org.apache.fop.fonts.FontTriplet;
import org.apache.fop.fonts.LazyFont;
import org.apache.fop.fonts.MultiByteFont;
import org.apache.fop.fonts.SingleByteFont;
import org.apache.fop.fonts.Typeface;
import org.apache.fop.render.RenderingContext;
import org.apache.fop.render.intermediate.AbstractIFPainter;
import org.apache.fop.render.intermediate.IFContext;
import org.apache.fop.render.intermediate.IFException;
import org.apache.fop.render.intermediate.IFState;
import org.apache.fop.render.intermediate.IFUtil;
import org.apache.fop.traits.BorderProps;
import org.apache.fop.traits.RuleStyle;
import org.apache.fop.util.CharUtilities;
import org.apache.fop.util.HexEncoder;

/**
 * IFPainter implementation that produces PostScript.
 */
public class PSPainter extends AbstractIFPainter {

    /** logging instance */
    private static Log log = LogFactory.getLog(PSPainter.class);

    private PSDocumentHandler documentHandler;
    private PSBorderPainter borderPainter;

    private boolean inTextMode = false;

    /**
     * Default constructor.
     * @param documentHandler the parent document handler
     */
    public PSPainter(PSDocumentHandler documentHandler) {
        this(documentHandler, IFState.create());
    }

    protected PSPainter(PSDocumentHandler documentHandler, IFState state) {
        super();
        this.documentHandler = documentHandler;
        this.borderPainter = new PSBorderPainter(documentHandler.gen);
        this.state = state;
    }

    /** {@inheritDoc} */
    protected IFContext getContext() {
        return this.documentHandler.getContext();
    }

    PSRenderingUtil getPSUtil() {
        return this.documentHandler.psUtil;
    }

    FontInfo getFontInfo() {
        return this.documentHandler.getFontInfo();
    }

    private PSGenerator getGenerator() {
        return this.documentHandler.gen;
    }

    /** {@inheritDoc} */
    public void startViewport(AffineTransform transform, Dimension size, Rectangle clipRect)
            throws IFException {
        try {
            PSGenerator generator = getGenerator();
            saveGraphicsState();
            generator.concatMatrix(toPoints(transform));
        } catch (IOException ioe) {
            throw new IFException("I/O error in startViewport()", ioe);
        }
        if (clipRect != null) {
            clipRect(clipRect);
        }
    }

    /** {@inheritDoc} */
    public void endViewport() throws IFException {
        try {
            restoreGraphicsState();
        } catch (IOException ioe) {
            throw new IFException("I/O error in endViewport()", ioe);
        }
    }

    /** {@inheritDoc} */
    public void startGroup(AffineTransform transform) throws IFException {
        try {
            PSGenerator generator = getGenerator();
            saveGraphicsState();
            generator.concatMatrix(toPoints(transform));
        } catch (IOException ioe) {
            throw new IFException("I/O error in startGroup()", ioe);
        }
    }

    /** {@inheritDoc} */
    public void endGroup() throws IFException {
        try {
            restoreGraphicsState();
        } catch (IOException ioe) {
            throw new IFException("I/O error in endGroup()", ioe);
        }
    }

    /** {@inheritDoc} */
    protected Map createDefaultImageProcessingHints(ImageSessionContext sessionContext) {
        Map hints = super.createDefaultImageProcessingHints(sessionContext);

        //PostScript doesn't support alpha channels
        hints.put(ImageProcessingHints.TRANSPARENCY_INTENT,
                ImageProcessingHints.TRANSPARENCY_INTENT_IGNORE);
        //TODO We might want to support image masks in the future.
        return hints;
    }

    /** {@inheritDoc} */
    protected RenderingContext createRenderingContext() {
        PSRenderingContext psContext = new PSRenderingContext(
                getUserAgent(), getGenerator(), getFontInfo());
        return psContext;
    }

    /** {@inheritDoc} */
    protected void drawImageUsingImageHandler(ImageInfo info, Rectangle rect)
            throws ImageException, IOException {
        if (!getPSUtil().isOptimizeResources()
                || PSImageUtils.isImageInlined(info,
                        (PSRenderingContext)createRenderingContext())) {
            super.drawImageUsingImageHandler(info, rect);
        } else {
            if (log.isDebugEnabled()) {
                log.debug("Image " + info + " is embedded as a form later");
            }
            //Don't load image at this time, just put a form placeholder in the stream
            PSResource form = documentHandler.getFormForImage(info.getOriginalURI());
            PSImageUtils.drawForm(form, info, rect, getGenerator());
        }
    }

    /** {@inheritDoc} */
    public void drawImage(String uri, Rectangle rect) throws IFException {
        try {
            endTextObject();
        } catch (IOException ioe) {
            throw new IFException("I/O error in drawImage()", ioe);
        }
        drawImageUsingURI(uri, rect);
    }

    /** {@inheritDoc} */
    public void drawImage(Document doc, Rectangle rect) throws IFException {
        try {
            endTextObject();
        } catch (IOException ioe) {
            throw new IFException("I/O error in drawImage()", ioe);
        }
        drawImageUsingDocument(doc, rect);
    }

    /** {@inheritDoc} */
    public void clipRect(Rectangle rect) throws IFException {
        try {
            PSGenerator generator = getGenerator();
            endTextObject();
            generator.defineRect(rect.x / 1000.0, rect.y / 1000.0,
                    rect.width / 1000.0, rect.height / 1000.0);
            generator.writeln(generator.mapCommand("clip") + " " + generator.mapCommand("newpath"));
        } catch (IOException ioe) {
            throw new IFException("I/O error in clipRect()", ioe);
        }
    }

    /** {@inheritDoc} */
    public void clipBackground(Rectangle rect,
            BorderProps bpsBefore, BorderProps bpsAfter,
            BorderProps bpsStart, BorderProps bpsEnd) throws IFException {

        try {
            borderPainter.clipBackground(rect,
                    bpsBefore,  bpsAfter, bpsStart,  bpsEnd);
        } catch (IOException ioe) {
            throw new IFException("I/O error while clipping background", ioe);
        }

    }

    /** {@inheritDoc} */
    public void fillRect(Rectangle rect, Paint fill) throws IFException {
        if (fill == null) {
            return;
        }
        if (rect.width != 0 && rect.height != 0) {
            try {
                endTextObject();
                PSGenerator generator = getGenerator();
                if (fill != null) {
                    if (fill instanceof Color) {
                        generator.useColor((Color)fill);
                    } else {
                        throw new UnsupportedOperationException("Non-Color paints NYI");
                    }
                }
                generator.defineRect(rect.x / 1000.0, rect.y / 1000.0,
                        rect.width / 1000.0, rect.height / 1000.0);
                generator.writeln(generator.mapCommand("fill"));
            } catch (IOException ioe) {
                throw new IFException("I/O error in fillRect()", ioe);
            }
        }
    }

    /** {@inheritDoc} */
<<<<<<< HEAD
    public void drawBorderRect(Rectangle rect, BorderProps before, BorderProps after,
            BorderProps start, BorderProps end, Color innerBackgroundColor) throws IFException {
        if (before != null || after != null || start != null || end != null) {
            try {
                endTextObject();
                this.borderPainter.drawBorders(rect, before, after, start, end,
                        innerBackgroundColor);
=======
    public void drawBorderRect(Rectangle rect, BorderProps top, BorderProps bottom,
            BorderProps left, BorderProps right) throws IFException {
        if (top != null || bottom != null || left != null || right != null) {
            try {
                endTextObject();
                if (getPSUtil().getRenderingMode() == PSRenderingMode.SIZE
                    && hasOnlySolidBorders(top, bottom, left, right)) {
                    super.drawBorderRect(rect, top, bottom, left, right);
                } else {
                    this.borderPainter.drawBorders(rect, top, bottom, left, right);
                }
>>>>>>> 015538e0
            } catch (IOException ioe) {
                throw new IFException("I/O error in drawBorderRect()", ioe);
            }
        }
    }

    /** {@inheritDoc} */
    public void drawLine(Point start, Point end, int width, Color color, RuleStyle style)
                throws IFException {
        try {
            endTextObject();
            this.borderPainter.drawLine(start, end, width, color, style);
        } catch (IOException ioe) {
            throw new IFException("I/O error in drawLine()", ioe);
        }
    }

    private Typeface getTypeface(String fontName) {
        if (fontName == null) {
            throw new NullPointerException("fontName must not be null");
        }
        Typeface tf = (Typeface)getFontInfo().getFonts().get(fontName);
        if (tf instanceof LazyFont) {
            tf = ((LazyFont)tf).getRealFont();
        }
        return tf;
    }

    /**
     * Saves the graphics state of the rendering engine.
     * @throws IOException if an I/O error occurs
     */
    protected void saveGraphicsState() throws IOException {
        endTextObject();
        getGenerator().saveGraphicsState();
    }

    /**
     * Restores the last graphics state of the rendering engine.
     * @throws IOException if an I/O error occurs
     */
    protected void restoreGraphicsState() throws IOException {
        endTextObject();
        getGenerator().restoreGraphicsState();
    }

    /**
     * Indicates the beginning of a text object.
     * @throws IOException if an I/O error occurs
     */
    protected void beginTextObject() throws IOException {
        if (!inTextMode) {
            PSGenerator generator = getGenerator();
            generator.saveGraphicsState();
            generator.writeln("BT");
            inTextMode = true;
        }
    }

    /**
     * Indicates the end of a text object.
     * @throws IOException if an I/O error occurs
     */
    protected void endTextObject() throws IOException {
        if (inTextMode) {
            inTextMode = false;
            PSGenerator generator = getGenerator();
            generator.writeln("ET");
            generator.restoreGraphicsState();
        }
    }

    private String formatMptAsPt(PSGenerator gen, int value) {
        return gen.formatDouble(value / 1000.0);
    }

    /* Disabled: performance experiment (incomplete)

    private static final String ZEROS = "0.00";

    private String formatMptAsPt1(int value) {
        String s = Integer.toString(value);
        int len = s.length();
        StringBuffer sb = new StringBuffer();
        if (len < 4) {
            sb.append(ZEROS.substring(0, 5 - len));
            sb.append(s);
        } else {
            int dec = len - 3;
            sb.append(s.substring(0, dec));
            sb.append('.');
            sb.append(s.substring(dec));
        }
        return sb.toString();
    }*/

    /** {@inheritDoc} */
    public void drawText(int x, int y, int letterSpacing, int wordSpacing,
            int[][] dp, String text) throws IFException {
        try {
            //Do not draw text if font-size is 0 as it creates an invalid PostScript file
            if (state.getFontSize() == 0) {
                return;
            }
            PSGenerator generator = getGenerator();
            generator.useColor(state.getTextColor());
            beginTextObject();
            FontTriplet triplet = new FontTriplet(
                    state.getFontFamily(), state.getFontStyle(), state.getFontWeight());
            //TODO Ignored: state.getFontVariant()
            //TODO Opportunity for font caching if font state is more heavily used
            String fontKey = getFontInfo().getInternalFontKey(triplet);
            if (fontKey == null) {
                throw new IFException("Font not available: " + triplet, null);
            }
            int sizeMillipoints = state.getFontSize();

            // This assumes that *all* CIDFonts use a /ToUnicode mapping
            Typeface tf = getTypeface(fontKey);
            SingleByteFont singleByteFont = null;
            if (tf instanceof SingleByteFont) {
                singleByteFont = (SingleByteFont)tf;
            }
            Font font = getFontInfo().getFontInstance(triplet, sizeMillipoints);

            useFont(fontKey, sizeMillipoints);

            generator.writeln("1 0 0 -1 " + formatMptAsPt(generator, x)
                    + " " + formatMptAsPt(generator, y) + " Tm");

            int textLen = text.length();
            int start = 0;
            if (singleByteFont != null) {
                //Analyze string and split up in order to paint in different sub-fonts/encodings
                int currentEncoding = -1;
                for (int i = 0; i < textLen; i++) {
                    char c = text.charAt(i);
                    char mapped = tf.mapChar(c);
                    int encoding = mapped / 256;
                    if (currentEncoding != encoding) {
                        if (i > 0) {
                            writeText(text, start, i - start,
                                    letterSpacing, wordSpacing, dp, font, tf, false);
                        }
                        if (encoding == 0) {
                            useFont(fontKey, sizeMillipoints);
                        } else {
                            useFont(fontKey + "_" + Integer.toString(encoding), sizeMillipoints);
                        }
                        currentEncoding = encoding;
                        start = i;
                    }
                }
            } else {
                useFont(fontKey, sizeMillipoints);
            }
            writeText(text, start, textLen - start, letterSpacing, wordSpacing, dp, font, tf,
                    tf instanceof MultiByteFont);
        } catch (IOException ioe) {
            throw new IFException("I/O error in drawText()", ioe);
        }
    }

    private void writeText(String text, int start, int len,
            int letterSpacing, int wordSpacing, int[][] dp,
            Font font, Typeface tf, boolean multiByte) throws IOException {
        PSGenerator generator = getGenerator();
        int end = start + len;
        int initialSize = len;
        initialSize += initialSize / 2;

        boolean hasLetterSpacing = (letterSpacing != 0);
        boolean needTJ = false;

        int lineStart = 0;
        StringBuffer accText = new StringBuffer(initialSize);
        StringBuffer sb = new StringBuffer(initialSize);
        int[] dx = IFUtil.convertDPToDX ( dp );
        int dxl = (dx != null ? dx.length : 0);
        for (int i = start; i < end; i++) {
            char orgChar = text.charAt(i);
            char ch;
            int cw;
            int glyphAdjust = 0;
            if (CharUtilities.isFixedWidthSpace(orgChar)) {
                //Fixed width space are rendered as spaces so copy/paste works in a reader
                ch = font.mapChar(CharUtilities.SPACE);
                cw = font.getCharWidth(orgChar);
                glyphAdjust = font.getCharWidth(ch) - cw;
            } else {
                if ((wordSpacing != 0) && CharUtilities.isAdjustableSpace(orgChar)) {
                    glyphAdjust -= wordSpacing;
                }
                ch = font.mapChar(orgChar);
                cw = font.getCharWidth(orgChar);
            }

            if (dx != null && i < dxl - 1) {
                glyphAdjust -= dx[i + 1];
            }
            if (multiByte) {
                accText.append(HexEncoder.encode(ch));
            } else {
                char codepoint = (char)(ch % 256);
                PSGenerator.escapeChar(codepoint, accText); //add character to accumulated text
            }
            if (glyphAdjust != 0) {
                needTJ = true;
                if (sb.length() == 0) {
                    sb.append('['); //Need to start TJ
                }
                if (accText.length() > 0) {
                    if ((sb.length() - lineStart + accText.length()) > 200) {
                        sb.append(PSGenerator.LF);
                        lineStart = sb.length();
                    }
                    lineStart = writePostScriptString(sb, accText, multiByte, lineStart);
                    sb.append(' ');
                    accText.setLength(0); //reset accumulated text
                }
                sb.append(Integer.toString(glyphAdjust)).append(' ');
            }
        }
        if (needTJ) {
            if (accText.length() > 0) {
                if ((sb.length() - lineStart + accText.length()) > 200) {
                    sb.append(PSGenerator.LF);
                }
                writePostScriptString(sb, accText, multiByte);
            }
            if (hasLetterSpacing) {
                sb.append("] " + formatMptAsPt(generator, letterSpacing) + " ATJ");
            } else {
                sb.append("] TJ");
            }
        } else {
            writePostScriptString(sb, accText, multiByte);
            if (hasLetterSpacing) {
                StringBuffer spb = new StringBuffer();
                spb.append(formatMptAsPt(generator, letterSpacing))
                    .append(" 0 ");
                sb.insert(0, spb.toString());
                sb.append(" " + generator.mapCommand("ashow"));
            } else {
                sb.append(" " + generator.mapCommand("show"));
            }
        }
        generator.writeln(sb.toString());
    }

    private void writePostScriptString(StringBuffer buffer, StringBuffer string,
            boolean multiByte) {
        writePostScriptString(buffer, string, multiByte, 0);
    }

    private int writePostScriptString(StringBuffer buffer, StringBuffer string, boolean multiByte,
            int lineStart) {
        buffer.append(multiByte ? '<' : '(');
        int l = string.length();
        int index = 0;
        int maxCol = 200;
        buffer.append(string.substring(index, Math.min(index + maxCol, l)));
        index += maxCol;
        while (index < l) {
            if (!multiByte) {
                buffer.append('\\');
            }
            buffer.append(PSGenerator.LF);
            lineStart = buffer.length();
            buffer.append(string.substring(index, Math.min(index + maxCol, l)));
            index += maxCol;
        }
        buffer.append(multiByte ? '>' : ')');
        return lineStart;
    }

    private void useFont(String key, int size) throws IOException {
        PSFontResource res = this.documentHandler.getPSResourceForFontKey(key);
        PSGenerator generator = getGenerator();
        generator.useFont("/" + res.getName(), size / 1000f);
        res.notifyResourceUsageOnPage(generator.getResourceTracker());
    }

}<|MERGE_RESOLUTION|>--- conflicted
+++ resolved
@@ -255,27 +255,17 @@
     }
 
     /** {@inheritDoc} */
-<<<<<<< HEAD
-    public void drawBorderRect(Rectangle rect, BorderProps before, BorderProps after,
-            BorderProps start, BorderProps end, Color innerBackgroundColor) throws IFException {
-        if (before != null || after != null || start != null || end != null) {
-            try {
-                endTextObject();
-                this.borderPainter.drawBorders(rect, before, after, start, end,
-                        innerBackgroundColor);
-=======
     public void drawBorderRect(Rectangle rect, BorderProps top, BorderProps bottom,
-            BorderProps left, BorderProps right) throws IFException {
+            BorderProps left, BorderProps right, Color innerBackgroundColor) throws IFException {
         if (top != null || bottom != null || left != null || right != null) {
             try {
                 endTextObject();
                 if (getPSUtil().getRenderingMode() == PSRenderingMode.SIZE
                     && hasOnlySolidBorders(top, bottom, left, right)) {
-                    super.drawBorderRect(rect, top, bottom, left, right);
+                    super.drawBorderRect(rect, top, bottom, left, right, innerBackgroundColor);
                 } else {
-                    this.borderPainter.drawBorders(rect, top, bottom, left, right);
-                }
->>>>>>> 015538e0
+                    this.borderPainter.drawBorders(rect, top, bottom, left, right, innerBackgroundColor);
+                }
             } catch (IOException ioe) {
                 throw new IFException("I/O error in drawBorderRect()", ioe);
             }
