/*
 * Licensed to the Apache Software Foundation (ASF) under one or more
 * contributor license agreements.  See the NOTICE file distributed with
 * this work for additional information regarding copyright ownership.
 * The ASF licenses this file to You under the Apache License, Version 2.0
 * (the "License"); you may not use this file except in compliance with
 * the License.  You may obtain a copy of the License at
 *
 *      http://www.apache.org/licenses/LICENSE-2.0
 *
 * Unless required by applicable law or agreed to in writing, software
 * distributed under the License is distributed on an "AS IS" BASIS,
 * WITHOUT WARRANTIES OR CONDITIONS OF ANY KIND, either express or implied.
 * See the License for the specific language governing permissions and
 * limitations under the License.
 */

/* $Id$ */

package org.apache.fop.render.ps;

import java.awt.Color;
import java.awt.Dimension;
import java.awt.Paint;
import java.awt.Point;
import java.awt.Rectangle;
import java.awt.geom.AffineTransform;
import java.io.IOException;
import java.util.Map;

import org.w3c.dom.Document;

import org.apache.commons.logging.Log;
import org.apache.commons.logging.LogFactory;

import org.apache.xmlgraphics.image.loader.ImageException;
import org.apache.xmlgraphics.image.loader.ImageInfo;
import org.apache.xmlgraphics.image.loader.ImageProcessingHints;
import org.apache.xmlgraphics.image.loader.ImageSessionContext;
import org.apache.xmlgraphics.ps.PSGenerator;
import org.apache.xmlgraphics.ps.PSResource;

import org.apache.fop.fonts.Font;
import org.apache.fop.fonts.FontInfo;
import org.apache.fop.fonts.FontTriplet;
import org.apache.fop.fonts.LazyFont;
import org.apache.fop.fonts.MultiByteFont;
import org.apache.fop.fonts.SingleByteFont;
import org.apache.fop.fonts.Typeface;
import org.apache.fop.render.RenderingContext;
import org.apache.fop.render.intermediate.AbstractIFPainter;
import org.apache.fop.render.intermediate.IFContext;
import org.apache.fop.render.intermediate.IFException;
import org.apache.fop.render.intermediate.IFState;
import org.apache.fop.traits.BorderProps;
import org.apache.fop.traits.RuleStyle;
import org.apache.fop.util.CharUtilities;

/**
 * IFPainter implementation that produces PostScript.
 */
public class PSPainter extends AbstractIFPainter {

    /** logging instance */
    private static Log log = LogFactory.getLog(PSPainter.class);

    private PSDocumentHandler documentHandler;
    private PSBorderPainter borderPainter;

    private boolean inTextMode = false;

    /**
     * Default constructor.
     * @param documentHandler the parent document handler
     */
    public PSPainter(PSDocumentHandler documentHandler) {
        super();
        this.documentHandler = documentHandler;
        this.borderPainter = new PSBorderPainter(documentHandler.gen);
        this.state = IFState.create();
    }

    /** {@inheritDoc} */
    protected IFContext getContext() {
        return this.documentHandler.getContext();
    }

    PSRenderingUtil getPSUtil() {
        return this.documentHandler.psUtil;
    }

    FontInfo getFontInfo() {
        return this.documentHandler.getFontInfo();
    }

    private PSGenerator getGenerator() {
        return this.documentHandler.gen;
    }

    /** {@inheritDoc} */
    public void startViewport(AffineTransform transform, Dimension size, Rectangle clipRect)
            throws IFException {
        try {
            PSGenerator generator = getGenerator();
            saveGraphicsState();
            generator.concatMatrix(toPoints(transform));
        } catch (IOException ioe) {
            throw new IFException("I/O error in startViewport()", ioe);
        }
        if (clipRect != null) {
            clipRect(clipRect);
        }
    }

    /** {@inheritDoc} */
    public void endViewport() throws IFException {
        try {
            restoreGraphicsState();
        } catch (IOException ioe) {
            throw new IFException("I/O error in endViewport()", ioe);
        }
    }

    /** {@inheritDoc} */
    public void startGroup(AffineTransform transform) throws IFException {
        try {
            PSGenerator generator = getGenerator();
            saveGraphicsState();
            generator.concatMatrix(toPoints(transform));
        } catch (IOException ioe) {
            throw new IFException("I/O error in startGroup()", ioe);
        }
    }

    /** {@inheritDoc} */
    public void endGroup() throws IFException {
        try {
            restoreGraphicsState();
        } catch (IOException ioe) {
            throw new IFException("I/O error in endGroup()", ioe);
        }
    }

    /** {@inheritDoc} */
    protected Map createDefaultImageProcessingHints(ImageSessionContext sessionContext) {
        Map hints = super.createDefaultImageProcessingHints(sessionContext);

        //PostScript doesn't support alpha channels
        hints.put(ImageProcessingHints.TRANSPARENCY_INTENT,
                ImageProcessingHints.TRANSPARENCY_INTENT_IGNORE);
        //TODO We might want to support image masks in the future.
        return hints;
    }

    /** {@inheritDoc} */
    protected RenderingContext createRenderingContext() {
        PSRenderingContext psContext = new PSRenderingContext(
                getUserAgent(), getGenerator(), getFontInfo());
        return psContext;
    }

    /** {@inheritDoc} */
    protected void drawImageUsingImageHandler(ImageInfo info, Rectangle rect)
            throws ImageException, IOException {
        if (!getPSUtil().isOptimizeResources()
                || PSImageUtils.isImageInlined(info,
                        (PSRenderingContext)createRenderingContext())) {
            super.drawImageUsingImageHandler(info, rect);
        } else {
            if (log.isDebugEnabled()) {
                log.debug("Image " + info + " is embedded as a form later");
            }
            //Don't load image at this time, just put a form placeholder in the stream
            PSResource form = documentHandler.getFormForImage(info.getOriginalURI());
            PSImageUtils.drawForm(form, info, rect, getGenerator());
        }
    }

    /** {@inheritDoc} */
    public void drawImage(String uri, Rectangle rect) throws IFException {
        try {
            endTextObject();
        } catch (IOException ioe) {
            throw new IFException("I/O error in drawImage()", ioe);
        }
        drawImageUsingURI(uri, rect);
    }

    /** {@inheritDoc} */
    public void drawImage(Document doc, Rectangle rect) throws IFException {
        try {
            endTextObject();
        } catch (IOException ioe) {
            throw new IFException("I/O error in drawImage()", ioe);
        }
        drawImageUsingDocument(doc, rect);
    }

    /** {@inheritDoc} */
    public void clipRect(Rectangle rect) throws IFException {
        try {
            PSGenerator generator = getGenerator();
            endTextObject();
            generator.defineRect(rect.x / 1000.0, rect.y / 1000.0,
                    rect.width / 1000.0, rect.height / 1000.0);
            generator.writeln("clip newpath");
        } catch (IOException ioe) {
            throw new IFException("I/O error in clipRect()", ioe);
        }
    }

    /** {@inheritDoc} */
    public void fillRect(Rectangle rect, Paint fill) throws IFException {
        if (fill == null) {
            return;
        }
        if (rect.width != 0 && rect.height != 0) {
            try {
                endTextObject();
                PSGenerator generator = getGenerator();
                if (fill != null) {
                    if (fill instanceof Color) {
                        generator.useColor((Color)fill);
                    } else {
                        throw new UnsupportedOperationException("Non-Color paints NYI");
                    }
                }
                generator.defineRect(rect.x / 1000.0, rect.y / 1000.0,
                        rect.width / 1000.0, rect.height / 1000.0);
                generator.writeln("fill");
            } catch (IOException ioe) {
                throw new IFException("I/O error in fillRect()", ioe);
            }
        }
    }

    /** {@inheritDoc} */
    public void drawBorderRect(Rectangle rect, BorderProps before, BorderProps after,
            BorderProps start, BorderProps end) throws IFException {
        if (before != null || after != null || start != null || end != null) {
            try {
                endTextObject();
                this.borderPainter.drawBorders(rect, before, after, start, end);
            } catch (IOException ioe) {
                throw new IFException("I/O error in drawBorderRect()", ioe);
            }
        }
    }

    /** {@inheritDoc} */
    public void drawLine(Point start, Point end, int width, Color color, RuleStyle style)
                throws IFException {
        try {
            endTextObject();
            this.borderPainter.drawLine(start, end, width, color, style);
        } catch (IOException ioe) {
            throw new IFException("I/O error in drawLine()", ioe);
        }
    }

    private Typeface getTypeface(String fontName) {
        if (fontName == null) {
            throw new NullPointerException("fontName must not be null");
        }
        Typeface tf = (Typeface)getFontInfo().getFonts().get(fontName);
        if (tf instanceof LazyFont) {
            tf = ((LazyFont)tf).getRealFont();
        }
        return tf;
    }

    /**
     * Saves the graphics state of the rendering engine.
     * @throws IOException if an I/O error occurs
     */
    protected void saveGraphicsState() throws IOException {
        endTextObject();
        getGenerator().saveGraphicsState();
    }

    /**
     * Restores the last graphics state of the rendering engine.
     * @throws IOException if an I/O error occurs
     */
    protected void restoreGraphicsState() throws IOException {
        endTextObject();
        getGenerator().restoreGraphicsState();
    }

    /**
     * Indicates the beginning of a text object.
     * @throws IOException if an I/O error occurs
     */
    protected void beginTextObject() throws IOException {
        if (!inTextMode) {
            PSGenerator generator = getGenerator();
            generator.saveGraphicsState();
            generator.writeln("BT");
            inTextMode = true;
        }
    }

    /**
     * Indicates the end of a text object.
     * @throws IOException if an I/O error occurs
     */
    protected void endTextObject() throws IOException {
        if (inTextMode) {
            inTextMode = false;
            PSGenerator generator = getGenerator();
            generator.writeln("ET");
            generator.restoreGraphicsState();
        }
    }

    private String formatMptAsPt(PSGenerator gen, int value) {
        return gen.formatDouble(value / 1000.0);
    }

    /* Disabled: performance experiment (incomplete)

    private static final String ZEROS = "0.00";

    private String formatMptAsPt1(int value) {
        String s = Integer.toString(value);
        int len = s.length();
        StringBuffer sb = new StringBuffer();
        if (len < 4) {
            sb.append(ZEROS.substring(0, 5 - len));
            sb.append(s);
        } else {
            int dec = len - 3;
            sb.append(s.substring(0, dec));
            sb.append('.');
            sb.append(s.substring(dec));
        }
        return sb.toString();
    }*/

    /** {@inheritDoc} */
    public void drawText(int x, int y, int letterSpacing, int wordSpacing,
            int[] dx, String text) throws IFException {
        try {
            //Note: dy is currently ignored
            PSGenerator generator = getGenerator();
            generator.useColor(state.getTextColor());
            beginTextObject();
            FontTriplet triplet = new FontTriplet(
                    state.getFontFamily(), state.getFontStyle(), state.getFontWeight());
            //TODO Ignored: state.getFontVariant()
            //TODO Opportunity for font caching if font state is more heavily used
            String fontKey = getFontInfo().getInternalFontKey(triplet);
            if (fontKey == null) {
                throw new IFException("Font not available: " + triplet, null);
            }
            int sizeMillipoints = state.getFontSize();

            // This assumes that *all* CIDFonts use a /ToUnicode mapping
            Typeface tf = getTypeface(fontKey);
            SingleByteFont singleByteFont = null;
            if (tf instanceof SingleByteFont) {
                singleByteFont = (SingleByteFont)tf;
            }
            Font font = getFontInfo().getFontInstance(triplet, sizeMillipoints);

            useFont(fontKey, sizeMillipoints);

            generator.writeln("1 0 0 -1 " + formatMptAsPt(generator, x)
                    + " " + formatMptAsPt(generator, y) + " Tm");

            int textLen = text.length();
            if (singleByteFont != null && singleByteFont.hasAdditionalEncodings()) {
                //Analyze string and split up in order to paint in different sub-fonts/encodings
                int start = 0;
                int currentEncoding = -1;
                for (int i = 0; i < textLen; i++) {
                    char c = text.charAt(i);
                    char mapped = tf.mapChar(c);
                    int encoding = mapped / 256;
                    if (currentEncoding != encoding) {
                        if (i > 0) {
                            writeText(text, start, i - start,
                                    letterSpacing, wordSpacing, dx, font, tf, false);
                        }
                        if (encoding == 0) {
                            useFont(fontKey, sizeMillipoints);
                        } else {
                            useFont(fontKey + "_" + Integer.toString(encoding), sizeMillipoints);
                        }
                        currentEncoding = encoding;
                        start = i;
                    }
                }
                writeText(text, start, textLen - start,
                        letterSpacing, wordSpacing, dx, font, tf, false);
            } else {
                useFont(fontKey, sizeMillipoints);
                writeText(text, 0, textLen,
                        letterSpacing, wordSpacing, dx, font, tf, tf instanceof MultiByteFont);
            }
        } catch (IOException ioe) {
            throw new IFException("I/O error in drawText()", ioe);
        }
    }

<<<<<<< HEAD
    private void writeText                                      // CSOK: ParameterNumber
        (String text, int start, int len,
         int letterSpacing, int wordSpacing, int[] dx,
         Font font, Typeface tf, boolean multiByte) throws IOException {
=======
    private void writeText(                                      // CSOK: ParameterNumber
            String text, int start, int len,
            int letterSpacing, int wordSpacing, int[] dx,
            Font font, Typeface tf) throws IOException {
>>>>>>> 7200fc21
        PSGenerator generator = getGenerator();
        int end = start + len;
        int initialSize = len;
        initialSize += initialSize / 2;

        boolean hasLetterSpacing = (letterSpacing != 0);
        boolean needTJ = false;

        char strOpen;
        char strClose;
        if (multiByte) {
            strOpen = '<';
            strClose = '>';
        } else {
            strOpen = '(';
            strClose = ')';
        }

        int lineStart = 0;
        StringBuffer accText = new StringBuffer(initialSize);
        StringBuffer sb = new StringBuffer(initialSize);
        int dxl = (dx != null ? dx.length : 0);
        for (int i = start; i < end; i++) {
            char orgChar = text.charAt(i);
            char ch;
            int cw;
            int glyphAdjust = 0;
            if (CharUtilities.isFixedWidthSpace(orgChar)) {
                //Fixed width space are rendered as spaces so copy/paste works in a reader
                ch = font.mapChar(CharUtilities.SPACE);
                cw = font.getCharWidth(orgChar);
                glyphAdjust = font.getCharWidth(ch) - cw;
            } else {
                if ((wordSpacing != 0) && CharUtilities.isAdjustableSpace(orgChar)) {
                    glyphAdjust -= wordSpacing;
                }
                ch = font.mapChar(orgChar);
                cw = font.getCharWidth(orgChar);
            }

            if (dx != null && i < dxl - 1) {
                glyphAdjust -= dx[i + 1];
            }
            if (multiByte) {
                accText.append(HexEncoder.encode(ch));
            } else {
                char codepoint = (char)(ch % 256);
                PSGenerator.escapeChar(codepoint, accText); //add character to accumulated text
            }
            if (glyphAdjust != 0) {
                needTJ = true;
                if (sb.length() == 0) {
                    sb.append('['); //Need to start TJ
                }
                if (accText.length() > 0) {
                    if ((sb.length() - lineStart + accText.length()) > 200) {
                        sb.append(PSGenerator.LF);
                        lineStart = sb.length();
                    }
                    sb.append(strOpen);
                    sb.append(accText);
                    sb.append(strClose);
                    sb.append(' ');
                    accText.setLength(0); //reset accumulated text
                }
                sb.append(Integer.toString(glyphAdjust)).append(' ');
            }
        }
        if (needTJ) {
            if (accText.length() > 0) {
                sb.append(strOpen);
                sb.append(accText);
                sb.append(strClose);
            }
            if (hasLetterSpacing) {
                sb.append("] " + formatMptAsPt(generator, letterSpacing) + " ATJ");
            } else {
                sb.append("] TJ");
            }
        } else {
            sb.append(strOpen).append(accText).append(strClose);
            if (hasLetterSpacing) {
                StringBuffer spb = new StringBuffer();
                spb.append(formatMptAsPt(generator, letterSpacing))
                    .append(" 0 ");
                sb.insert(0, spb.toString());
                sb.append(" ashow");
            } else {
                sb.append(" show");
            }
        }
        generator.writeln(sb.toString());
    }

    private void useFont(String key, int size) throws IOException {
        PSFontResource res = this.documentHandler.getPSResourceForFontKey(key);
        PSGenerator generator = getGenerator();
        generator.useFont("/" + res.getName(), size / 1000f);
        res.notifyResourceUsageOnPage(generator.getResourceTracker());
    }


}<|MERGE_RESOLUTION|>--- conflicted
+++ resolved
@@ -403,17 +403,10 @@
         }
     }
 
-<<<<<<< HEAD
-    private void writeText                                      // CSOK: ParameterNumber
-        (String text, int start, int len,
-         int letterSpacing, int wordSpacing, int[] dx,
-         Font font, Typeface tf, boolean multiByte) throws IOException {
-=======
     private void writeText(                                      // CSOK: ParameterNumber
             String text, int start, int len,
             int letterSpacing, int wordSpacing, int[] dx,
-            Font font, Typeface tf) throws IOException {
->>>>>>> 7200fc21
+            Font font, Typeface tf, boolean multiByte) throws IOException {
         PSGenerator generator = getGenerator();
         int end = start + len;
         int initialSize = len;
