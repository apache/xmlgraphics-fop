/*
 * Licensed to the Apache Software Foundation (ASF) under one or more
 * contributor license agreements.  See the NOTICE file distributed with
 * this work for additional information regarding copyright ownership.
 * The ASF licenses this file to You under the Apache License, Version 2.0
 * (the "License"); you may not use this file except in compliance with
 * the License.  You may obtain a copy of the License at
 *
 *      http://www.apache.org/licenses/LICENSE-2.0
 *
 * Unless required by applicable law or agreed to in writing, software
 * distributed under the License is distributed on an "AS IS" BASIS,
 * WITHOUT WARRANTIES OR CONDITIONS OF ANY KIND, either express or implied.
 * See the License for the specific language governing permissions and
 * limitations under the License.
 */

/* $Id$ */

package org.apache.fop.render.ps;

import java.awt.Color;
import java.awt.Dimension;
import java.awt.Paint;
import java.awt.Point;
import java.awt.Rectangle;
import java.awt.geom.AffineTransform;
import java.io.IOException;
import java.util.Map;

import org.w3c.dom.Document;

import org.apache.commons.logging.Log;
import org.apache.commons.logging.LogFactory;

import org.apache.xmlgraphics.image.loader.ImageException;
import org.apache.xmlgraphics.image.loader.ImageInfo;
import org.apache.xmlgraphics.image.loader.ImageProcessingHints;
import org.apache.xmlgraphics.image.loader.ImageSessionContext;
import org.apache.xmlgraphics.ps.PSGenerator;
import org.apache.xmlgraphics.ps.PSResource;

import org.apache.fop.fonts.Font;
import org.apache.fop.fonts.FontInfo;
import org.apache.fop.fonts.FontTriplet;
import org.apache.fop.fonts.LazyFont;
import org.apache.fop.fonts.MultiByteFont;
import org.apache.fop.fonts.SingleByteFont;
import org.apache.fop.fonts.Typeface;
import org.apache.fop.render.RenderingContext;
import org.apache.fop.render.intermediate.AbstractIFPainter;
import org.apache.fop.render.intermediate.IFContext;
import org.apache.fop.render.intermediate.IFException;
import org.apache.fop.render.intermediate.IFState;
import org.apache.fop.traits.BorderProps;
import org.apache.fop.traits.RuleStyle;
import org.apache.fop.util.CharUtilities;

/**
 * IFPainter implementation that produces PostScript.
 */
public class PSPainter extends AbstractIFPainter {

    /** logging instance */
    private static Log log = LogFactory.getLog(PSPainter.class);

    private PSDocumentHandler documentHandler;
    private PSBorderPainter borderPainter;

    private boolean inTextMode = false;

    /**
     * Default constructor.
     * @param documentHandler the parent document handler
     */
    public PSPainter(PSDocumentHandler documentHandler) {
        super();
        this.documentHandler = documentHandler;
        this.borderPainter = new PSBorderPainter(documentHandler.gen);
        this.state = IFState.create();
    }

    /** {@inheritDoc} */
    protected IFContext getContext() {
        return this.documentHandler.getContext();
    }

    PSRenderingUtil getPSUtil() {
        return this.documentHandler.psUtil;
    }

    FontInfo getFontInfo() {
        return this.documentHandler.getFontInfo();
    }

    private PSGenerator getGenerator() {
        return this.documentHandler.gen;
    }

    /** {@inheritDoc} */
    public void startViewport(AffineTransform transform, Dimension size, Rectangle clipRect)
            throws IFException {
        try {
            PSGenerator generator = getGenerator();
            saveGraphicsState();
            generator.concatMatrix(toPoints(transform));
        } catch (IOException ioe) {
            throw new IFException("I/O error in startViewport()", ioe);
        }
        if (clipRect != null) {
            clipRect(clipRect);
        }
    }

    /** {@inheritDoc} */
    public void endViewport() throws IFException {
        try {
            restoreGraphicsState();
        } catch (IOException ioe) {
            throw new IFException("I/O error in endViewport()", ioe);
        }
    }

    /** {@inheritDoc} */
    public void startGroup(AffineTransform transform) throws IFException {
        try {
            PSGenerator generator = getGenerator();
            saveGraphicsState();
            generator.concatMatrix(toPoints(transform));
        } catch (IOException ioe) {
            throw new IFException("I/O error in startGroup()", ioe);
        }
    }

    /** {@inheritDoc} */
    public void endGroup() throws IFException {
        try {
            restoreGraphicsState();
        } catch (IOException ioe) {
            throw new IFException("I/O error in endGroup()", ioe);
        }
    }

    /** {@inheritDoc} */
    protected Map createDefaultImageProcessingHints(ImageSessionContext sessionContext) {
        Map hints = super.createDefaultImageProcessingHints(sessionContext);

        //PostScript doesn't support alpha channels
        hints.put(ImageProcessingHints.TRANSPARENCY_INTENT,
                ImageProcessingHints.TRANSPARENCY_INTENT_IGNORE);
        //TODO We might want to support image masks in the future.
        return hints;
    }

    /** {@inheritDoc} */
    protected RenderingContext createRenderingContext() {
        PSRenderingContext psContext = new PSRenderingContext(
                getUserAgent(), getGenerator(), getFontInfo());
        return psContext;
    }

    /** {@inheritDoc} */
    protected void drawImageUsingImageHandler(ImageInfo info, Rectangle rect)
            throws ImageException, IOException {
        if (!getPSUtil().isOptimizeResources()
                || PSImageUtils.isImageInlined(info,
                        (PSRenderingContext)createRenderingContext())) {
            super.drawImageUsingImageHandler(info, rect);
        } else {
            if (log.isDebugEnabled()) {
                log.debug("Image " + info + " is embedded as a form later");
            }
            //Don't load image at this time, just put a form placeholder in the stream
            PSResource form = documentHandler.getFormForImage(info.getOriginalURI());
            PSImageUtils.drawForm(form, info, rect, getGenerator());
        }
    }

    /** {@inheritDoc} */
    public void drawImage(String uri, Rectangle rect) throws IFException {
        try {
            endTextObject();
        } catch (IOException ioe) {
            throw new IFException("I/O error in drawImage()", ioe);
        }
        drawImageUsingURI(uri, rect);
    }

    /** {@inheritDoc} */
    public void drawImage(Document doc, Rectangle rect) throws IFException {
        try {
            endTextObject();
        } catch (IOException ioe) {
            throw new IFException("I/O error in drawImage()", ioe);
        }
        drawImageUsingDocument(doc, rect);
    }

    /** {@inheritDoc} */
    public void clipRect(Rectangle rect) throws IFException {
        try {
            PSGenerator generator = getGenerator();
            endTextObject();
            generator.defineRect(rect.x / 1000.0, rect.y / 1000.0,
                    rect.width / 1000.0, rect.height / 1000.0);
            generator.writeln("clip newpath");
        } catch (IOException ioe) {
            throw new IFException("I/O error in clipRect()", ioe);
        }
    }

    /** {@inheritDoc} */
    public void fillRect(Rectangle rect, Paint fill) throws IFException {
        if (fill == null) {
            return;
        }
        if (rect.width != 0 && rect.height != 0) {
            try {
                endTextObject();
                PSGenerator generator = getGenerator();
                if (fill != null) {
                    if (fill instanceof Color) {
                        generator.useColor((Color)fill);
                    } else {
                        throw new UnsupportedOperationException("Non-Color paints NYI");
                    }
                }
                generator.defineRect(rect.x / 1000.0, rect.y / 1000.0,
                        rect.width / 1000.0, rect.height / 1000.0);
                generator.writeln("fill");
            } catch (IOException ioe) {
                throw new IFException("I/O error in fillRect()", ioe);
            }
        }
    }

    /** {@inheritDoc} */
    public void drawBorderRect(Rectangle rect, BorderProps before, BorderProps after,
            BorderProps start, BorderProps end) throws IFException {
        if (before != null || after != null || start != null || end != null) {
            try {
                endTextObject();
                this.borderPainter.drawBorders(rect, before, after, start, end);
            } catch (IOException ioe) {
                throw new IFException("I/O error in drawBorderRect()", ioe);
            }
        }
    }

    /** {@inheritDoc} */
    public void drawLine(Point start, Point end, int width, Color color, RuleStyle style)
                throws IFException {
        try {
            endTextObject();
            this.borderPainter.drawLine(start, end, width, color, style);
        } catch (IOException ioe) {
            throw new IFException("I/O error in drawLine()", ioe);
        }
    }

    private Typeface getTypeface(String fontName) {
        if (fontName == null) {
            throw new NullPointerException("fontName must not be null");
        }
        Typeface tf = (Typeface)getFontInfo().getFonts().get(fontName);
        if (tf instanceof LazyFont) {
            tf = ((LazyFont)tf).getRealFont();
        }
        return tf;
    }

    /**
     * Saves the graphics state of the rendering engine.
     * @throws IOException if an I/O error occurs
     */
    protected void saveGraphicsState() throws IOException {
        endTextObject();
        getGenerator().saveGraphicsState();
    }

    /**
     * Restores the last graphics state of the rendering engine.
     * @throws IOException if an I/O error occurs
     */
    protected void restoreGraphicsState() throws IOException {
        endTextObject();
        getGenerator().restoreGraphicsState();
    }

    /**
     * Indicates the beginning of a text object.
     * @throws IOException if an I/O error occurs
     */
    protected void beginTextObject() throws IOException {
        if (!inTextMode) {
            PSGenerator generator = getGenerator();
            generator.saveGraphicsState();
            generator.writeln("BT");
            inTextMode = true;
        }
    }

    /**
     * Indicates the end of a text object.
     * @throws IOException if an I/O error occurs
     */
    protected void endTextObject() throws IOException {
        if (inTextMode) {
            inTextMode = false;
            PSGenerator generator = getGenerator();
            generator.writeln("ET");
            generator.restoreGraphicsState();
        }
    }

    private String formatMptAsPt(PSGenerator gen, int value) {
        return gen.formatDouble(value / 1000.0);
    }

    /* Disabled: performance experiment (incomplete)

    private static final String ZEROS = "0.00";

    private String formatMptAsPt1(int value) {
        String s = Integer.toString(value);
        int len = s.length();
        StringBuffer sb = new StringBuffer();
        if (len < 4) {
            sb.append(ZEROS.substring(0, 5 - len));
            sb.append(s);
        } else {
            int dec = len - 3;
            sb.append(s.substring(0, dec));
            sb.append('.');
            sb.append(s.substring(dec));
        }
        return sb.toString();
    }*/

    /** {@inheritDoc} */
    public void drawText(int x, int y, int letterSpacing, int wordSpacing,
            int[] dx, String text) throws IFException {
        try {
            //Note: dy is currently ignored
            PSGenerator generator = getGenerator();
            generator.useColor(state.getTextColor());
            beginTextObject();
            FontTriplet triplet = new FontTriplet(
                    state.getFontFamily(), state.getFontStyle(), state.getFontWeight());
            //TODO Ignored: state.getFontVariant()
            //TODO Opportunity for font caching if font state is more heavily used
            String fontKey = getFontInfo().getInternalFontKey(triplet);
            if (fontKey == null) {
                throw new IFException("Font not available: " + triplet, null);
            }
            int sizeMillipoints = state.getFontSize();

            // This assumes that *all* CIDFonts use a /ToUnicode mapping
            Typeface tf = getTypeface(fontKey);
            SingleByteFont singleByteFont = null;
            if (tf instanceof SingleByteFont) {
                singleByteFont = (SingleByteFont)tf;
            }
            Font font = getFontInfo().getFontInstance(triplet, sizeMillipoints);

            useFont(fontKey, sizeMillipoints);

            generator.writeln("1 0 0 -1 " + formatMptAsPt(generator, x)
                    + " " + formatMptAsPt(generator, y) + " Tm");

            int textLen = text.length();
            if (singleByteFont != null && singleByteFont.hasAdditionalEncodings()) {
                //Analyze string and split up in order to paint in different sub-fonts/encodings
                int start = 0;
                int currentEncoding = -1;
                for (int i = 0; i < textLen; i++) {
                    char c = text.charAt(i);
                    char mapped = tf.mapChar(c);
                    int encoding = mapped / 256;
                    if (currentEncoding != encoding) {
                        if (i > 0) {
                            writeText(text, start, i - start,
                                    letterSpacing, wordSpacing, dx, font, tf, false);
                        }
                        if (encoding == 0) {
                            useFont(fontKey, sizeMillipoints);
                        } else {
                            useFont(fontKey + "_" + Integer.toString(encoding), sizeMillipoints);
                        }
                        currentEncoding = encoding;
                        start = i;
                    }
                }
                writeText(text, start, textLen - start,
                        letterSpacing, wordSpacing, dx, font, tf, false);
            } else {
                useFont(fontKey, sizeMillipoints);
                writeText(text, 0, textLen,
                        letterSpacing, wordSpacing, dx, font, tf, tf instanceof MultiByteFont);
            }
        } catch (IOException ioe) {
            throw new IFException("I/O error in drawText()", ioe);
        }
    }

<<<<<<< HEAD
    private void writeText(String text, int start, int len,
            int letterSpacing, int wordSpacing, int[] dx,
            Font font, Typeface tf, boolean multiByte) throws IOException {
=======
    private void writeText                                      // CSOK: ParameterNumber
        (String text, int start, int len,
         int letterSpacing, int wordSpacing, int[] dx,
         Font font, Typeface tf) throws IOException {
>>>>>>> 26393f0e
        PSGenerator generator = getGenerator();
        int end = start + len;
        int initialSize = len;
        initialSize += initialSize / 2;

        boolean hasLetterSpacing = (letterSpacing != 0);
        boolean needTJ = false;

        char strOpen;
        char strClose;
        if (multiByte) {
            strOpen = '<';
            strClose = '>';
        } else {
            strOpen = '(';
            strClose = ')';
        }

        int lineStart = 0;
        StringBuffer accText = new StringBuffer(initialSize);
        StringBuffer sb = new StringBuffer(initialSize);
        int dxl = (dx != null ? dx.length : 0);
        for (int i = start; i < end; i++) {
            char orgChar = text.charAt(i);
            char ch;
            int cw;
            int glyphAdjust = 0;
            if (CharUtilities.isFixedWidthSpace(orgChar)) {
                //Fixed width space are rendered as spaces so copy/paste works in a reader
                ch = font.mapChar(CharUtilities.SPACE);
                cw = font.getCharWidth(orgChar);
                glyphAdjust = font.getCharWidth(ch) - cw;
            } else {
                if ((wordSpacing != 0) && CharUtilities.isAdjustableSpace(orgChar)) {
                    glyphAdjust -= wordSpacing;
                }
                ch = font.mapChar(orgChar);
                cw = font.getCharWidth(orgChar);
            }

            if (dx != null && i < dxl - 1) {
                glyphAdjust -= dx[i + 1];
            }
            if (multiByte) {
                accText.append(HexEncoder.encode(ch));
            } else {
                char codepoint = (char)(ch % 256);
                PSGenerator.escapeChar(codepoint, accText); //add character to accumulated text
            }
            if (glyphAdjust != 0) {
                needTJ = true;
                if (sb.length() == 0) {
                    sb.append('['); //Need to start TJ
                }
                if (accText.length() > 0) {
                    if ((sb.length() - lineStart + accText.length()) > 200) {
                        sb.append(PSGenerator.LF);
                        lineStart = sb.length();
                    }
                    sb.append(strOpen);
                    sb.append(accText);
                    sb.append(strClose);
                    sb.append(' ');
                    accText.setLength(0); //reset accumulated text
                }
                sb.append(Integer.toString(glyphAdjust)).append(' ');
            }
        }
        if (needTJ) {
            if (accText.length() > 0) {
                sb.append(strOpen);
                sb.append(accText);
                sb.append(strClose);
            }
            if (hasLetterSpacing) {
                sb.append("] " + formatMptAsPt(generator, letterSpacing) + " ATJ");
            } else {
                sb.append("] TJ");
            }
        } else {
            sb.append(strOpen).append(accText).append(strClose);
            if (hasLetterSpacing) {
                StringBuffer spb = new StringBuffer();
                spb.append(formatMptAsPt(generator, letterSpacing))
                    .append(" 0 ");
                sb.insert(0, spb.toString());
                sb.append(" ashow");
            } else {
                sb.append(" show");
            }
        }
        generator.writeln(sb.toString());
    }

    private void useFont(String key, int size) throws IOException {
        PSFontResource res = this.documentHandler.getPSResourceForFontKey(key);
        PSGenerator generator = getGenerator();
        generator.useFont("/" + res.getName(), size / 1000f);
        res.notifyResourceUsageOnPage(generator.getResourceTracker());
    }


}<|MERGE_RESOLUTION|>--- conflicted
+++ resolved
@@ -403,16 +403,10 @@
         }
     }
 
-<<<<<<< HEAD
-    private void writeText(String text, int start, int len,
-            int letterSpacing, int wordSpacing, int[] dx,
-            Font font, Typeface tf, boolean multiByte) throws IOException {
-=======
     private void writeText                                      // CSOK: ParameterNumber
         (String text, int start, int len,
          int letterSpacing, int wordSpacing, int[] dx,
-         Font font, Typeface tf) throws IOException {
->>>>>>> 26393f0e
+         Font font, Typeface tf, boolean multiByte) throws IOException {
         PSGenerator generator = getGenerator();
         int end = start + len;
         int initialSize = len;
