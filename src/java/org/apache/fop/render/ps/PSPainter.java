--- conflicted
+++ resolved
@@ -386,11 +386,7 @@
                     if (currentEncoding != encoding) {
                         if (i > 0) {
                             writeText(text, start, i - start,
-<<<<<<< HEAD
-                                    letterSpacing, wordSpacing, dx, font, tf, false);
-=======
-                                    letterSpacing, wordSpacing, dp, font, tf);
->>>>>>> 73c7b447
+                                    letterSpacing, wordSpacing, dp, font, tf, false);
                         }
                         if (encoding == 0) {
                             useFont(fontKey, sizeMillipoints);
@@ -401,35 +397,19 @@
                         start = i;
                     }
                 }
-<<<<<<< HEAD
-                writeText(text, start, textLen - start,
-                        letterSpacing, wordSpacing, dx, font, tf, false);
-=======
->>>>>>> 73c7b447
             } else {
                 useFont(fontKey, sizeMillipoints);
-<<<<<<< HEAD
-                writeText(text, 0, textLen,
-                        letterSpacing, wordSpacing, dx, font, tf, tf instanceof MultiByteFont);
-=======
->>>>>>> 73c7b447
-            }
-            writeText(text, start, textLen - start, letterSpacing, wordSpacing, dp, font, tf);
+            }
+            writeText(text, start, textLen - start, letterSpacing, wordSpacing, dp, font, tf,
+                    tf instanceof MultiByteFont);
         } catch (IOException ioe) {
             throw new IFException("I/O error in drawText()", ioe);
         }
     }
 
-<<<<<<< HEAD
     private void writeText(String text, int start, int len,
-            int letterSpacing, int wordSpacing, int[] dx,
+            int letterSpacing, int wordSpacing, int[][] dp,
             Font font, Typeface tf, boolean multiByte) throws IOException {
-=======
-    private void writeText(                                      // CSOK: ParameterNumber
-            String text, int start, int len,
-            int letterSpacing, int wordSpacing, int[][] dp,
-            Font font, Typeface tf) throws IOException {
->>>>>>> 73c7b447
         PSGenerator generator = getGenerator();
         int end = start + len;
         int initialSize = len;
