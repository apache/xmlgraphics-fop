--- conflicted
+++ resolved
@@ -108,8 +108,8 @@
             boolean strokeText = false;
             //TODO Configure text stroking
 
-            SVGUserAgent ua
-                 = new SVGUserAgent(context.getUserAgent(), new AffineTransform());
+            SVGUserAgent ua = new SVGUserAgent(context.getUserAgent(),
+                    new FOPFontFamilyResolverImpl(psContext.getFontInfo()), new AffineTransform());
 
             PSSVGGraphics2D graphics = new PSSVGGraphics2D(strokeText, gen);
             graphics.setGraphicContext(new org.apache.xmlgraphics.java2d.GraphicContext());
@@ -137,13 +137,8 @@
             float w = (float)ctx.getDocumentSize().getWidth() * 1000f;
             float h = (float)ctx.getDocumentSize().getHeight() * 1000f;
 
-<<<<<<< HEAD
-        SVGUserAgent ua = new SVGUserAgent(context.getUserAgent(),
-                new FOPFontFamilyResolverImpl(psContext.getFontInfo()), new AffineTransform());
-=======
             float sx = pos.width / w;
             float sy = pos.height / h;
->>>>>>> 7ce0b192
 
             ctx = null;
 
