/*
 * Licensed to the Apache Software Foundation (ASF) under one or more
 * contributor license agreements.  See the NOTICE file distributed with
 * this work for additional information regarding copyright ownership.
 * The ASF licenses this file to You under the Apache License, Version 2.0
 * (the "License"); you may not use this file except in compliance with
 * the License.  You may obtain a copy of the License at
 *
 *      http://www.apache.org/licenses/LICENSE-2.0
 *
 * Unless required by applicable law or agreed to in writing, software
 * distributed under the License is distributed on an "AS IS" BASIS,
 * WITHOUT WARRANTIES OR CONDITIONS OF ANY KIND, either express or implied.
 * See the License for the specific language governing permissions and
 * limitations under the License.
 */

/* $Id$ */

package org.apache.fop.render.intermediate;

import java.awt.Color;
import java.awt.Dimension;
import java.awt.Paint;
import java.awt.Point;
import java.awt.Rectangle;
import java.awt.geom.AffineTransform;
import java.util.Iterator;
import java.util.List;
import java.util.Locale;
import java.util.Map;

import org.w3c.dom.Document;
<<<<<<< HEAD
import org.w3c.dom.Node;
import org.w3c.dom.NodeList;

=======
>>>>>>> 015538e0
import org.xml.sax.SAXException;
import org.xml.sax.helpers.AttributesImpl;

import org.apache.xmlgraphics.util.QName;
import org.apache.xmlgraphics.util.XMLizable;

import org.apache.fop.accessibility.StructureTreeEventHandler;
import org.apache.fop.fo.extensions.InternalElementMapping;
import org.apache.fop.fonts.FontInfo;
import org.apache.fop.render.PrintRendererConfigurator;
import org.apache.fop.render.RenderingContext;
import org.apache.fop.render.intermediate.IFStructureTreeBuilder.IFStructureTreeElement;
import org.apache.fop.render.intermediate.extensions.AbstractAction;
import org.apache.fop.render.intermediate.extensions.Bookmark;
import org.apache.fop.render.intermediate.extensions.BookmarkTree;
import org.apache.fop.render.intermediate.extensions.DocumentNavigationExtensionConstants;
import org.apache.fop.render.intermediate.extensions.Link;
import org.apache.fop.render.intermediate.extensions.NamedDestination;
import org.apache.fop.traits.BorderProps;
import org.apache.fop.traits.RuleStyle;
import org.apache.fop.util.ColorUtil;
import org.apache.fop.util.DOM2SAX;
import org.apache.fop.util.LanguageTags;
import org.apache.fop.util.XMLConstants;
import org.apache.fop.util.XMLUtil;


/**
 * IFPainter implementation that serializes the intermediate format to XML.
 */
public class IFSerializer extends AbstractXMLWritingIFDocumentHandler
        implements IFConstants, IFPainter, IFDocumentNavigationHandler {

    /**
     * Intermediate Format (IF) version, used to express an @version attribute
     * in the root element of the IF document, the initial value of which
     * is set to '2.0' to signify that something preceded it (but didn't
     * happen to be marked as such), and that this version is not necessarily
     * backwards compatible with the unmarked (<2.0) version.
     */
    public static final String VERSION = "2.0";

    private IFDocumentHandler mimicHandler;
    private int pageSequenceIndex; // used for accessibility

    /** Holds the intermediate format state */
    private IFState state;

    private String currentID = "";

    private IFStructureTreeBuilder structureTreeBuilder;

    /** {@inheritDoc} */
    @Override
    protected String getMainNamespace() {
        return NAMESPACE;
    }

    /** {@inheritDoc} */
    public boolean supportsPagesOutOfOrder() {
        return false;
        //Theoretically supported but disabled to improve performance when
        //rendering the IF to the final format later on
    }

    /** {@inheritDoc} */
    public String getMimeType() {
        return MIME_TYPE;
    }

    /** {@inheritDoc} */
    public IFDocumentHandlerConfigurator getConfigurator() {
        if (this.mimicHandler != null) {
            return getMimickedDocumentHandler().getConfigurator();
        } else {
            return new PrintRendererConfigurator(getUserAgent());
        }
    }

    /** {@inheritDoc} */
    @Override
    public IFDocumentNavigationHandler getDocumentNavigationHandler() {
        return this;
    }

    /**
     * Tells this serializer to mimic the given document handler (mostly applies to the font set
     * that is used during layout).
     * @param targetHandler the document handler to mimic
     */
    public void mimicDocumentHandler(IFDocumentHandler targetHandler) {
        this.mimicHandler = targetHandler;
    }

    /**
     * Returns the document handler that is being mimicked by this serializer.
     * @return the mimicked document handler or null if no such document handler has been set
     */
    public IFDocumentHandler getMimickedDocumentHandler() {
        return this.mimicHandler;
    }

    /** {@inheritDoc} */
    public FontInfo getFontInfo() {
        if (this.mimicHandler != null) {
            return this.mimicHandler.getFontInfo();
        } else {
            return null;
        }
    }

    /** {@inheritDoc} */
    public void setFontInfo(FontInfo fontInfo) {
        if (this.mimicHandler != null) {
            this.mimicHandler.setFontInfo(fontInfo);
        }
    }

    /** {@inheritDoc} */
    public void setDefaultFontInfo(FontInfo fontInfo) {
        if (this.mimicHandler != null) {
            this.mimicHandler.setDefaultFontInfo(fontInfo);
        }
    }

    @Override
    public StructureTreeEventHandler getStructureTreeEventHandler() {
        if (structureTreeBuilder == null) {
            structureTreeBuilder = new IFStructureTreeBuilder();
        }
        return structureTreeBuilder;
    }

    /** {@inheritDoc} */
    @Override
    public void startDocument() throws IFException {
        super.startDocument();
        try {
            handler.startDocument();
            handler.startPrefixMapping("", NAMESPACE);
            handler.startPrefixMapping(XLINK_PREFIX, XLINK_NAMESPACE);
            handler.startPrefixMapping(DocumentNavigationExtensionConstants.PREFIX,
                    DocumentNavigationExtensionConstants.NAMESPACE);
            handler.startPrefixMapping(InternalElementMapping.STANDARD_PREFIX,
                    InternalElementMapping.URI);
            AttributesImpl atts = new AttributesImpl();
            addAttribute(atts, "version", VERSION);
            handler.startElement(EL_DOCUMENT, atts);
        } catch (SAXException e) {
            throw new IFException("SAX error in startDocument()", e);
        }
    }

    @Override
    public void setDocumentLocale(Locale locale) {
        AttributesImpl atts  = new AttributesImpl();
        atts.addAttribute(XML_NAMESPACE, "lang", "xml:lang", XMLUtil.CDATA,
                LanguageTags.toLanguageTag(locale));
        try {
            handler.startElement(EL_LOCALE, atts);
            handler.endElement(EL_LOCALE);
        } catch (SAXException e) {
            throw new RuntimeException("Unable to create the " + EL_LOCALE + " element.", e);
        }
    }

    /** {@inheritDoc} */
    @Override
    public void startDocumentHeader() throws IFException {
        try {
            handler.startElement(EL_HEADER);
        } catch (SAXException e) {
            throw new IFException("SAX error in startDocumentHeader()", e);
        }
    }

    /** {@inheritDoc} */
    @Override
    public void endDocumentHeader() throws IFException {
        try {
            handler.endElement(EL_HEADER);
        } catch (SAXException e) {
            throw new IFException("SAX error in startDocumentHeader()", e);
        }
    }

    /** {@inheritDoc} */
    @Override
    public void startDocumentTrailer() throws IFException {
        try {
            handler.startElement(EL_TRAILER);
        } catch (SAXException e) {
            throw new IFException("SAX error in startDocumentTrailer()", e);
        }
    }

    /** {@inheritDoc} */
    @Override
    public void endDocumentTrailer() throws IFException {
        try {
            handler.endElement(EL_TRAILER);
        } catch (SAXException e) {
            throw new IFException("SAX error in endDocumentTrailer()", e);
        }
    }

    /** {@inheritDoc} */
    public void endDocument() throws IFException {
        try {
            handler.endElement(EL_DOCUMENT);
            handler.endDocument();
            finishDocumentNavigation();
        } catch (SAXException e) {
            throw new IFException("SAX error in endDocument()", e);
        }
    }

    /** {@inheritDoc} */
    public void startPageSequence(String id) throws IFException {
        try {
            AttributesImpl atts = new AttributesImpl();
            if (id != null) {
                atts.addAttribute(XML_NAMESPACE, "id", "xml:id", XMLUtil.CDATA, id);
            }
            Locale lang = getContext().getLanguage();
            if (lang != null) {
                atts.addAttribute(XML_NAMESPACE, "lang", "xml:lang", XMLUtil.CDATA,
                        LanguageTags.toLanguageTag(lang));
            }
            XMLUtil.addAttribute(atts, XMLConstants.XML_SPACE, "preserve");
            addForeignAttributes(atts);
            handler.startElement(EL_PAGE_SEQUENCE, atts);
            if (this.getUserAgent().isAccessibilityEnabled()) {
                assert (structureTreeBuilder != null);
                structureTreeBuilder.replayEventsForPageSequence(handler, pageSequenceIndex++);
            }
        } catch (SAXException e) {
            throw new IFException("SAX error in startPageSequence()", e);
        }
    }

    /** {@inheritDoc} */
    public void endPageSequence() throws IFException {
        try {

            handler.endElement(EL_PAGE_SEQUENCE);
        } catch (SAXException e) {
            throw new IFException("SAX error in endPageSequence()", e);
        }
    }

    /** {@inheritDoc} */
    public void startPage(int index, String name, String pageMasterName, Dimension size)
                throws IFException {
        try {
            AttributesImpl atts = new AttributesImpl();
            addAttribute(atts, "index", Integer.toString(index));
            addAttribute(atts, "name", name);
            addAttribute(atts, "page-master-name", pageMasterName);
            addAttribute(atts, "width", Integer.toString(size.width));
            addAttribute(atts, "height", Integer.toString(size.height));
            addForeignAttributes(atts);
            handler.startElement(EL_PAGE, atts);
        } catch (SAXException e) {
            throw new IFException("SAX error in startPage()", e);
        }
    }

    /** {@inheritDoc} */
    @Override
    public void startPageHeader() throws IFException {
        try {
            handler.startElement(EL_PAGE_HEADER);
        } catch (SAXException e) {
            throw new IFException("SAX error in startPageHeader()", e);
        }
    }

    /** {@inheritDoc} */
    @Override
    public void endPageHeader() throws IFException {
        try {
            handler.endElement(EL_PAGE_HEADER);
        } catch (SAXException e) {
            throw new IFException("SAX error in endPageHeader()", e);
        }
    }

    /** {@inheritDoc} */
    public IFPainter startPageContent() throws IFException {
        try {
            handler.startElement(EL_PAGE_CONTENT);
            this.state = IFState.create();
            return this;
        } catch (SAXException e) {
            throw new IFException("SAX error in startPageContent()", e);
        }
    }

    /** {@inheritDoc} */
    public void endPageContent() throws IFException {
        try {
            this.state = null;
            currentID = "";
            handler.endElement(EL_PAGE_CONTENT);
        } catch (SAXException e) {
            throw new IFException("SAX error in endPageContent()", e);
        }
    }

    /** {@inheritDoc} */
    @Override
    public void startPageTrailer() throws IFException {
        try {
            handler.startElement(EL_PAGE_TRAILER);
        } catch (SAXException e) {
            throw new IFException("SAX error in startPageTrailer()", e);
        }
    }

    /** {@inheritDoc} */
    @Override
    public void endPageTrailer() throws IFException {
        try {
            commitNavigation();
            handler.endElement(EL_PAGE_TRAILER);
        } catch (SAXException e) {
            throw new IFException("SAX error in endPageTrailer()", e);
        }
    }

    /** {@inheritDoc} */
    public void endPage() throws IFException {
        try {
            handler.endElement(EL_PAGE);
        } catch (SAXException e) {
            throw new IFException("SAX error in endPage()", e);
        }
    }

    //---=== IFPainter ===---

    /** {@inheritDoc} */
    public void startViewport(AffineTransform transform, Dimension size, Rectangle clipRect)
            throws IFException {
        startViewport(IFUtil.toString(transform), size, clipRect);
    }

    /** {@inheritDoc} */
    public void startViewport(AffineTransform[] transforms, Dimension size, Rectangle clipRect)
            throws IFException {
        startViewport(IFUtil.toString(transforms), size, clipRect);
    }

    private void startViewport(String transform, Dimension size, Rectangle clipRect)
                throws IFException {
        try {
            AttributesImpl atts = new AttributesImpl();
            if (transform != null && transform.length() > 0) {
                addAttribute(atts, "transform", transform);
            }
            addAttribute(atts, "width", Integer.toString(size.width));
            addAttribute(atts, "height", Integer.toString(size.height));
            if (clipRect != null) {
                addAttribute(atts, "clip-rect", IFUtil.toString(clipRect));
            }
            handler.startElement(EL_VIEWPORT, atts);
        } catch (SAXException e) {
            throw new IFException("SAX error in startViewport()", e);
        }
    }

    /** {@inheritDoc} */
    public void endViewport() throws IFException {
        try {
            handler.endElement(EL_VIEWPORT);
        } catch (SAXException e) {
            throw new IFException("SAX error in endViewport()", e);
        }
    }

    /** {@inheritDoc} */
    public void startGroup(AffineTransform[] transforms) throws IFException {
        startGroup(IFUtil.toString(transforms));
    }

    /** {@inheritDoc} */
    public void startGroup(AffineTransform transform) throws IFException {
        startGroup(IFUtil.toString(transform));
    }

    private void startGroup(String transform) throws IFException {
        try {
            AttributesImpl atts = new AttributesImpl();
            if (transform != null && transform.length() > 0) {
                addAttribute(atts, "transform", transform);
            }
            handler.startElement(EL_GROUP, atts);
        } catch (SAXException e) {
            throw new IFException("SAX error in startGroup()", e);
        }
    }

    /** {@inheritDoc} */
    public void endGroup() throws IFException {
        try {
            handler.endElement(EL_GROUP);
        } catch (SAXException e) {
            throw new IFException("SAX error in endGroup()", e);
        }
    }

    /** {@inheritDoc} */
    public void drawImage(String uri, Rectangle rect) throws IFException {
        try {
            addID();
            AttributesImpl atts = new AttributesImpl();
            addAttribute(atts, XLINK_HREF, uri);
            addAttribute(atts, "x", Integer.toString(rect.x));
            addAttribute(atts, "y", Integer.toString(rect.y));
            addAttribute(atts, "width", Integer.toString(rect.width));
            addAttribute(atts, "height", Integer.toString(rect.height));
            addForeignAttributes(atts);
            addStructureReference(atts);
            handler.element(EL_IMAGE, atts);
        } catch (SAXException e) {
            throw new IFException("SAX error in startGroup()", e);
        }
    }

    private void addForeignAttributes(AttributesImpl atts) throws SAXException {
        Map foreignAttributes = getContext().getForeignAttributes();
        if (!foreignAttributes.isEmpty()) {
            Iterator iter = foreignAttributes.entrySet().iterator();
            while (iter.hasNext()) {
                Map.Entry entry = (Map.Entry)iter.next();
                addAttribute(atts, (QName)entry.getKey(), entry.getValue().toString());
            }
        }
    }

    /** {@inheritDoc} */
    public void drawImage(Document doc, Rectangle rect) throws IFException {
        try {
            addID();
            AttributesImpl atts = new AttributesImpl();
            addAttribute(atts, "x", Integer.toString(rect.x));
            addAttribute(atts, "y", Integer.toString(rect.y));
            addAttribute(atts, "width", Integer.toString(rect.width));
            addAttribute(atts, "height", Integer.toString(rect.height));
            addForeignAttributes(atts);
            addStructureReference(atts);
            handler.startElement(EL_IMAGE, atts);
            new DOM2SAX(handler).writeDocument(doc, true);
            handler.endElement(EL_IMAGE);
        } catch (SAXException e) {
            throw new IFException("SAX error in startGroup()", e);
        }
    }

    private static String toString(Paint paint) {
        if (paint instanceof Color) {
            return ColorUtil.colorToString((Color)paint);
        } else {
            throw new UnsupportedOperationException("Paint not supported: " + paint);
        }
    }

    /** {@inheritDoc} */
    public void clipRect(Rectangle rect) throws IFException {
        try {
            AttributesImpl atts = new AttributesImpl();
            addAttribute(atts, "x", Integer.toString(rect.x));
            addAttribute(atts, "y", Integer.toString(rect.y));
            addAttribute(atts, "width", Integer.toString(rect.width));
            addAttribute(atts, "height", Integer.toString(rect.height));
            handler.element(EL_CLIP_RECT, atts);
        } catch (SAXException e) {
            throw new IFException("SAX error in clipRect()", e);
        }
    }

    /** {@inheritDoc} */
    public void clipBackground(Rectangle rect, BorderProps bpsBefore, BorderProps bpsAfter,
            BorderProps bpsStart, BorderProps bpsEnd) throws IFException {
        try {
            AttributesImpl atts = new AttributesImpl();
            addAttribute(atts, "x", Integer.toString(rect.x));
            addAttribute(atts, "y", Integer.toString(rect.y));
            addAttribute(atts, "width", Integer.toString(rect.width));
            addAttribute(atts, "height", Integer.toString(rect.height));
            if (hasRoundedCorners(bpsBefore, bpsAfter, bpsStart, bpsEnd)) {

                if (bpsBefore != null) {
                    addAttribute(atts, "before", bpsBefore.toString());
                }
                if (bpsAfter != null) {
                    addAttribute(atts, "after", bpsAfter.toString());
                }
                if (bpsStart != null) {
                    addAttribute(atts, "start", bpsStart.toString());
                }
                if (bpsEnd != null) {
                    addAttribute(atts, "end", bpsEnd.toString());
                }
            }
            handler.element(EL_CLIP_RECT, atts);
        } catch (SAXException e) {
            throw new IFException("SAX error in clipRect()", e);
        }
    }


    /** {@inheritDoc} */
    public void fillRect(Rectangle rect, Paint fill) throws IFException {
        if (fill == null) {
            return;
        }
        try {
            AttributesImpl atts = new AttributesImpl();
            addAttribute(atts, "x", Integer.toString(rect.x));
            addAttribute(atts, "y", Integer.toString(rect.y));
            addAttribute(atts, "width", Integer.toString(rect.width));
            addAttribute(atts, "height", Integer.toString(rect.height));
            addAttribute(atts, "fill", toString(fill));
            handler.element(EL_RECT, atts);
        } catch (SAXException e) {
            throw new IFException("SAX error in fillRect()", e);
        }
    }

    //TODO create a class representing all borders should exist
    //with query methods like this
    private boolean hasRoundedCorners(BorderProps bpsBefore, BorderProps bpsAfter,
            BorderProps bpsStart, BorderProps bpsEnd) {
        boolean rtn = false;

        if (bpsBefore != null && bpsBefore.getRadiusStart() > 0
                && bpsStart != null && bpsStart.getRadiusStart() > 0) {
            rtn = true;
        }

        if (bpsBefore != null && bpsBefore.getRadiusEnd() > 0
                && bpsEnd != null && bpsEnd.getRadiusStart() > 0) {
            rtn = true;
        }

        if (bpsEnd != null && bpsEnd.getRadiusEnd() > 0
                && bpsAfter != null && bpsAfter.getRadiusEnd() > 0) {
            rtn = true;
        }

        if (bpsAfter != null && bpsAfter.getRadiusStart() > 0
                && bpsStart != null && bpsStart.getRadiusEnd() > 0) {
            rtn = true;
        }

        return rtn;
    }

    /** {@inheritDoc} */
<<<<<<< HEAD
    public void drawBorderRect(Rectangle rect, BorderProps before, BorderProps after,
            BorderProps start, BorderProps end, Color innerBackgroundColor) throws IFException {
        if (before == null && after == null && start == null && end == null) {
=======
    public void drawBorderRect(Rectangle rect, BorderProps top, BorderProps bottom,
            BorderProps left, BorderProps right) throws IFException {
        if (top == null && bottom == null && left == null && right == null) {
>>>>>>> 015538e0
            return;
        }
        try {
            AttributesImpl atts = new AttributesImpl();
            addAttribute(atts, "x", Integer.toString(rect.x));
            addAttribute(atts, "y", Integer.toString(rect.y));
            addAttribute(atts, "width", Integer.toString(rect.width));
            addAttribute(atts, "height", Integer.toString(rect.height));
            if (top != null) {
                addAttribute(atts, "top", top.toString());
            }
            if (bottom != null) {
                addAttribute(atts, "bottom", bottom.toString());
            }
            if (left != null) {
                addAttribute(atts, "left", left.toString());
            }
            if (right != null) {
                addAttribute(atts, "right", right.toString());
            }

            if (innerBackgroundColor != null) {
                addAttribute(atts, "inner-background-color",
                        ColorUtil.colorToString(innerBackgroundColor));
            }

            handler.element(EL_BORDER_RECT, atts);
        } catch (SAXException e) {
            throw new IFException("SAX error in drawBorderRect()", e);
        }
    }

    /** {@inheritDoc} */
    public void drawLine(Point start, Point end, int width, Color color, RuleStyle style)
            throws IFException {
        try {
            addID();
            AttributesImpl atts = new AttributesImpl();
            addAttribute(atts, "x1", Integer.toString(start.x));
            addAttribute(atts, "y1", Integer.toString(start.y));
            addAttribute(atts, "x2", Integer.toString(end.x));
            addAttribute(atts, "y2", Integer.toString(end.y));
            addAttribute(atts, "stroke-width", Integer.toString(width));
            addAttribute(atts, "color", ColorUtil.colorToString(color));
            addAttribute(atts, "style", style.getName());
            handler.element(EL_LINE, atts);
        } catch (SAXException e) {
            throw new IFException("SAX error in drawLine()", e);
        }
    }

    /** {@inheritDoc} */
    public void drawText(int x, int y, int letterSpacing, int wordSpacing,
            int[][] dp, String text) throws IFException {
        try {
            addID();
            AttributesImpl atts = new AttributesImpl();
            addAttribute(atts, "x", Integer.toString(x));
            addAttribute(atts, "y", Integer.toString(y));
            if (letterSpacing != 0) {
                addAttribute(atts, "letter-spacing", Integer.toString(letterSpacing));
            }
            if (wordSpacing != 0) {
                addAttribute(atts, "word-spacing", Integer.toString(wordSpacing));
            }
            if (dp != null) {
                if ( IFUtil.isDPIdentity(dp) ) {
                    // don't add dx or dp attribute
                } else if ( IFUtil.isDPOnlyDX(dp) ) {
                    // add dx attribute only
                    int[] dx = IFUtil.convertDPToDX(dp);
                    addAttribute(atts, "dx", IFUtil.toString(dx));
                } else {
                    // add dp attribute only
                    addAttribute(atts, "dp", XMLUtil.encodePositionAdjustments(dp));
                }
            }
            addStructureReference(atts);
            handler.startElement(EL_TEXT, atts);
            char[] chars = text.toCharArray();
            handler.characters(chars, 0, chars.length);
            handler.endElement(EL_TEXT);
        } catch (SAXException e) {
            throw new IFException("SAX error in setFont()", e);
        }
    }

    /** {@inheritDoc} */
    public void setFont(String family, String style, Integer weight, String variant, Integer size,
            Color color) throws IFException {
        try {
            AttributesImpl atts = new AttributesImpl();
            boolean changed;
            if (family != null) {
                changed = !family.equals(state.getFontFamily());
                if (changed) {
                    state.setFontFamily(family);
                    addAttribute(atts, "family", family);
                }
            }
            if (style != null) {
                changed = !style.equals(state.getFontStyle());
                if (changed) {
                    state.setFontStyle(style);
                    addAttribute(atts, "style", style);
                }
            }
            if (weight != null) {
                changed = (weight.intValue() != state.getFontWeight());
                if (changed) {
                    state.setFontWeight(weight.intValue());
                    addAttribute(atts, "weight", weight.toString());
                }
            }
            if (variant != null) {
                changed = !variant.equals(state.getFontVariant());
                if (changed) {
                    state.setFontVariant(variant);
                    addAttribute(atts, "variant", variant);
                }
            }
            if (size != null) {
                changed = (size.intValue() != state.getFontSize());
                if (changed) {
                    state.setFontSize(size.intValue());
                    addAttribute(atts, "size", size.toString());
                }
            }
            if (color != null) {
                changed = !org.apache.xmlgraphics.java2d.color.ColorUtil.isSameColor(
                        color, state.getTextColor());
                if (changed) {
                    state.setTextColor(color);
                    addAttribute(atts, "color", toString(color));
                }
            }
            if (atts.getLength() > 0) {
                handler.element(EL_FONT, atts);
            }
        } catch (SAXException e) {
            throw new IFException("SAX error in setFont()", e);
        }
    }

    /** {@inheritDoc} */
    public void handleExtensionObject(Object extension) throws IFException {
        if (extension instanceof XMLizable) {
            try {
                ((XMLizable)extension).toSAX(this.handler);
            } catch (SAXException e) {
                throw new IFException("SAX error while handling extension object", e);
            }
        } else {
            throw new UnsupportedOperationException(
                    "Extension must implement XMLizable: "
                    + extension + " (" + extension.getClass().getName() + ")");
        }
    }

    /**
     * @return a new rendering context
     * @throws IllegalStateException unless overridden
     */
    protected RenderingContext createRenderingContext() throws IllegalStateException {
        throw new IllegalStateException("Should never be called!");
    }

    private void addAttribute(AttributesImpl atts,
            org.apache.xmlgraphics.util.QName attribute, String value) throws SAXException {
        handler.startPrefixMapping(attribute.getPrefix(), attribute.getNamespaceURI());
        XMLUtil.addAttribute(atts, attribute, value);
    }

    private void addAttribute(AttributesImpl atts, String localName, String value) {
        XMLUtil.addAttribute(atts, localName, value);
    }

    private void addStructureReference(AttributesImpl atts) {
        IFStructureTreeElement structureTreeElement
                = (IFStructureTreeElement) getContext().getStructureTreeElement();
        if (structureTreeElement != null) {
            addStructRefAttribute(atts, structureTreeElement.getId());
        }
    }

    private void addStructRefAttribute(AttributesImpl atts, String id) {
        atts.addAttribute(InternalElementMapping.URI,
                InternalElementMapping.STRUCT_REF,
                InternalElementMapping.STANDARD_PREFIX + ":" + InternalElementMapping.STRUCT_REF,
                XMLConstants.CDATA,
                id);
    }

    private void addID() throws SAXException {
        String id = getContext().getID();
        if (!currentID.equals(id)) {
            AttributesImpl atts = new AttributesImpl();
            addAttribute(atts, "name", id);
            handler.startElement(EL_ID, atts);
            handler.endElement(EL_ID);
            currentID = id;
        }
    }

    private Map incompleteActions = new java.util.HashMap();
    private List completeActions = new java.util.LinkedList();

    private void noteAction(AbstractAction action) {
        if (action == null) {
            throw new NullPointerException("action must not be null");
        }
        if (!action.isComplete()) {
            assert action.hasID();
            incompleteActions.put(action.getID(), action);
        }
    }

    /** {@inheritDoc} */
    public void renderNamedDestination(NamedDestination destination) throws IFException {
        noteAction(destination.getAction());

        AttributesImpl atts = new AttributesImpl();
        atts.addAttribute(null, "name", "name", XMLConstants.CDATA, destination.getName());
        try {
            handler.startElement(DocumentNavigationExtensionConstants.NAMED_DESTINATION, atts);
            serializeXMLizable(destination.getAction());
            handler.endElement(DocumentNavigationExtensionConstants.NAMED_DESTINATION);
        } catch (SAXException e) {
            throw new IFException("SAX error serializing named destination", e);
        }
    }

    /** {@inheritDoc} */
    public void renderBookmarkTree(BookmarkTree tree) throws IFException {
        AttributesImpl atts = new AttributesImpl();
        try {
            handler.startElement(DocumentNavigationExtensionConstants.BOOKMARK_TREE, atts);
            Iterator iter = tree.getBookmarks().iterator();
            while (iter.hasNext()) {
                Bookmark b = (Bookmark)iter.next();
                if (b.getAction() != null) {
                    serializeBookmark(b);
                }
            }
            handler.endElement(DocumentNavigationExtensionConstants.BOOKMARK_TREE);
        } catch (SAXException e) {
            throw new IFException("SAX error serializing bookmark tree", e);
        }
    }

    private void serializeBookmark(Bookmark bookmark) throws SAXException, IFException {
        noteAction(bookmark.getAction());

        AttributesImpl atts = new AttributesImpl();
        atts.addAttribute(null, "title", "title", XMLUtil.CDATA, bookmark.getTitle());
        atts.addAttribute(null, "starting-state", "starting-state",
                XMLUtil.CDATA, bookmark.isShown() ? "show" : "hide");
        handler.startElement(DocumentNavigationExtensionConstants.BOOKMARK, atts);
        serializeXMLizable(bookmark.getAction());
        Iterator iter = bookmark.getChildBookmarks().iterator();
        while (iter.hasNext()) {
            Bookmark b = (Bookmark)iter.next();
            if (b.getAction() != null) {
                serializeBookmark(b);
            }
        }
        handler.endElement(DocumentNavigationExtensionConstants.BOOKMARK);
    }

    /** {@inheritDoc} */
    public void renderLink(Link link) throws IFException {
        noteAction(link.getAction());

        AttributesImpl atts = new AttributesImpl();
        atts.addAttribute(null, "rect", "rect",
                XMLConstants.CDATA, IFUtil.toString(link.getTargetRect()));
        if (getUserAgent().isAccessibilityEnabled()) {
            addStructRefAttribute(atts,
                    ((IFStructureTreeElement) link.getAction().getStructureTreeElement()).getId());
        }
        try {
            handler.startElement(DocumentNavigationExtensionConstants.LINK, atts);
            serializeXMLizable(link.getAction());
            handler.endElement(DocumentNavigationExtensionConstants.LINK);
        } catch (SAXException e) {
            throw new IFException("SAX error serializing link", e);
        }
    }

    /** {@inheritDoc} */
    public void addResolvedAction(AbstractAction action) throws IFException {
        assert action.isComplete();
        assert action.hasID();
        AbstractAction noted = (AbstractAction)incompleteActions.remove(action.getID());
        if (noted != null) {
            completeActions.add(action);
        } else {
            //ignore as it was already complete when it was first used.
        }
    }

    private void commitNavigation() throws IFException {
        Iterator iter = this.completeActions.iterator();
        while (iter.hasNext()) {
            AbstractAction action = (AbstractAction)iter.next();
            iter.remove();
            serializeXMLizable(action);
        }
        assert this.completeActions.size() == 0;
    }

    private void finishDocumentNavigation() {
        assert this.incompleteActions.size() == 0 : "Still holding incomplete actions!";
    }

    private void serializeXMLizable(XMLizable object) throws IFException {
        try {
            object.toSAX(handler);
        } catch (SAXException e) {
            throw new IFException("SAX error serializing object", e);
        }
    }
<<<<<<< HEAD

    /** {@inheritDoc} */
    public boolean isBackgroundRequired(BorderProps bpsBefore, BorderProps bpsAfter,
            BorderProps bpsStart, BorderProps bpsEnd) {
        return true;
    }




=======
>>>>>>> 015538e0
}<|MERGE_RESOLUTION|>--- conflicted
+++ resolved
@@ -31,12 +31,6 @@
 import java.util.Map;
 
 import org.w3c.dom.Document;
-<<<<<<< HEAD
-import org.w3c.dom.Node;
-import org.w3c.dom.NodeList;
-
-=======
->>>>>>> 015538e0
 import org.xml.sax.SAXException;
 import org.xml.sax.helpers.AttributesImpl;
 
@@ -598,15 +592,9 @@
     }
 
     /** {@inheritDoc} */
-<<<<<<< HEAD
-    public void drawBorderRect(Rectangle rect, BorderProps before, BorderProps after,
-            BorderProps start, BorderProps end, Color innerBackgroundColor) throws IFException {
-        if (before == null && after == null && start == null && end == null) {
-=======
     public void drawBorderRect(Rectangle rect, BorderProps top, BorderProps bottom,
-            BorderProps left, BorderProps right) throws IFException {
+            BorderProps left, BorderProps right, Color innerBackgroundColor) throws IFException {
         if (top == null && bottom == null && left == null && right == null) {
->>>>>>> 015538e0
             return;
         }
         try {
@@ -929,17 +917,10 @@
             throw new IFException("SAX error serializing object", e);
         }
     }
-<<<<<<< HEAD
-
-    /** {@inheritDoc} */
-    public boolean isBackgroundRequired(BorderProps bpsBefore, BorderProps bpsAfter,
-            BorderProps bpsStart, BorderProps bpsEnd) {
+
+    /** {@inheritDoc} */
+    public boolean isBackgroundRequired(BorderProps bpsTop, BorderProps bpsBottom,
+            BorderProps bpsLeft, BorderProps bpsRight) {
         return true;
     }
-
-
-
-
-=======
->>>>>>> 015538e0
 }