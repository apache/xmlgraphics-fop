--- conflicted
+++ resolved
@@ -315,15 +315,9 @@
     }
 
     /** {@inheritDoc} */
-<<<<<<< HEAD
-    public void drawBorderRect(Rectangle rect, BorderProps before, BorderProps after,
-            BorderProps start, BorderProps end, Color innerBackgroundColor) throws IFException {
-        if (before != null) {
-=======
     public void drawBorderRect(Rectangle rect, BorderProps top, BorderProps bottom,
-            BorderProps left, BorderProps right) throws IFException {
+            BorderProps left, BorderProps right, Color innerBackgroundColor) throws IFException {
         if (top != null) {
->>>>>>> fdf5975d
             Rectangle b = new Rectangle(
                     rect.x, rect.y,
                     rect.width, top.width);
