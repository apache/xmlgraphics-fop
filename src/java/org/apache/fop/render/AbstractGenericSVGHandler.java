/*
 * Licensed to the Apache Software Foundation (ASF) under one or more
 * contributor license agreements.  See the NOTICE file distributed with
 * this work for additional information regarding copyright ownership.
 * The ASF licenses this file to You under the Apache License, Version 2.0
 * (the "License"); you may not use this file except in compliance with
 * the License.  You may obtain a copy of the License at
 *
 *      http://www.apache.org/licenses/LICENSE-2.0
 *
 * Unless required by applicable law or agreed to in writing, software
 * distributed under the License is distributed on an "AS IS" BASIS,
 * WITHOUT WARRANTIES OR CONDITIONS OF ANY KIND, either express or implied.
 * See the License for the specific language governing permissions and
 * limitations under the License.
 */

/* $Id$ */

package org.apache.fop.render;

// Java
import java.awt.Dimension;
import java.awt.geom.AffineTransform;
import java.io.IOException;

import org.apache.batik.bridge.BridgeContext;
import org.apache.batik.bridge.GVTBuilder;
import org.apache.batik.dom.AbstractDocument;
import org.apache.batik.dom.svg.SVGDOMImplementation;
import org.apache.batik.gvt.GraphicsNode;
<<<<<<< HEAD

import org.apache.xmlgraphics.java2d.Graphics2DImagePainter;
import org.apache.xmlgraphics.util.QName;

import org.apache.fop.fo.extensions.ExtensionElementMapping;
import org.apache.fop.render.RendererContext.RendererContextWrapper;
=======
import org.apache.fop.apps.FOUserAgent;
import org.apache.fop.events.EventBroadcaster;
import org.apache.fop.fo.extensions.ExtensionElementMapping;
import org.apache.fop.image.loader.batik.Graphics2DImagePainterImpl;
import org.apache.fop.render.RendererContext.RendererContextWrapper;
import org.apache.fop.render.afp.AFPGraphics2DAdapter;
>>>>>>> 392d02e2
import org.apache.fop.svg.SVGEventProducer;
import org.apache.fop.svg.SVGUserAgent;
import org.apache.xmlgraphics.java2d.Graphics2DImagePainter;
import org.apache.xmlgraphics.util.QName;
import org.w3c.dom.Document;

/**
 * Generic XML handler for SVG. Uses Apache Batik for SVG processing and simply paints to
 * a Graphics2DAdapter and thus ultimatively to Graphics2D interface that is presented.
 * <p>
 * To use this class, subclass it and implement the missing methods (supportsRenderer, for example).
 */
public abstract class AbstractGenericSVGHandler implements XMLHandler, RendererContextConstants {

    /** Qualified name for the "conversion-mode" extension attribute. */
    protected static final QName CONVERSION_MODE = new QName(
            ExtensionElementMapping.URI, null, "conversion-mode");
<<<<<<< HEAD
=======

    /** "bitmap" value for the "conversion-mode" extension attribute. */
    protected static final String BITMAP = "bitmap";
>>>>>>> 392d02e2

    /** {@inheritDoc} */
    public void handleXML(RendererContext context,
                Document doc, String ns) throws Exception {

        if (SVGDOMImplementation.SVG_NAMESPACE_URI.equals(ns)) {
            renderSVGDocument(context, doc);
        }
    }

    /**
     * Creates a graphics 2D image painter implementation
     *
     * @param root the batik graphics node root
     * @param ctx the batik bridge context
     * @param imageSize the image size
     * @return a new graphics 2D image painter implementation
     */
    protected Graphics2DImagePainter createGraphics2DImagePainter(
            GraphicsNode root, BridgeContext ctx, Dimension imageSize) {
        return new Graphics2DImagePainterImpl(root, ctx, imageSize);
    }

<<<<<<< HEAD
        //Prepare
        SVGUserAgent ua = new SVGUserAgent(
                context.getUserAgent(),
                new AffineTransform());
=======
    /**
     * Builds the GVT root
     *
     * @param rendererContext the renderer context
     * @param ctx the batik bridge context
     * @param doc the document
     * @return a built GVT root tree
     */
    protected GraphicsNode buildGraphicsNode(
            FOUserAgent userAgent, BridgeContext ctx, Document doc) {
>>>>>>> 392d02e2
        GVTBuilder builder = new GVTBuilder();
        final GraphicsNode root;
        try {
            root = builder.build(ctx, doc);
        } catch (Exception e) {
<<<<<<< HEAD
            SVGEventProducer eventProducer = SVGEventProducer.Provider.get(
                    context.getUserAgent().getEventBroadcaster());
            eventProducer.svgNotBuilt(this, e, getDocumentURI(doc));
            return;
=======
            EventBroadcaster eventBroadcaster
                = userAgent.getEventBroadcaster();
            SVGEventProducer eventProducer = SVGEventProducer.Provider.get(eventBroadcaster);
            final String uri = getDocumentURI(doc);
            eventProducer.svgNotBuilt(this, e, uri);
            return null;
>>>>>>> 392d02e2
        }
        return root;
    }

    /**
     * Returns the image size
     * @param wrappedContext renderer context wrapper
     *
     * @return the image size
     */
    protected Dimension getImageSize(RendererContextWrapper wrappedContext) {
        final int width = wrappedContext.getWidth();
        final int height = wrappedContext.getHeight();
        return new Dimension(width, height);
    }

    /**
     * Render the SVG document.
     *
     * @param rendererContext the renderer context
     * @param doc the SVG document
     * @throws IOException In case of an I/O error while painting the image
     */
    protected void renderSVGDocument(final RendererContext rendererContext,
            final Document doc) throws IOException {
        updateRendererContext(rendererContext);

        //Prepare
        FOUserAgent userAgent = rendererContext.getUserAgent();
        SVGUserAgent svgUserAgent = new SVGUserAgent(userAgent, new AffineTransform());

        //Create Batik BridgeContext
        final BridgeContext bridgeContext = new BridgeContext(svgUserAgent);

        //Build the GVT tree

        final GraphicsNode root = buildGraphicsNode(userAgent, bridgeContext, doc);

        // Create Graphics2DImagePainter
        final RendererContextWrapper wrappedContext = RendererContext.wrapRendererContext(
                rendererContext);
        Dimension imageSize = getImageSize(wrappedContext);
        final Graphics2DImagePainter painter = createGraphics2DImagePainter(root, bridgeContext, imageSize);

        //Let the painter paint the SVG on the Graphics2D instance
<<<<<<< HEAD
        Graphics2DAdapter adapter = context.getRenderer().getGraphics2DAdapter();
        adapter.paintImage(painter, context,
                x, y, wrappedContext.getWidth(), wrappedContext.getHeight());
=======
        Graphics2DAdapter g2dAdapter = rendererContext.getRenderer().getGraphics2DAdapter();

        //Paint the image
        final int x = wrappedContext.getCurrentXPosition();
        final int y = wrappedContext.getCurrentYPosition();
        final int width = wrappedContext.getWidth();
        final int height = wrappedContext.getHeight();
        g2dAdapter.paintImage(painter, rendererContext, x, y, width, height);
>>>>>>> 392d02e2
    }

    /**
     * Gets the document URI from a Document instance if possible.
<<<<<<< HEAD
=======
     *
>>>>>>> 392d02e2
     * @param doc the Document
     * @return the URI or null
     */
    protected String getDocumentURI(Document doc) {
        String docURI = null;
        if (doc instanceof AbstractDocument) {
            AbstractDocument level3Doc = (AbstractDocument)doc;
            docURI = level3Doc.getDocumentURI();
        }
        return docURI;
    }

    /**
     * Override this method to update the renderer context if it needs special settings for
     * certain conditions.
     *
     * @param context the renderer context
     */
    protected void updateRendererContext(RendererContext context) {
        //nop
    }

    /** {@inheritDoc} */
    public String getNamespace() {
        return SVGDOMImplementation.SVG_NAMESPACE_URI;
    }

}
<|MERGE_RESOLUTION|>--- conflicted
+++ resolved
@@ -29,21 +29,12 @@
 import org.apache.batik.dom.AbstractDocument;
 import org.apache.batik.dom.svg.SVGDOMImplementation;
 import org.apache.batik.gvt.GraphicsNode;
-<<<<<<< HEAD
-
-import org.apache.xmlgraphics.java2d.Graphics2DImagePainter;
-import org.apache.xmlgraphics.util.QName;
-
-import org.apache.fop.fo.extensions.ExtensionElementMapping;
-import org.apache.fop.render.RendererContext.RendererContextWrapper;
-=======
 import org.apache.fop.apps.FOUserAgent;
 import org.apache.fop.events.EventBroadcaster;
 import org.apache.fop.fo.extensions.ExtensionElementMapping;
 import org.apache.fop.image.loader.batik.Graphics2DImagePainterImpl;
 import org.apache.fop.render.RendererContext.RendererContextWrapper;
 import org.apache.fop.render.afp.AFPGraphics2DAdapter;
->>>>>>> 392d02e2
 import org.apache.fop.svg.SVGEventProducer;
 import org.apache.fop.svg.SVGUserAgent;
 import org.apache.xmlgraphics.java2d.Graphics2DImagePainter;
@@ -61,12 +52,9 @@
     /** Qualified name for the "conversion-mode" extension attribute. */
     protected static final QName CONVERSION_MODE = new QName(
             ExtensionElementMapping.URI, null, "conversion-mode");
-<<<<<<< HEAD
-=======
 
     /** "bitmap" value for the "conversion-mode" extension attribute. */
     protected static final String BITMAP = "bitmap";
->>>>>>> 392d02e2
 
     /** {@inheritDoc} */
     public void handleXML(RendererContext context,
@@ -90,12 +78,6 @@
         return new Graphics2DImagePainterImpl(root, ctx, imageSize);
     }
 
-<<<<<<< HEAD
-        //Prepare
-        SVGUserAgent ua = new SVGUserAgent(
-                context.getUserAgent(),
-                new AffineTransform());
-=======
     /**
      * Builds the GVT root
      *
@@ -106,25 +88,17 @@
      */
     protected GraphicsNode buildGraphicsNode(
             FOUserAgent userAgent, BridgeContext ctx, Document doc) {
->>>>>>> 392d02e2
         GVTBuilder builder = new GVTBuilder();
         final GraphicsNode root;
         try {
             root = builder.build(ctx, doc);
         } catch (Exception e) {
-<<<<<<< HEAD
-            SVGEventProducer eventProducer = SVGEventProducer.Provider.get(
-                    context.getUserAgent().getEventBroadcaster());
-            eventProducer.svgNotBuilt(this, e, getDocumentURI(doc));
-            return;
-=======
             EventBroadcaster eventBroadcaster
                 = userAgent.getEventBroadcaster();
             SVGEventProducer eventProducer = SVGEventProducer.Provider.get(eventBroadcaster);
             final String uri = getDocumentURI(doc);
             eventProducer.svgNotBuilt(this, e, uri);
             return null;
->>>>>>> 392d02e2
         }
         return root;
     }
@@ -170,11 +144,6 @@
         final Graphics2DImagePainter painter = createGraphics2DImagePainter(root, bridgeContext, imageSize);
 
         //Let the painter paint the SVG on the Graphics2D instance
-<<<<<<< HEAD
-        Graphics2DAdapter adapter = context.getRenderer().getGraphics2DAdapter();
-        adapter.paintImage(painter, context,
-                x, y, wrappedContext.getWidth(), wrappedContext.getHeight());
-=======
         Graphics2DAdapter g2dAdapter = rendererContext.getRenderer().getGraphics2DAdapter();
 
         //Paint the image
@@ -183,15 +152,11 @@
         final int width = wrappedContext.getWidth();
         final int height = wrappedContext.getHeight();
         g2dAdapter.paintImage(painter, rendererContext, x, y, width, height);
->>>>>>> 392d02e2
     }
 
     /**
      * Gets the document URI from a Document instance if possible.
-<<<<<<< HEAD
-=======
      *
->>>>>>> 392d02e2
      * @param doc the Document
      * @return the URI or null
      */
