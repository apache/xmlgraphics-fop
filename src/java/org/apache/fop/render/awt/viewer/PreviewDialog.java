/*
 * Licensed to the Apache Software Foundation (ASF) under one or more
 * contributor license agreements.  See the NOTICE file distributed with
 * this work for additional information regarding copyright ownership.
 * The ASF licenses this file to You under the Apache License, Version 2.0
 * (the "License"); you may not use this file except in compliance with
 * the License.  You may obtain a copy of the License at
 *
 *      http://www.apache.org/licenses/LICENSE-2.0
 *
 * Unless required by applicable law or agreed to in writing, software
 * distributed under the License is distributed on an "AS IS" BASIS,
 * WITHOUT WARRANTIES OR CONDITIONS OF ANY KIND, either express or implied.
 * See the License for the specific language governing permissions and
 * limitations under the License.
 */

/* $Id$ */

// Originally contributed by:
// Juergen Verwohlt: Juergen.Verwohlt@jCatalog.com,
// Rainer Steinkuhle: Rainer.Steinkuhle@jCatalog.com,
// Stanislav Gorkhover: Stanislav.Gorkhover@jCatalog.com
package org.apache.fop.render.awt.viewer;

// Java
import java.awt.BorderLayout;
import java.awt.Dimension;
import java.awt.GridBagConstraints;
import java.awt.GridBagLayout;
import java.awt.Insets;
import java.awt.Point;
import java.awt.Toolkit;
import java.awt.event.ActionEvent;
import java.awt.event.ActionListener;
import java.awt.event.KeyEvent;
import java.awt.event.WindowAdapter;
import java.awt.event.WindowEvent;
import java.awt.print.PrinterException;
import java.awt.print.PrinterJob;
import java.text.DecimalFormat;
import java.text.DecimalFormatSymbols;
import java.util.Locale;

import javax.swing.ActionMap;
import javax.swing.BorderFactory;
import javax.swing.ButtonGroup;
import javax.swing.InputMap;
import javax.swing.JComboBox;
import javax.swing.JComponent;
import javax.swing.JFrame;
import javax.swing.JLabel;
import javax.swing.JMenu;
import javax.swing.JMenuBar;
import javax.swing.JOptionPane;
import javax.swing.JPanel;
import javax.swing.JRadioButtonMenuItem;
import javax.swing.JToolBar;
import javax.swing.KeyStroke;
import javax.swing.SwingUtilities;

import org.apache.fop.apps.FOPException;
import org.apache.fop.apps.FOUserAgent;
import org.apache.fop.render.awt.AWTRenderer;

/**
 * AWT Viewer main window.
 * Surrounds a PreviewPanel with a bunch of pretty buttons and controls.
 */
public class PreviewDialog extends JFrame implements StatusListener {

    /** The Translator for localization */
    protected Translator translator;
    /** The AWT renderer */
    protected AWTRenderer renderer;
    /** The FOUserAgent associated with this window */
    protected FOUserAgent foUserAgent;
    /** The originally configured target resolution */
    protected float configuredTargetResolution;
    /**
     * Renderable instance that can be used to reload and re-render a document after
     * modifications.
     */
    protected Renderable renderable;

    /** The JCombobox to rescale the rendered page view */
    private JComboBox scale;

    /** The JLabel for the process status bar */
    private JLabel processStatus;

    /** The JLabel information status bar */
    private JLabel infoStatus;

    /** The main display area */
    private PreviewPanel previewPanel;

    /** Formats the text in the scale combobox. */
    private DecimalFormat percentFormat = new DecimalFormat("###0.0#",
                                            new DecimalFormatSymbols(Locale.ENGLISH));

    /**
     * Creates a new PreviewDialog that uses the given renderer.
     * @param foUserAgent the user agent
     * @param renderable the Renderable instance that is used to reload/re-render a document
     *                   after modifications.
     */
    public PreviewDialog(FOUserAgent foUserAgent, Renderable renderable) {
        renderer = (AWTRenderer) foUserAgent.getRendererOverride();
        this.foUserAgent = foUserAgent;
        this.configuredTargetResolution = this.foUserAgent.getTargetResolution();
        this.renderable = renderable;
        translator = new Translator();

        //Commands aka Actions
        Command printAction = new Command(translator.getString("Menu.Print"), "Print") {
            public void doit() {
                startPrinterJob(true);
            }
        };
        Command firstPageAction = new Command(translator.getString("Menu.First.page"),
                                      "firstpg") {
            public void doit() {
                goToFirstPage();
            }
        };
        Command previousPageAction = new Command(translator.getString("Menu.Prev.page"),
                                         "prevpg") {
            public void doit() {
                goToPreviousPage();
            }
        };
        Command nextPageAction = new Command(translator.getString("Menu.Next.page"), "nextpg") {
            public void doit() {
                goToNextPage();
            }

        };
        Command lastPageAction = new Command(translator.getString("Menu.Last.page"), "lastpg") {
            public void doit() {
                goToLastPage();
            }
        };
        Command reloadAction = new Command(translator.getString("Menu.Reload"), "reload") {
            public void doit() {
                previewPanel.reload();
            }
        };
        Command debugAction = new Command(translator.getString("Menu.Debug"), "debug") {
            // TODO use Translator
            public void doit() {
                previewPanel.debug();
            }
        };
        Command aboutAction = new Command(translator.getString("Menu.About"), "fopLogo") {
            public void doit() {
                startHelpAbout();
            }
        };

        setTitle("FOP: AWT-" + translator.getString("Title.Preview"));
        setDefaultCloseOperation(DISPOSE_ON_CLOSE);

        //Sets size to be 61%x90% of the screen size
        Dimension screen = Toolkit.getDefaultToolkit().getScreenSize();
        // Needed due to bug in Sun's JVM 1.5 (6429775)
        pack();
        //Rather frivolous size - fits A4 page width in 1024x768 screen on my desktop
        setSize(screen.width * 61 / 100, screen.height * 9 / 10);

        //Page view stuff
        previewPanel = new PreviewPanel(foUserAgent, renderable, renderer);
        getContentPane().add(previewPanel, BorderLayout.CENTER);
        previewPanel.addPageChangeListener(new PageChangeListener() {
            public void pageChanged(PageChangeEvent pce) {
              new ShowInfo().run();
            }
        });

        // Keyboard shortcuts - pgup/pgdn
        InputMap im = previewPanel.getInputMap(JComponent.WHEN_IN_FOCUSED_WINDOW);
        ActionMap am = previewPanel.getActionMap();
        im.put(KeyStroke.getKeyStroke(KeyEvent.VK_PAGE_DOWN, 0), "nextPage");
        im.put(KeyStroke.getKeyStroke(KeyEvent.VK_PAGE_UP, 0), "prevPage");
        im.put(KeyStroke.getKeyStroke(KeyEvent.VK_HOME, 0), "firstPage");
        im.put(KeyStroke.getKeyStroke(KeyEvent.VK_END, 0), "lastPage");
        previewPanel.getActionMap().put("nextPage", nextPageAction);
        previewPanel.getActionMap().put("prevPage", previousPageAction);
        previewPanel.getActionMap().put("firstPage", firstPageAction);
        previewPanel.getActionMap().put("lastPage", lastPageAction);

        //Scaling combobox
        scale = new JComboBox();
        scale.addItem(translator.getString("Menu.Fit.Window"));
        scale.addItem(translator.getString("Menu.Fit.Width"));
        scale.addItem("25%");
        scale.addItem("50%");
        scale.addItem("75%");
        scale.addItem("100%");
        scale.addItem("150%");
        scale.addItem("200%");
        scale.setMaximumSize(new Dimension(80, 24));
        scale.setPreferredSize(new Dimension(80, 24));
        scale.setSelectedItem("100%");
        scale.setEditable(true);
        scale.addActionListener(new ActionListener() {
            public void actionPerformed(ActionEvent e) {
                scaleActionPerformed(e);
            }
        });

        //Menu
        setJMenuBar(setupMenu());

        // Toolbar
        JToolBar toolBar = new JToolBar();
        toolBar.add(printAction);
        toolBar.add(reloadAction);
        toolBar.addSeparator();
        toolBar.add(firstPageAction);
        toolBar.add(previousPageAction);
        toolBar.add(nextPageAction);
        toolBar.add(lastPageAction);
        toolBar.addSeparator(new Dimension(20, 0));
        toolBar.add(new JLabel(translator.getString("Menu.Zoom") + " "));
        toolBar.add(scale);
        toolBar.addSeparator();
        toolBar.add(debugAction);
        toolBar.addSeparator();
        toolBar.add(aboutAction);
        getContentPane().add(toolBar, BorderLayout.NORTH);

        // Status bar
        JPanel statusBar = new JPanel();
        processStatus = new JLabel();
        processStatus.setBorder(BorderFactory.createCompoundBorder(
                BorderFactory.createEtchedBorder(),
                BorderFactory.createEmptyBorder(0, 3, 0, 0)));
        infoStatus = new JLabel();
        infoStatus.setBorder(BorderFactory.createCompoundBorder(
                BorderFactory.createEtchedBorder(),
                BorderFactory.createEmptyBorder(0, 3, 0, 0)));

        statusBar.setLayout(new GridBagLayout());

        processStatus.setPreferredSize(new Dimension(200, 21));
        processStatus.setMinimumSize(new Dimension(200, 21));

        infoStatus.setPreferredSize(new Dimension(100, 21));
        infoStatus.setMinimumSize(new Dimension(100, 21));
        statusBar.add(processStatus,
                      new GridBagConstraints(0, 0, 1, 0, 2.0, 0.0,
                                             GridBagConstraints.CENTER,
                                             GridBagConstraints.HORIZONTAL,
                                             new Insets(0, 0, 0, 3), 0, 0));
        statusBar.add(infoStatus,
                      new GridBagConstraints(1, 0, 1, 0, 1.0, 0.0,
                                             GridBagConstraints.CENTER,
                                             GridBagConstraints.HORIZONTAL,
                                             new Insets(0, 0, 0, 0), 0, 0));
        getContentPane().add(statusBar, BorderLayout.SOUTH);
    }

    /**
     * Creates and initialize the AWT Viewer main window.
     * @param foUserAgent the FO user agent
     * @param renderable the target for the rendering
     * @param asMainWindow true if the window shall act as the main application window.
     * @return the newly initialized preview dialog
     */
    public static PreviewDialog createPreviewDialog(FOUserAgent foUserAgent,
                Renderable renderable, boolean asMainWindow) {
        PreviewDialog frame = new PreviewDialog(foUserAgent, renderable);

        if (asMainWindow) {
            frame.addWindowListener(new WindowAdapter() {
                public void windowClosed(WindowEvent we) {
                    System.exit(0);
                }
            });
        }

        // Centers the window
        Dimension screenSize = Toolkit.getDefaultToolkit().getScreenSize();
        Dimension frameSize = frame.getSize();
        if (frameSize.height > screenSize.height) {
            frameSize.height = screenSize.height;
        }
        if (frameSize.width > screenSize.width) {
            frameSize.width = screenSize.width;
        }
        frame.setLocation((screenSize.width - frameSize.width) / 2,
                    (screenSize.height - frameSize.height) / 2);
        frame.setStatus(frame.translator.getString("Status.Build.FO.tree"));
        frame.setVisible(true);
        return frame;
    }

    /**
     * Creates a new PreviewDialog that uses the given renderer.
     * @param foUserAgent the user agent
     */
    public PreviewDialog(FOUserAgent foUserAgent) {
        this(foUserAgent, null);
    }

    /**
     * Creates a new menubar to be shown in this window.
     * @return the newly created menubar
     */
    private JMenuBar setupMenu() {
        JMenuBar menuBar = new JMenuBar();
        JMenu menu = new JMenu(translator.getString("Menu.File"));
        menu.setMnemonic(KeyEvent.VK_F);
        //Adds mostly the same actions, but without icons
        menu.add(new Command(translator.getString("Menu.Print"), KeyEvent.VK_P) {
            public void doit() {
                startPrinterJob(true);
            }
        });
        // inputHandler must be set to allow reloading
        if (renderable != null) {
            menu.add(new Command(translator.getString("Menu.Reload"), KeyEvent.VK_R) {
                public void doit() {
                    reload();
                }
            });
        }
        menu.addSeparator();
        menu.add(new Command(translator.getString("Menu.Exit"), KeyEvent.VK_X) {
            public void doit() {
                dispose();
            }
        });
        menuBar.add(menu);

        menu = new JMenu(translator.getString("Menu.View"));
        menu.setMnemonic(KeyEvent.VK_V);
        menu.add(new Command(translator.getString("Menu.First.page"), KeyEvent.VK_F) {
            public void doit() {
                goToFirstPage();
            }
        });
        menu.add(new Command(translator.getString("Menu.Prev.page"), KeyEvent.VK_P) {
            public void doit() {
                goToPreviousPage();
            }
        });
        menu.add(new Command(translator.getString("Menu.Next.page"), KeyEvent.VK_N) {
            public void doit() {
                goToNextPage();
            }
        });
        menu.add(new Command(translator.getString("Menu.Last.page"), KeyEvent.VK_L) {
            public void doit() {
                goToLastPage();
            }
        });
        menu.add(new Command(translator.getString("Menu.Go.to.Page"), KeyEvent.VK_G) {
            public void doit() {
                showGoToPageDialog();
            }
        });
        menu.addSeparator();
        JMenu subMenu = new JMenu(translator.getString("Menu.Zoom"));
        subMenu.setMnemonic(KeyEvent.VK_Z);
        subMenu.add(new Command("25%", 0) {
            public void doit() {
                setScale(25.0);
            }
        });
        subMenu.add(new Command("50%", 0) {
            public void doit() {
                setScale(50.0);
            }
        });
        subMenu.add(new Command("75%", 0) {
            public void doit() {
                setScale(75.0);
            }
        });
        subMenu.add(new Command("100%", 0) {
            public void doit() {
                setScale(100.0);
            }
        });
        subMenu.add(new Command("150%", 0) {
            public void doit() {
                setScale(150.0);
            }
        });
        subMenu.add(new Command("200%", 0) {
            public void doit() {
                setScale(200.0);
            }
        });
        menu.add(subMenu);
        menu.addSeparator();
        menu.add(new Command(translator.getString("Menu.Default.zoom"), KeyEvent.VK_D) {
            public void doit() {
                setScale(100.0);
            }
        });
        menu.add(new Command(translator.getString("Menu.Fit.Window"), KeyEvent.VK_F) {
            public void doit() {
                setScaleToFitWindow();
            }
        });
        menu.add(new Command(translator.getString("Menu.Fit.Width"), KeyEvent.VK_W) {
            public void doit() {
                setScaleToFitWidth();
            }
        });
        menu.addSeparator();

        ButtonGroup group = new ButtonGroup();
        JRadioButtonMenuItem single = new JRadioButtonMenuItem(
                new Command(translator.getString("Menu.Single"), KeyEvent.VK_S) {
            public void doit() {
                previewPanel.setDisplayMode(PreviewPanel.SINGLE);
            }
        });
        JRadioButtonMenuItem cont = new JRadioButtonMenuItem(
                new Command(translator.getString("Menu.Continuous"), KeyEvent.VK_C) {
            public void doit() {
                previewPanel.setDisplayMode(PreviewPanel.CONTINUOUS);
            }
        });
        JRadioButtonMenuItem facing = new JRadioButtonMenuItem(
                new Command(translator.getString("Menu.Facing"), 0) {
            public void doit() {
                previewPanel.setDisplayMode(PreviewPanel.CONT_FACING);
            }
        });
        single.setSelected(true);
        group.add(single);
        group.add(cont);
        group.add(facing);
        menu.add(single);
        menu.add(cont);
        menu.add(facing);

        menuBar.add(menu);

        menu = new JMenu(translator.getString("Menu.Help"));
        menu.setMnemonic(KeyEvent.VK_H);
        menu.add(new Command(translator.getString("Menu.About"), KeyEvent.VK_A) {
            public void doit() {
                startHelpAbout();
            }
        });
        menuBar.add(menu);
        return menuBar;
    }

    /** {@inheritDoc} */
    public void notifyRendererStopped() {
        reload();
    }

    private void reload() {
        setStatus(translator.getString("Status.Show"));
        previewPanel.reload();
    }

    /**
     * Changes the current visible page
     * @param number the page number to go to
     */
    public void goToPage(int number) {
        if (number != previewPanel.getPage()) {
            previewPanel.setPage(number);
            notifyPageRendered();
        }
    }

    /**
     * Shows the previous page.
     */
    public void goToPreviousPage() {
        int page = previewPanel.getPage();
        if (page > 0) {
            goToPage(page - 1);
        }
    }

    /**
     * Shows the next page.
     */
    public void goToNextPage() {
        int page = previewPanel.getPage();
        if (page < renderer.getNumberOfPages() - 1) {
            goToPage(page + 1);
        }
    }

    /** Shows the first page. */
    public void goToFirstPage() {
        goToPage(0);
    }

    /**
     * Shows the last page.
     */
    public void goToLastPage() {
        goToPage(renderer.getNumberOfPages() - 1);
    }

    /** Shows the About box */
    private void startHelpAbout() {
        PreviewDialogAboutBox dlg = new PreviewDialogAboutBox(this, translator);
        //Centers the box
        Dimension dlgSize = dlg.getPreferredSize();
        Dimension frmSize = getSize();
        Point loc = getLocation();
        dlg.setLocation((frmSize.width - dlgSize.width) / 2 + loc.x,
                        (frmSize.height - dlgSize.height) / 2 + loc.y);
        dlg.setVisible(true);
    }

    /**
     * Shows "go to page" dialog and then goes to the selected page
     */
    private void showGoToPageDialog() {
                int currentPage = previewPanel.getPage();
        GoToPageDialog d = new GoToPageDialog(this,
            translator.getString("Menu.Go.to.Page"), translator);
        d.setLocation((int)getLocation().getX() + 50,
                      (int)getLocation().getY() + 50);
        d.setVisible(true);
        currentPage = d.getPageNumber();
        if (currentPage < 1 || currentPage > renderer.getNumberOfPages()) {
            return;
        }
        currentPage--;
        goToPage(currentPage);
    }

    /**
     * Scales page image.
     * @param scaleFactor the scale factor
     */
    public void setScale(double scaleFactor) {
        scale.setSelectedItem(percentFormat.format(scaleFactor) + "%");
        previewPanel.setScaleFactor(scaleFactor / 100d);
    }

    /**
     * Sets the scaling so the contents fit into the window.
     */
    public void setScaleToFitWindow() {
        try {
            setScale(previewPanel.getScaleToFitWindow() * 100);
        } catch (FOPException fopEx) {
            fopEx.printStackTrace();
        }
    }

<<<<<<< HEAD
    /**
     * Sets the scaling so the contents are spread over the whole width available.
     */
=======
>>>>>>> 6c827ad0
    public void setScaleToFitWidth() {
        try {
            setScale(previewPanel.getScaleToFitWidth() * 100);
        } catch (FOPException fopEx) {
            fopEx.printStackTrace();
        }
    }

    private void scaleActionPerformed(ActionEvent e) {
        int index = scale.getSelectedIndex();
        if (index == 0) {
            setScaleToFitWindow();
        } else if (index == 1) {
            setScaleToFitWidth();
        } else {
            String item = (String)scale.getSelectedItem();
            setScale(Double.parseDouble(item.substring(0, item.indexOf('%'))));
        }
    }

    /** Prints the document */
    public void startPrinterJob(boolean showDialog) {
        //Restore originally configured target resolution
        float saveResolution = foUserAgent.getTargetResolution();
        foUserAgent.setTargetResolution(this.configuredTargetResolution);
<<<<<<< HEAD

=======
        
>>>>>>> 6c827ad0
        PrinterJob pj = PrinterJob.getPrinterJob();
        pj.setPageable(renderer);
        if (!showDialog || pj.printDialog()) {
            try {
                pj.print();
            } catch (PrinterException e) {
                e.printStackTrace();
            }
        }
<<<<<<< HEAD

=======
        
>>>>>>> 6c827ad0
        foUserAgent.setTargetResolution(saveResolution);
    }

    /**
     * Sets message to be shown in the status bar in a thread safe way.
     * @param message the message
     */
    public void setStatus(String message) {
        SwingUtilities.invokeLater(new ShowStatus(message));
    }

    /** This class is used to show status in a thread safe way. */
    private class ShowStatus implements Runnable {

        /** The message to display */
        private String message;

        /**
         * Constructs ShowStatus thread
         * @param message message to display
         */
        public ShowStatus(String message) {
            this.message = message;
        }

        public void run() {
            processStatus.setText(message.toString());
        }
    }

    /**
     * Updates the message to be shown in the info bar in a thread safe way.
     */
    public void notifyPageRendered() {
        SwingUtilities.invokeLater(new ShowInfo());
    }

    /** This class is used to show info in a thread safe way. */
    private class ShowInfo implements Runnable {

        public void run() {
            String message = translator.getString("Status.Page") + " "
                    + (previewPanel.getPage() + 1) + " "
                    + translator.getString("Status.of") + " "
                    + (renderer.getNumberOfPages());
            infoStatus.setText(message);
        }
    }

    /**
     * Opens standard Swing error dialog box and reports given exception details.
     * @param e the Exception
     */
    public void reportException(Exception e) {
        String msg = translator.getString("Exception.Occured");
        setStatus(msg);
        JOptionPane.showMessageDialog(
            getContentPane(),
            "<html><b>" + msg + ":</b><br>"
                + e.getClass().getName() + "<br>"
                + e.getMessage() + "</html>",
            translator.getString("Exception.Error"),
            JOptionPane.ERROR_MESSAGE
        );
    }
}<|MERGE_RESOLUTION|>--- conflicted
+++ resolved
@@ -17,11 +17,12 @@
 
 /* $Id$ */
 
+package org.apache.fop.render.awt.viewer;
+
 // Originally contributed by:
 // Juergen Verwohlt: Juergen.Verwohlt@jCatalog.com,
 // Rainer Steinkuhle: Rainer.Steinkuhle@jCatalog.com,
 // Stanislav Gorkhover: Stanislav.Gorkhover@jCatalog.com
-package org.apache.fop.render.awt.viewer;
 
 // Java
 import java.awt.BorderLayout;
@@ -105,7 +106,8 @@
      * @param renderable the Renderable instance that is used to reload/re-render a document
      *                   after modifications.
      */
-    public PreviewDialog(FOUserAgent foUserAgent, Renderable renderable) {
+    public PreviewDialog                                        // CSOK: MethodLength
+        (FOUserAgent foUserAgent, Renderable renderable) {
         renderer = (AWTRenderer) foUserAgent.getRendererOverride();
         this.foUserAgent = foUserAgent;
         this.configuredTargetResolution = this.foUserAgent.getTargetResolution();
@@ -556,12 +558,9 @@
         }
     }
 
-<<<<<<< HEAD
     /**
      * Sets the scaling so the contents are spread over the whole width available.
      */
-=======
->>>>>>> 6c827ad0
     public void setScaleToFitWidth() {
         try {
             setScale(previewPanel.getScaleToFitWidth() * 100);
@@ -582,16 +581,15 @@
         }
     }
 
-    /** Prints the document */
+    /**
+     * Prints the document.
+     * @param showDialog true if show dialog
+     */
     public void startPrinterJob(boolean showDialog) {
         //Restore originally configured target resolution
         float saveResolution = foUserAgent.getTargetResolution();
         foUserAgent.setTargetResolution(this.configuredTargetResolution);
-<<<<<<< HEAD
-
-=======
-        
->>>>>>> 6c827ad0
+
         PrinterJob pj = PrinterJob.getPrinterJob();
         pj.setPageable(renderer);
         if (!showDialog || pj.printDialog()) {
@@ -601,11 +599,7 @@
                 e.printStackTrace();
             }
         }
-<<<<<<< HEAD
-
-=======
-        
->>>>>>> 6c827ad0
+
         foUserAgent.setTargetResolution(saveResolution);
     }
 
