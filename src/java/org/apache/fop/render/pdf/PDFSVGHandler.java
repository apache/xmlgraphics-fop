--- conflicted
+++ resolved
@@ -41,12 +41,7 @@
 import org.apache.fop.image.loader.batik.BatikUtil;
 import org.apache.fop.pdf.PDFDocument;
 import org.apache.fop.pdf.PDFPage;
-import org.apache.fop.pdf.PDFPaintingState;
 import org.apache.fop.pdf.PDFResourceContext;
-<<<<<<< HEAD
-=======
-import org.apache.fop.pdf.PDFStream;
->>>>>>> f9d4720b
 import org.apache.fop.render.AbstractGenericSVGHandler;
 import org.apache.fop.render.Renderer;
 import org.apache.fop.render.RendererContext;
@@ -79,11 +74,7 @@
         PDFInfo pdfi = new PDFInfo();
         pdfi.pdfDoc = (PDFDocument)context.getProperty(PDF_DOCUMENT);
         pdfi.outputStream = (OutputStream)context.getProperty(OUTPUT_STREAM);
-<<<<<<< HEAD
         //pdfi.pdfState = (PDFState)context.getProperty(PDF_STATE);
-=======
-        pdfi.pdfPaintingState = (PDFPaintingState)context.getProperty(PDF_PAINTING_STATE);
->>>>>>> f9d4720b
         pdfi.pdfPage = (PDFPage)context.getProperty(PDF_PAGE);
         pdfi.pdfContext = (PDFResourceContext)context.getProperty(PDF_CONTEXT);
         //pdfi.currentStream = (PDFStream)context.getProperty(PDF_STREAM);
@@ -112,12 +103,6 @@
         public PDFDocument pdfDoc;
         /** see OUTPUT_STREAM */
         public OutputStream outputStream;
-        /** see PDF_STATE */
-<<<<<<< HEAD
-        //public PDFState pdfState;
-=======
-        public PDFPaintingState pdfPaintingState;
->>>>>>> f9d4720b
         /** see PDF_PAGE */
         public PDFPage pdfPage;
         /** see PDF_CONTEXT */
@@ -260,27 +245,16 @@
         generator.comment("SVG start");
 
         //Save state and update coordinate system for the SVG image
-<<<<<<< HEAD
-        generator.getState().push();
+        generator.getState().save();
         generator.getState().concatenate(imageTransform);
-=======
-        pdfInfo.pdfPaintingState.save();
-        pdfInfo.pdfPaintingState.concatenate(imageTransform);
->>>>>>> f9d4720b
 
         //Now that we have the complete transformation matrix for the image, we can update the
         //transformation matrix for the AElementBridge.
         PDFAElementBridge aBridge = (PDFAElementBridge)ctx.getBridge(
                 SVGDOMImplementation.SVG_NAMESPACE_URI, SVGConstants.SVG_A_TAG);
-<<<<<<< HEAD
         aBridge.getCurrentTransform().setTransform(generator.getState().getTransform());
 
-        graphics.setPDFState(generator.getState());
-=======
-        aBridge.getCurrentTransform().setTransform(pdfInfo.pdfPaintingState.getTransform());
-
-        graphics.setPaintingState(pdfInfo.pdfPaintingState);
->>>>>>> f9d4720b
+        graphics.setPaintingState(generator.getState());
         graphics.setOutputStream(pdfInfo.outputStream);
         try {
             root.paint(graphics);
@@ -290,15 +264,9 @@
                     context.getUserAgent().getEventBroadcaster());
             eventProducer.svgRenderingError(this, e, getDocumentURI(doc));
         }
-<<<<<<< HEAD
-        generator.getState().pop();
+        generator.getState().restore();
         generator.restoreGraphicsState();
         generator.comment("SVG end");
-=======
-        pdfInfo.pdfPaintingState.restore();
-        renderer.restoreGraphicsState();
-        pdfInfo.currentStream.add("%SVG end\n");
->>>>>>> f9d4720b
     }
 
     /** {@inheritDoc} */
