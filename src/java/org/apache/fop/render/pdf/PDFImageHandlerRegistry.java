--- conflicted
+++ resolved
@@ -26,157 +26,6 @@
  * supports automatic discovery of additional handlers available through
  * the class path.
  */
-<<<<<<< HEAD
-public class PDFImageHandlerRegistry {
-
-    /** the logger */
-    private static Log log = LogFactory.getLog(PDFImageHandlerRegistry.class);
-
-    private static final Comparator HANDLER_COMPARATOR = new Comparator() {
-        public int compare(Object o1, Object o2) {
-            PDFImageHandler h1 = (PDFImageHandler)o1;
-            PDFImageHandler h2 = (PDFImageHandler)o2;
-            return h1.getPriority() - h2.getPriority();
-        }
-    };
-
-    /** Map containing PDF image handlers for various MIME types */
-    private Map handlers = new java.util.HashMap();
-    /** List containing the same handlers as above but ordered by priority */
-    private List handlerList = new java.util.LinkedList();
-
-    /** Sorted Set of registered handlers */
-    private ImageFlavor[] supportedFlavors = new ImageFlavor[0];
-    private int handlerRegistrations;
-    private int lastSync;
-
-    /**
-     * Default constructor.
-     */
-    public PDFImageHandlerRegistry() {
-        discoverHandlers();
-    }
-
-    /**
-     * Add an PDFImageHandler. The handler itself is inspected to find out what it supports.
-     * @param classname the fully qualified class name
-     */
-    public void addHandler(String classname) {
-        try {
-            PDFImageHandler handlerInstance
-                = (PDFImageHandler)Class.forName(classname).newInstance();
-            addHandler(handlerInstance);
-        } catch (ClassNotFoundException e) {
-            throw new IllegalArgumentException("Could not find "
-                                               + classname);
-        } catch (InstantiationException e) {
-            throw new IllegalArgumentException("Could not instantiate "
-                                               + classname);
-        } catch (IllegalAccessException e) {
-            throw new IllegalArgumentException("Could not access "
-                                               + classname);
-        } catch (ClassCastException e) {
-            throw new IllegalArgumentException(classname
-                                               + " is not an "
-                                               + PDFImageHandler.class.getName());
-        }
-    }
-
-    /**
-     * Add an image handler. The handler itself is inspected to find out what it supports.
-     * @param handler the PDFImageHandler instance
-     */
-    public synchronized void addHandler(PDFImageHandler handler) {
-        Class imageClass = handler.getSupportedImageClass();
-        this.handlers.put(imageClass, handler);
-
-        //Sorted insert
-        ListIterator iter = this.handlerList.listIterator();
-        while (iter.hasNext()) {
-            PDFImageHandler h = (PDFImageHandler)iter.next();
-            if (HANDLER_COMPARATOR.compare(handler, h) < 0) {
-                iter.previous();
-                break;
-            }
-        }
-        iter.add(handler);
-        this.handlerRegistrations++;
-    }
-
-    /**
-     * Returns an PDFImageHandler which handles an specific image type given the MIME type
-     * of the image.
-     * @param img the Image to be handled
-     * @return the PDFImageHandler responsible for handling the image or null if none is available
-     */
-    public PDFImageHandler getHandler(Image img) {
-        return getHandler(img.getClass());
-    }
-
-    /**
-     * Returns an PDFImageHandler which handles an specific image type given the MIME type
-     * of the image.
-     * @param imageClass the Image subclass for which to get a handler
-     * @return the PDFImageHandler responsible for handling the image or null if none is available
-     */
-    protected synchronized PDFImageHandler getHandler(Class imageClass) {
-        PDFImageHandler handler = null;
-        Class cl = imageClass;
-        while (cl != null) {
-            handler = (PDFImageHandler)handlers.get(cl);
-            if (handler != null) {
-                break;
-            }
-            cl = cl.getSuperclass();
-        }
-        return handler;
-    }
-
-    /**
-     * Returns the ordered array of supported image flavors.
-     * @return the array of image flavors
-     */
-    public synchronized ImageFlavor[] getSupportedFlavors() {
-        if (this.lastSync != this.handlerRegistrations) {
-            //Extract all ImageFlavors into a single array
-            List flavors = new java.util.ArrayList();
-            Iterator iter = this.handlerList.iterator();
-            while (iter.hasNext()) {
-                ImageFlavor[] f = ((PDFImageHandler)iter.next()).getSupportedImageFlavors();
-                for (int i = 0; i < f.length; i++) {
-                    flavors.add(f[i]);
-                }
-            }
-            this.supportedFlavors = (ImageFlavor[])flavors.toArray(new ImageFlavor[flavors.size()]);
-            this.lastSync = this.handlerRegistrations;
-        }
-        return this.supportedFlavors;
-    }
-
-    /**
-     * Discovers PDFImageHandler implementations through the classpath and dynamically
-     * registers them.
-     */
-    private void discoverHandlers() {
-        // add mappings from available services
-        Iterator providers = Service.providers(PDFImageHandler.class);
-        if (providers != null) {
-            while (providers.hasNext()) {
-                PDFImageHandler handler = (PDFImageHandler)providers.next();
-                try {
-                    if (log.isDebugEnabled()) {
-                        log.debug("Dynamically adding PDFImageHandler: "
-                                + handler.getClass().getName());
-                    }
-                    addHandler(handler);
-                } catch (IllegalArgumentException e) {
-                    log.error("Error while adding PDFImageHandler", e);
-                }
-
-            }
-        }
-    }
-=======
 public class PDFImageHandlerRegistry extends AbstractImageHandlerRegistry {
 
     /** {@inheritDoc} */
@@ -184,5 +33,4 @@
         return PDFImageHandler.class;
     }
 
->>>>>>> 392d02e2
 }