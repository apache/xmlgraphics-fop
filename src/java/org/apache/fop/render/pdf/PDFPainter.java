/*
 * Licensed to the Apache Software Foundation (ASF) under one or more
 * contributor license agreements.  See the NOTICE file distributed with
 * this work for additional information regarding copyright ownership.
 * The ASF licenses this file to You under the Apache License, Version 2.0
 * (the "License"); you may not use this file except in compliance with
 * the License.  You may obtain a copy of the License at
 *
 *      http://www.apache.org/licenses/LICENSE-2.0
 *
 * Unless required by applicable law or agreed to in writing, software
 * distributed under the License is distributed on an "AS IS" BASIS,
 * WITHOUT WARRANTIES OR CONDITIONS OF ANY KIND, either express or implied.
 * See the License for the specific language governing permissions and
 * limitations under the License.
 */

/* $Id$ */

package org.apache.fop.render.pdf;

import java.awt.Color;
import java.awt.Dimension;
import java.awt.Paint;
import java.awt.Point;
import java.awt.Rectangle;
import java.awt.geom.AffineTransform;
import java.io.IOException;

import org.w3c.dom.Document;

import org.apache.fop.fonts.Font;
import org.apache.fop.fonts.FontInfo;
import org.apache.fop.fonts.FontTriplet;
import org.apache.fop.fonts.LazyFont;
import org.apache.fop.fonts.SingleByteFont;
import org.apache.fop.fonts.Typeface;
import org.apache.fop.pdf.PDFDocument;
import org.apache.fop.pdf.PDFNumber;
import org.apache.fop.pdf.PDFStructElem;
import org.apache.fop.pdf.PDFTextUtil;
import org.apache.fop.pdf.PDFXObject;
import org.apache.fop.render.RenderingContext;
import org.apache.fop.render.intermediate.AbstractIFPainter;
import org.apache.fop.render.intermediate.IFContext;
import org.apache.fop.render.intermediate.IFException;
import org.apache.fop.render.intermediate.IFState;
import org.apache.fop.render.intermediate.IFUtil;
import org.apache.fop.render.pdf.PDFLogicalStructureHandler.MarkedContentInfo;
import org.apache.fop.traits.BorderProps;
import org.apache.fop.traits.Direction;
import org.apache.fop.traits.RuleStyle;
import org.apache.fop.util.CharUtilities;

/**
 * IFPainter implementation that produces PDF.
 */
public class PDFPainter extends AbstractIFPainter {

    private final PDFDocumentHandler documentHandler;

    /** The current content generator */
    protected PDFContentGenerator generator;

    private final PDFBorderPainter borderPainter;

    private boolean accessEnabled;

    private MarkedContentInfo imageMCI;

    private PDFLogicalStructureHandler logicalStructureHandler;

    /**
     * Default constructor.
     * @param documentHandler the parent document handler
     * @param logicalStructureHandler the logical structure handler
     */
    public PDFPainter(PDFDocumentHandler documentHandler,
            PDFLogicalStructureHandler logicalStructureHandler) {
        super();
        this.documentHandler = documentHandler;
        this.logicalStructureHandler = logicalStructureHandler;
        this.generator = documentHandler.generator;
        this.borderPainter = new PDFBorderPainter(this.generator);
        this.state = IFState.create();
        accessEnabled = this.getUserAgent().isAccessibilityEnabled();
    }

    /** {@inheritDoc} */
    @Override
    protected IFContext getContext() {
        return this.documentHandler.getContext();
    }

    PDFRenderingUtil getPDFUtil() {
        return this.documentHandler.pdfUtil;
    }

    PDFDocument getPDFDoc() {
        return this.documentHandler.pdfDoc;
    }

    FontInfo getFontInfo() {
        return this.documentHandler.getFontInfo();
    }

    /** {@inheritDoc} */
    public void startViewport(AffineTransform transform, Dimension size, Rectangle clipRect)
            throws IFException {
        generator.saveGraphicsState();
        generator.concatenate(toPoints(transform));
        if (clipRect != null) {
            clipRect(clipRect);
        }
    }

    /** {@inheritDoc} */
    public void endViewport() throws IFException {
        generator.restoreGraphicsState();
    }

    /** {@inheritDoc} */
    public void startGroup(AffineTransform transform) throws IFException {
        generator.saveGraphicsState();
        generator.concatenate(toPoints(transform));
    }

    /** {@inheritDoc} */
    public void endGroup() throws IFException {
        generator.restoreGraphicsState();
    }

    /** {@inheritDoc} */
    public void drawImage(String uri, Rectangle rect)
            throws IFException {
        PDFXObject xobject = getPDFDoc().getXObject(uri);
        if (xobject != null) {
            if (accessEnabled) {
                PDFStructElem structElem = (PDFStructElem) getContext().getStructureTreeElement();
                prepareImageMCID(structElem);
                placeImageAccess(rect, xobject);
            } else {
                placeImage(rect, xobject);
            }
        } else {
            if (accessEnabled) {
                PDFStructElem structElem = (PDFStructElem) getContext().getStructureTreeElement();
                prepareImageMCID(structElem);
            }
            drawImageUsingURI(uri, rect);
            flushPDFDoc();
        }
    }

    private void prepareImageMCID(PDFStructElem structElem) {
        imageMCI = logicalStructureHandler.addImageContentItem(structElem);
    }

    /** {@inheritDoc} */
    @Override
    protected RenderingContext createRenderingContext() {
        PDFRenderingContext pdfContext = new PDFRenderingContext(
                getUserAgent(), generator, this.documentHandler.currentPage, getFontInfo());
        pdfContext.setMarkedContentInfo(imageMCI);
        return pdfContext;
    }

    /**
     * Places a previously registered image at a certain place on the page.
     * @param rect the rectangle for the image
     * @param xobj the image XObject
     */
    private void placeImage(Rectangle rect, PDFXObject xobj) {
        generator.saveGraphicsState();
        generator.add(format(rect.width) + " 0 0 "
                          + format(-rect.height) + " "
                          + format(rect.x) + " "
                          + format(rect.y + rect.height )
                          + " cm " + xobj.getName() + " Do\n");
        generator.restoreGraphicsState();
    }
    /**
     * Places a previously registered image at a certain place on the page - Accessibility version
     * @param rect the rectangle for the image
     * @param xobj the image XObject
     */
    private void placeImageAccess(Rectangle rect, PDFXObject xobj) {
        generator.saveGraphicsState(imageMCI.tag, imageMCI.mcid);
        generator.add(format(rect.width) + " 0 0 "
                          + format(-rect.height) + " "
                          + format(rect.x) + " "
                          + format(rect.y + rect.height )
                          + " cm " + xobj.getName() + " Do\n");
        generator.restoreGraphicsStateAccess();
    }

    /** {@inheritDoc} */
    public void drawImage(Document doc, Rectangle rect) throws IFException {
        if (accessEnabled) {
            PDFStructElem structElem = (PDFStructElem) getContext().getStructureTreeElement();
            prepareImageMCID(structElem);
        }
        drawImageUsingDocument(doc, rect);
        flushPDFDoc();
    }

    private void flushPDFDoc() throws IFException {
        // output new data
        try {
            generator.flushPDFDoc();
        } catch (IOException ioe) {
            throw new IFException("I/O error flushing the PDF document", ioe);
        }
    }

    /**
     * Formats a integer value (normally coordinates in millipoints) to a String.
     * @param value the value (in millipoints)
     * @return the formatted value
     */
    protected static String format(int value) {
        return PDFNumber.doubleOut(value / 1000f);
    }

    /** {@inheritDoc} */
    public void clipRect(Rectangle rect) throws IFException {
        generator.endTextObject();
        generator.clipRect(rect);
    }

    /** {@inheritDoc} */
    public void clipBackground(Rectangle rect,
            BorderProps bpsBefore, BorderProps bpsAfter,
            BorderProps bpsStart, BorderProps bpsEnd) throws IFException {

        try {
            borderPainter.clipBackground(rect,
                    bpsBefore,  bpsAfter, bpsStart,  bpsEnd);
        } catch (IOException ioe) {
            throw new IFException("I/O error while clipping background", ioe);
        }

    }

    /** {@inheritDoc} */
    public void fillRect(Rectangle rect, Paint fill) throws IFException {
        if (fill == null) {
            return;
        }
        if (rect.width != 0 && rect.height != 0) {
            generator.endTextObject();
            if (fill != null) {
                if (fill instanceof Color) {
                    generator.updateColor((Color)fill, true, null);
                } else {
                    throw new UnsupportedOperationException("Non-Color paints NYI");
                }
            }
            StringBuffer sb = new StringBuffer();
            sb.append(format(rect.x)).append(' ');
            sb.append(format(rect.y)).append(' ');
            sb.append(format(rect.width)).append(' ');
            sb.append(format(rect.height)).append(" re");
            if (fill != null) {
                sb.append(" f");
            }
            /* Removed from method signature as it is currently not used
            if (stroke != null) {
                sb.append(" S");
            }*/
            sb.append('\n');
            generator.add(sb.toString());
        }
    }

    /** {@inheritDoc} */
<<<<<<< HEAD
    public void drawBorderRect(Rectangle rect, BorderProps before, BorderProps after,
            BorderProps start, BorderProps end, Color innerBackgroundColor) throws IFException {
        if (before != null || after != null || start != null || end != null) {
            generator.endTextObject();
            try {
                this.borderPainter.drawBorders(rect, before, after, start, end,
                        innerBackgroundColor);
            } catch (IFException ioe) {
                throw new IFException("IF error while drawing borders", ioe);
=======
    @Override
    public void drawBorderRect(Rectangle rect, BorderProps top, BorderProps bottom,
            BorderProps left, BorderProps right) throws IFException {
        if (top != null || bottom != null || left != null || right != null) {
            generator.endTextObject();
            try {
                this.borderPainter.drawBorders(rect, top, bottom, left, right);
            } catch (IOException ioe) {
                throw new IFException("I/O error while drawing borders", ioe);
>>>>>>> fdf5975d
            }
        }
    }




    /** {@inheritDoc} */
    @Override
    public void drawLine(Point start, Point end, int width, Color color, RuleStyle style)
        throws IFException {
        generator.endTextObject();
        this.borderPainter.drawLine(start, end, width, color, style);
    }

    private Typeface getTypeface(String fontName) {
        if (fontName == null) {
            throw new NullPointerException("fontName must not be null");
        }
        Typeface tf = getFontInfo().getFonts().get(fontName);
        if (tf instanceof LazyFont) {
            tf = ((LazyFont)tf).getRealFont();
        }
        return tf;
    }

    /** {@inheritDoc} */
    public void drawText(int x, int y, int letterSpacing, int wordSpacing, int[][] dp,
            String text)
            throws IFException {
        if (accessEnabled) {
            PDFStructElem structElem = (PDFStructElem) getContext().getStructureTreeElement();
            MarkedContentInfo mci = logicalStructureHandler.addTextContentItem(structElem);
            if (generator.getTextUtil().isInTextObject()) {
                generator.separateTextElements(mci.tag, mci.mcid);
            }
            generator.updateColor(state.getTextColor(), true, null);
            generator.beginTextObject(mci.tag, mci.mcid);
        } else {
            generator.updateColor(state.getTextColor(), true, null);
            generator.beginTextObject();
        }

        FontTriplet triplet = new FontTriplet(
                state.getFontFamily(), state.getFontStyle(), state.getFontWeight());

        if ( ( dp == null ) || IFUtil.isDPOnlyDX ( dp ) ) {
            drawTextWithDX ( x, y, text, triplet, letterSpacing,
                             wordSpacing, IFUtil.convertDPToDX ( dp ) );
        } else {
            drawTextWithDP ( x, y, text, triplet, letterSpacing,
                             wordSpacing, dp );
        }
    }

    private void drawTextWithDX ( int x, int y, String text, FontTriplet triplet,
                                  int letterSpacing, int wordSpacing, int[] dx ) {

        //TODO Ignored: state.getFontVariant()
        //TODO Opportunity for font caching if font state is more heavily used
        String fontKey = getFontInfo().getInternalFontKey(triplet);
        int sizeMillipoints = state.getFontSize();
        float fontSize = sizeMillipoints / 1000f;

        // This assumes that *all* CIDFonts use a /ToUnicode mapping
        Typeface tf = getTypeface(fontKey);
        SingleByteFont singleByteFont = null;
        if (tf instanceof SingleByteFont) {
            singleByteFont = (SingleByteFont)tf;
        }
        Font font = getFontInfo().getFontInstance(triplet, sizeMillipoints);
        String fontName = font.getFontName();

        PDFTextUtil textutil = generator.getTextUtil();
        textutil.updateTf(fontKey, fontSize, tf.isMultiByte());

        generator.updateCharacterSpacing(letterSpacing / 1000f);

        textutil.writeTextMatrix(new AffineTransform(1, 0, 0, -1, x / 1000f, y / 1000f));
        int l = text.length();
        int dxl = (dx != null ? dx.length : 0);

        if (dx != null && dxl > 0 && dx[0] != 0) {
            textutil.adjustGlyphTJ(-dx[0] / fontSize);
        }
        for (int i = 0; i < l; i++) {
            char orgChar = text.charAt(i);
            char ch;
            float glyphAdjust = 0;
            if (font.hasChar(orgChar)) {
                ch = font.mapChar(orgChar);
                ch = selectAndMapSingleByteFont(singleByteFont, fontName, fontSize, textutil, ch);
                if ((wordSpacing != 0) && CharUtilities.isAdjustableSpace(orgChar)) {
                    glyphAdjust += wordSpacing;
                }
            } else {
                if (CharUtilities.isFixedWidthSpace(orgChar)) {
                    //Fixed width space are rendered as spaces so copy/paste works in a reader
                    ch = font.mapChar(CharUtilities.SPACE);
                    int spaceDiff = font.getCharWidth(ch) - font.getCharWidth(orgChar);
                    glyphAdjust = -spaceDiff;
                } else {
                    ch = font.mapChar(orgChar);
                    if ((wordSpacing != 0) && CharUtilities.isAdjustableSpace(orgChar)) {
                        glyphAdjust += wordSpacing;
                    }
                }
                ch = selectAndMapSingleByteFont(singleByteFont, fontName, fontSize,
                        textutil, ch);
            }
            textutil.writeTJMappedChar(ch);

            if (dx != null && i < dxl - 1) {
                glyphAdjust += dx[i + 1];
            }

            if (glyphAdjust != 0) {
                textutil.adjustGlyphTJ(-glyphAdjust / fontSize);
            }

        }
        textutil.writeTJ();
    }

    private static int[] paZero = new int[4];

    private void drawTextWithDP ( int x, int y, String text, FontTriplet triplet,
                                  int letterSpacing, int wordSpacing, int[][] dp ) {
        assert text != null;
        assert triplet != null;
        assert dp != null;
        String          fk              = getFontInfo().getInternalFontKey(triplet);
        Typeface        tf              = getTypeface(fk);
        if ( tf.isMultiByte() ) {
            int         fs              = state.getFontSize();
            float       fsPoints        = fs / 1000f;
            Font        f               = getFontInfo().getFontInstance(triplet, fs);
            // String      fn              = f.getFontName();
            PDFTextUtil tu              = generator.getTextUtil();
            double      xc              = 0f;
            double      yc              = 0f;
            double      xoLast          = 0f;
            double      yoLast          = 0f;
            double      wox             = wordSpacing;
            tu.writeTextMatrix ( new AffineTransform ( 1, 0, 0, -1, x / 1000f, y / 1000f ) );
            tu.updateTf ( fk, fsPoints, true );
            generator.updateCharacterSpacing ( letterSpacing / 1000f );
            for ( int i = 0, n = text.length(); i < n; i++ ) {
                char    ch              = text.charAt ( i );
                int[]   pa              = ( i < dp.length ) ? dp [ i ] : paZero;
                double  xo              = xc + pa[0];
                double  yo              = yc + pa[1];
                double  xa              = f.getCharWidth(ch) + maybeWordOffsetX ( wox, ch, null );
                double  ya              = 0;
                double  xd              = ( xo - xoLast ) / 1000f;
                double  yd              = ( yo - yoLast ) / 1000f;
                tu.writeTd ( xd, yd );
                tu.writeTj ( f.mapChar ( ch ) );
                xc += xa + pa[2];
                yc += ya + pa[3];
                xoLast = xo;
                yoLast = yo;
            }
        }
    }

    private double maybeWordOffsetX ( double wox, char ch, Direction dir ) {
        if ( ( wox != 0 )
             && CharUtilities.isAdjustableSpace ( ch )
             && ( ( dir == null ) || dir.isHorizontal() ) ) {
            return wox;
        } else {
            return 0;
        }
    }

    /*
    private double maybeWordOffsetY ( double woy, char ch, Direction dir ) {
        if ( ( woy != 0 )
             && CharUtilities.isAdjustableSpace ( ch ) && dir.isVertical()
             && ( ( dir != null ) && dir.isVertical() ) ) {
            return woy;
        } else {
            return 0;
        }
    }
    */

    private char selectAndMapSingleByteFont(SingleByteFont singleByteFont, String fontName,
            float fontSize, PDFTextUtil textutil, char ch) {
        if (singleByteFont != null && singleByteFont.hasAdditionalEncodings()) {
            int encoding = ch / 256;
            if (encoding == 0) {
                textutil.updateTf(fontName, fontSize, singleByteFont.isMultiByte());
            } else {
                textutil.updateTf(fontName + "_" + Integer.toString(encoding),
                        fontSize, singleByteFont.isMultiByte());
                ch = (char)(ch % 256);
            }
        }
        return ch;
    }

}<|MERGE_RESOLUTION|>--- conflicted
+++ resolved
@@ -274,28 +274,12 @@
     }
 
     /** {@inheritDoc} */
-<<<<<<< HEAD
-    public void drawBorderRect(Rectangle rect, BorderProps before, BorderProps after,
-            BorderProps start, BorderProps end, Color innerBackgroundColor) throws IFException {
-        if (before != null || after != null || start != null || end != null) {
-            generator.endTextObject();
-            try {
-                this.borderPainter.drawBorders(rect, before, after, start, end,
-                        innerBackgroundColor);
-            } catch (IFException ioe) {
-                throw new IFException("IF error while drawing borders", ioe);
-=======
     @Override
     public void drawBorderRect(Rectangle rect, BorderProps top, BorderProps bottom,
-            BorderProps left, BorderProps right) throws IFException {
+            BorderProps left, BorderProps right, Color innerBackgroundColor) throws IFException {
         if (top != null || bottom != null || left != null || right != null) {
             generator.endTextObject();
-            try {
-                this.borderPainter.drawBorders(rect, top, bottom, left, right);
-            } catch (IOException ioe) {
-                throw new IFException("I/O error while drawing borders", ioe);
->>>>>>> fdf5975d
-            }
+            this.borderPainter.drawBorders(rect, top, bottom, left, right, innerBackgroundColor);
         }
     }
 
