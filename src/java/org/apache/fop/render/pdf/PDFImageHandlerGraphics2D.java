--- conflicted
+++ resolved
@@ -27,21 +27,16 @@
 import java.awt.geom.Rectangle2D;
 import java.io.IOException;
 
-import org.apache.fop.pdf.PDFXObject;
-import org.apache.fop.render.RendererContext;
 import org.apache.xmlgraphics.image.loader.Image;
 import org.apache.xmlgraphics.image.loader.ImageFlavor;
 import org.apache.xmlgraphics.image.loader.impl.ImageGraphics2D;
 
-<<<<<<< HEAD
 import org.apache.fop.pdf.PDFXObject;
 import org.apache.fop.render.AbstractImageHandlerGraphics2D;
 import org.apache.fop.render.RendererContext;
 import org.apache.fop.render.RenderingContext;
 import org.apache.fop.svg.PDFGraphics2D;
 
-=======
->>>>>>> f9d4720b
 /**
  * PDFImageHandler implementation which handles Graphics2D images.
  */
@@ -113,7 +108,7 @@
         AffineTransform transform = new AffineTransform();
         transform.translate(fx, fy);
         generator.getState().concatenate(transform);
-        graphics.setPDFState(generator.getState());
+        graphics.setPaintingState(generator.getState());
         graphics.setOutputStream(generator.getOutputStream());
 
         Rectangle2D area = new Rectangle2D.Double(0.0, 0.0, imw, imh);
