--- conflicted
+++ resolved
@@ -50,18 +50,11 @@
 import org.apache.xmlgraphics.image.loader.impl.ImageXMLDOM;
 import org.apache.xmlgraphics.image.loader.util.ImageUtil;
 
-<<<<<<< HEAD
 import org.apache.fop.ResourceEventProducer;
-=======
->>>>>>> 6c827ad0
 import org.apache.fop.apps.FOPException;
 import org.apache.fop.apps.FOUserAgent;
 import org.apache.fop.datatypes.LengthBase;
 import org.apache.fop.datatypes.PercentBaseContext;
-<<<<<<< HEAD
-=======
-import org.apache.fop.events.ResourceEventProducer;
->>>>>>> 6c827ad0
 import org.apache.fop.fo.Constants;
 import org.apache.fop.fo.FOEventHandler;
 import org.apache.fop.fo.FONode;
@@ -1475,7 +1468,7 @@
      * @param foNode FO node whose event is to be called
      * @param bStart TRUE calls the start handler, FALSE the end handler
      */
-    private void invokeDeferredEvent(FONode foNode, boolean bStart) {
+    private void invokeDeferredEvent(FONode foNode, boolean bStart) { // CSOK: MethodLength
         if (foNode instanceof PageSequence) {
             if (bStart) {
                 startPageSequence( (PageSequence) foNode);
