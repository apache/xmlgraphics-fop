/*
 * Licensed to the Apache Software Foundation (ASF) under one or more
 * contributor license agreements.  See the NOTICE file distributed with
 * this work for additional information regarding copyright ownership.
 * The ASF licenses this file to You under the Apache License, Version 2.0
 * (the "License"); you may not use this file except in compliance with
 * the License.  You may obtain a copy of the License at
 *
 *      http://www.apache.org/licenses/LICENSE-2.0
 *
 * Unless required by applicable law or agreed to in writing, software
 * distributed under the License is distributed on an "AS IS" BASIS,
 * WITHOUT WARRANTIES OR CONDITIONS OF ANY KIND, either express or implied.
 * See the License for the specific language governing permissions and
 * limitations under the License.
 */

/* $Id$ */

package org.apache.fop.render.java2d;

import org.apache.fop.fonts.FontMetrics;

/**
<<<<<<< HEAD
 * Adds method to retrieve the actual {@link java.awt.Font}
 * for use by {@link Java2DRenderer}s.
=======
 * Adds method to retrieve the actual <tt>java.awt.Font</tt>
 * for use by <tt>Java2DRenderer</tt>s.
>>>>>>> 6c827ad0
 */
public interface FontMetricsMapper extends FontMetrics {

    /**
<<<<<<< HEAD
     * Gets a {@link Font} instance of the font that this
     * {@link FontMetrics} describes in the desired size.
=======
     * Gets a Font instance  of the Font that this
     * FontMetrics describes in the desired size.
>>>>>>> 6c827ad0
     * @param size font size
     * @return font with the desired characteristics.
     */
    java.awt.Font getFont(int size);

}<|MERGE_RESOLUTION|>--- conflicted
+++ resolved
@@ -22,24 +22,14 @@
 import org.apache.fop.fonts.FontMetrics;
 
 /**
-<<<<<<< HEAD
  * Adds method to retrieve the actual {@link java.awt.Font}
  * for use by {@link Java2DRenderer}s.
-=======
- * Adds method to retrieve the actual <tt>java.awt.Font</tt>
- * for use by <tt>Java2DRenderer</tt>s.
->>>>>>> 6c827ad0
  */
 public interface FontMetricsMapper extends FontMetrics {
 
     /**
-<<<<<<< HEAD
-     * Gets a {@link Font} instance of the font that this
+     * Gets a {@link java.awt.Font} instance of the font that this
      * {@link FontMetrics} describes in the desired size.
-=======
-     * Gets a Font instance  of the Font that this
-     * FontMetrics describes in the desired size.
->>>>>>> 6c827ad0
      * @param size font size
      * @return font with the desired characteristics.
      */
