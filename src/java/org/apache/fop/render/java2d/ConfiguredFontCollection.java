/*
 * Licensed to the Apache Software Foundation (ASF) under one or more
 * contributor license agreements.  See the NOTICE file distributed with
 * this work for additional information regarding copyright ownership.
 * The ASF licenses this file to You under the Apache License, Version 2.0
 * (the "License"); you may not use this file except in compliance with
 * the License.  You may obtain a copy of the License at
 *
 *      http://www.apache.org/licenses/LICENSE-2.0
 *
 * Unless required by applicable law or agreed to in writing, software
 * distributed under the License is distributed on an "AS IS" BASIS,
 * WITHOUT WARRANTIES OR CONDITIONS OF ANY KIND, either express or implied.
 * See the License for the specific language governing permissions and
 * limitations under the License.
 */

/* $Id$ */

package org.apache.fop.render.java2d;

import java.io.InputStream;
import java.net.URI;
import java.util.List;

import org.apache.commons.logging.Log;
import org.apache.commons.logging.LogFactory;

import org.apache.fop.apps.io.InternalResourceResolver;
import org.apache.fop.fonts.CustomFont;
import org.apache.fop.fonts.EmbedFontInfo;
import org.apache.fop.fonts.EncodingMode;
import org.apache.fop.fonts.FontCollection;
import org.apache.fop.fonts.FontInfo;
import org.apache.fop.fonts.FontLoader;
import org.apache.fop.fonts.FontTriplet;
import org.apache.fop.fonts.LazyFont;

/**
 * A java2d configured font collection
 */
public class ConfiguredFontCollection implements FontCollection {

    private static Log log = LogFactory.getLog(ConfiguredFontCollection.class);

    private final InternalResourceResolver resourceResolver;
    private final List<EmbedFontInfo> embedFontInfoList;
    private final boolean useComplexScripts;

    /**
     * Main constructor
     * @param resourceResolver a font resolver
     * @param customFonts the list of custom fonts
     * @param useComplexScriptFeatures true if complex script features enabled
     */
    public ConfiguredFontCollection(InternalResourceResolver resourceResolver,
            List<EmbedFontInfo> customFonts, boolean useComplexScriptFeatures) {
        this.resourceResolver = resourceResolver;
        this.embedFontInfoList = customFonts;
        this.useComplexScripts = useComplexScriptFeatures;
    }

    /** {@inheritDoc} */
    public int setup(int start, FontInfo fontInfo) {
        int num = start;
        if (embedFontInfoList == null || embedFontInfoList.size() < 1) {
            log.debug("No user configured fonts found.");
            return num;
        }
        String internalName = null;

        for (EmbedFontInfo configFontInfo : embedFontInfoList) {
            internalName = "F" + num++;
            try {
                URI fontURI = configFontInfo.getEmbedURI();
                FontMetricsMapper font = null;
                URI metricsURI = configFontInfo.getMetricsURI();
                // If the user specified an XML-based metrics file, we'll use it
                // Otherwise, calculate metrics directly from the font file.
                if (metricsURI != null) {
                    LazyFont fontMetrics = new LazyFont(configFontInfo, resourceResolver, useComplexScripts);
                    InputStream fontSource = resourceResolver.getResource(fontURI);
                    font = new CustomFontMetricsMapper(fontMetrics, fontSource);
                } else {
                    CustomFont fontMetrics = FontLoader.loadFont(
<<<<<<< HEAD
                            fontURI, null, true, EncodingMode.AUTO,
=======
                            fontFile, null, true, configFontInfo.getEmbeddingMode(),
                            EncodingMode.AUTO,
>>>>>>> 63f9e3bd
                            configFontInfo.getKerning(),
                            configFontInfo.getAdvanced(), resourceResolver);
                    font = new CustomFontMetricsMapper(fontMetrics);
                }

                fontInfo.addMetrics(internalName, font);

                for (FontTriplet triplet : configFontInfo.getFontTriplets()) {
                    if (log.isDebugEnabled()) {
                        log.debug("Registering: " + triplet + " under " + internalName);
                    }
                    fontInfo.addFontProperties(internalName, triplet);
                }
            } catch (Exception e) {
                log.warn("Unable to load custom font from file '" + configFontInfo.getEmbedURI()
                        + "'", e);
            }
        }
        return num;
    }
}<|MERGE_RESOLUTION|>--- conflicted
+++ resolved
@@ -83,13 +83,8 @@
                     font = new CustomFontMetricsMapper(fontMetrics, fontSource);
                 } else {
                     CustomFont fontMetrics = FontLoader.loadFont(
-<<<<<<< HEAD
-                            fontURI, null, true, EncodingMode.AUTO,
-=======
-                            fontFile, null, true, configFontInfo.getEmbeddingMode(),
-                            EncodingMode.AUTO,
->>>>>>> 63f9e3bd
-                            configFontInfo.getKerning(),
+                            fontURI, null, true, configFontInfo.getEmbeddingMode(),
+                            EncodingMode.AUTO, configFontInfo.getKerning(),
                             configFontInfo.getAdvanced(), resourceResolver);
                     font = new CustomFontMetricsMapper(fontMetrics);
                 }
