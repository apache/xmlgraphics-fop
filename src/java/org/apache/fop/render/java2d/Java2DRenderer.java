/*
 * Licensed to the Apache Software Foundation (ASF) under one or more
 * contributor license agreements.  See the NOTICE file distributed with
 * this work for additional information regarding copyright ownership.
 * The ASF licenses this file to You under the Apache License, Version 2.0
 * (the "License"); you may not use this file except in compliance with
 * the License.  You may obtain a copy of the License at
 *
 *      http://www.apache.org/licenses/LICENSE-2.0
 *
 * Unless required by applicable law or agreed to in writing, software
 * distributed under the License is distributed on an "AS IS" BASIS,
 * WITHOUT WARRANTIES OR CONDITIONS OF ANY KIND, either express or implied.
 * See the License for the specific language governing permissions and
 * limitations under the License.
 */

/* $Id$ */

package org.apache.fop.render.java2d;

// Java
import java.awt.BasicStroke;
import java.awt.Color;
import java.awt.Graphics;
import java.awt.Graphics2D;
import java.awt.RenderingHints;
import java.awt.font.GlyphVector;
import java.awt.geom.AffineTransform;
import java.awt.geom.GeneralPath;
import java.awt.geom.Line2D;
import java.awt.geom.Point2D;
import java.awt.geom.Rectangle2D;
import java.awt.image.BufferedImage;
import java.awt.print.PageFormat;
import java.awt.print.Printable;
import java.awt.print.PrinterException;
import java.io.FileNotFoundException;
import java.io.IOException;
import java.io.OutputStream;
import java.util.Iterator;
import java.util.List;
import java.util.Map;
import java.util.Stack;

import org.apache.xmlgraphics.image.loader.ImageException;
import org.apache.xmlgraphics.image.loader.ImageFlavor;
import org.apache.xmlgraphics.image.loader.ImageInfo;
import org.apache.xmlgraphics.image.loader.ImageManager;
import org.apache.xmlgraphics.image.loader.ImageSessionContext;
import org.apache.xmlgraphics.image.loader.impl.ImageGraphics2D;
import org.apache.xmlgraphics.image.loader.impl.ImageRendered;
import org.apache.xmlgraphics.image.loader.impl.ImageXMLDOM;
import org.apache.xmlgraphics.image.loader.util.ImageUtil;

import org.apache.fop.apps.FOPException;
import org.apache.fop.apps.FOUserAgent;
import org.apache.fop.apps.FopFactoryConfigurator;
import org.apache.fop.area.CTM;
import org.apache.fop.area.PageViewport;
import org.apache.fop.area.Trait;
import org.apache.fop.area.inline.Image;
import org.apache.fop.area.inline.InlineArea;
import org.apache.fop.area.inline.Leader;
import org.apache.fop.area.inline.SpaceArea;
import org.apache.fop.area.inline.TextArea;
import org.apache.fop.area.inline.WordArea;
import org.apache.fop.datatypes.URISpecification;
import org.apache.fop.events.ResourceEventProducer;
import org.apache.fop.fo.Constants;
import org.apache.fop.fonts.Font;
import org.apache.fop.fonts.FontCollection;
import org.apache.fop.fonts.FontInfo;
import org.apache.fop.fonts.Typeface;
import org.apache.fop.render.AbstractPathOrientedRenderer;
import org.apache.fop.render.Graphics2DAdapter;
import org.apache.fop.render.RendererContext;
import org.apache.fop.render.pdf.CTMHelper;
import org.apache.fop.util.CharUtilities;

/**
 * The <code>Java2DRenderer</code> class provides the abstract technical
 * foundation for all rendering with the Java2D API. Renderers like
 * <code>AWTRenderer</code> subclass it and provide the concrete output paths.
 * <p>
 * A lot of the logic is performed by <code>AbstractRenderer</code>. The
 * class-variables <code>currentIPPosition</code> and
 * <code>currentBPPosition</code> hold the position of the currently rendered
 * area.
 * <p>
 * <code>Java2DGraphicsState state</code> holds the <code>Graphics2D</code>,
 * which is used along the whole rendering. <code>state</code> also acts as a
 * stack (<code>state.push()</code> and <code>state.pop()</code>).
 * <p>
 * The rendering process is basically always the same:
 * <p>
 * <code>void renderXXXXX(Area area) {
 *    //calculate the currentPosition
 *    state.updateFont(name, size, null);
 *    state.updateColor(ct, false, null);
 *    state.getGraph.draw(new Shape(args));
 * }</code>
 *
 */
public abstract class Java2DRenderer extends AbstractPathOrientedRenderer implements Printable {

    /** Rendering Options key for the controlling the transparent page background option. */
    public static final String JAVA2D_TRANSPARENT_PAGE_BACKGROUND = "transparent-page-background";

    /** The scale factor for the image size, values: ]0 ; 1] */
    protected double scaleFactor = 1;

    /** The page width in pixels */
    protected int pageWidth = 0;

    /** The page height in pixels */
    protected int pageHeight = 0;

    /** List of Viewports */
    protected List pageViewportList = new java.util.ArrayList();

    /** The 0-based current page number */
    private int currentPageNumber = 0;

    /** true if antialiasing is set */
    protected boolean antialiasing = true;

    /** true if qualityRendering is set */
    protected boolean qualityRendering = true;

    /** false: paints a non-transparent white background, true: for a transparent background */
    protected boolean transparentPageBackground = false;

    /** The current state, holds a Graphics2D and its context */
    protected Java2DGraphicsState state;

    private Stack stateStack = new Stack();

    /** true if the renderer has finished rendering all the pages */
    private boolean renderingDone;

    private GeneralPath currentPath = null;

    /** Default constructor */
    public Java2DRenderer() {
    }

    /**
     * {@inheritDoc}
     */
    public void setUserAgent(FOUserAgent foUserAgent) {
        super.setUserAgent(foUserAgent);
        userAgent.setRendererOverride(this); // for document regeneration

        String s = (String)userAgent.getRendererOptions().get(JAVA2D_TRANSPARENT_PAGE_BACKGROUND);
        if (s != null) {
            this.transparentPageBackground = "true".equalsIgnoreCase(s);
        }
    }

    /** @return the FOUserAgent */
    public FOUserAgent getUserAgent() {
        return userAgent;
    }

    /**
     * {@inheritDoc}
     */
    public void setupFontInfo(FontInfo inFontInfo) {
        //Don't call super.setupFontInfo() here! Java2D needs a special font setup
        // create a temp Image to test font metrics on
        this.fontInfo = inFontInfo;
        BufferedImage fontImage = new BufferedImage(100, 100,
                BufferedImage.TYPE_INT_RGB);
        Graphics2D graphics2D = fontImage.createGraphics();
        //The next line is important to get accurate font metrics!
        graphics2D.setRenderingHint(RenderingHints.KEY_FRACTIONALMETRICS,
                RenderingHints.VALUE_FRACTIONALMETRICS_ON);

<<<<<<< HEAD
        userAgent.getFactory().getFontManager().setupRenderer(this, graphics2D);
=======
        FontCollection[] fontCollections = new FontCollection[] {
                new Base14FontCollection(graphics2D),
                new InstalledFontCollection(graphics2D),
                new ConfiguredFontCollection(getFontResolver(), getFontList())
        };
        userAgent.getFactory().getFontManager().setup(
                getFontInfo(), fontCollections);
>>>>>>> 1867bcc7
    }

    /** {@inheritDoc} */
    public Graphics2DAdapter getGraphics2DAdapter() {
        return new Java2DGraphics2DAdapter();
    }

    /**
     * Sets the new scale factor.
     * @param newScaleFactor ]0 ; 1]
     */
    public void setScaleFactor(double newScaleFactor) {
        this.scaleFactor = newScaleFactor;
    }

    /** @return the scale factor */
    public double getScaleFactor() {
        return this.scaleFactor;
    }

    /** {@inheritDoc} */
    public void startRenderer(OutputStream out) throws IOException {
        super.startRenderer(out);
        // do nothing by default
    }

    /** {@inheritDoc} */
    public void stopRenderer() throws IOException {
        log.debug("Java2DRenderer stopped");
        renderingDone = true;
        int numberOfPages = currentPageNumber;
        // TODO set all vars to null for gc
        if (numberOfPages == 0) {
            new FOPException("No page could be rendered");
        }
    }

    /** @return true if the renderer is not currently processing */
    public boolean isRenderingDone() {
        return this.renderingDone;
    }

    /**
     * @return The 0-based current page number
     */
    public int getCurrentPageNumber() {
        return currentPageNumber;
    }

    /**
     * @param c the 0-based current page number
     */
    public void setCurrentPageNumber(int c) {
        this.currentPageNumber = c;
    }

    /**
     * Returns the number of pages available. This method is also part of the Pageable interface.
     * @return The 0-based total number of rendered pages
     * @see java.awt.print.Pageable
     */
    public int getNumberOfPages() {
        return pageViewportList.size();
    }

    /**
     * Clears the ViewportList.
     * Used if the document is reloaded.
     */
    public void clearViewportList() {
        pageViewportList.clear();
        setCurrentPageNumber(0);
    }

    /**
     * This method override only stores the PageViewport in a List. No actual
     * rendering is performed here. A renderer override renderPage() to get the
     * freshly produced PageViewport, and render them on the fly (producing the
     * desired BufferedImages by calling getPageImage(), which lazily starts the
     * rendering process).
     *
     * @param pageViewport the <code>PageViewport</code> object supplied by
     * the Area Tree
     * @throws IOException In case of an I/O error
     * @see org.apache.fop.render.Renderer
     */
    public void renderPage(PageViewport pageViewport) throws IOException {
        rememberPage((PageViewport)pageViewport.clone());
        //The clone() call is necessary as we store the page for later. Otherwise, the
        //RenderPagesModel calls PageViewport.clear() to release memory as early as possible.
        currentPageNumber++;
    }

    /**
     * Stores the pageViewport in a list of page viewports so they can be rendered later.
     * Subclasses can override this method to filter pages, for example.
     * @param pageViewport the page viewport
     */
    protected void rememberPage(PageViewport pageViewport) {
        assert pageViewport.getPageIndex() >= 0;
        pageViewportList.add(pageViewport);
    }

    /**
     * Generates a desired page from the renderer's page viewport list.
     *
     * @param pageViewport the PageViewport to be rendered
     * @return the <code>java.awt.image.BufferedImage</code> corresponding to
     * the page or null if the page doesn't exist.
     */
    public BufferedImage getPageImage(PageViewport pageViewport) {

        this.currentPageViewport = pageViewport;
        try {
            Rectangle2D bounds = pageViewport.getViewArea();
            this.pageWidth = (int) Math.round(bounds.getWidth() / 1000f);
            this.pageHeight = (int) Math.round(bounds.getHeight() / 1000f);

            log.info(
                    "Rendering Page " + pageViewport.getPageNumberString()
                            + " (pageWidth " + pageWidth + ", pageHeight "
                            + pageHeight + ")");

            double scale = scaleFactor
                * (25.4f / FopFactoryConfigurator.DEFAULT_TARGET_RESOLUTION)
                / userAgent.getTargetPixelUnitToMillimeter();
            int bitmapWidth = (int) ((pageWidth * scale) + 0.5);
            int bitmapHeight = (int) ((pageHeight * scale) + 0.5);


            BufferedImage currentPageImage = getBufferedImage(bitmapWidth, bitmapHeight);

            Graphics2D graphics = currentPageImage.createGraphics();
            graphics.setRenderingHint(RenderingHints.KEY_FRACTIONALMETRICS,
                    RenderingHints.VALUE_FRACTIONALMETRICS_ON);
            if (antialiasing) {
                graphics.setRenderingHint(RenderingHints.KEY_ANTIALIASING,
                        RenderingHints.VALUE_ANTIALIAS_ON);
                graphics.setRenderingHint(RenderingHints.KEY_TEXT_ANTIALIASING,
                        RenderingHints.VALUE_TEXT_ANTIALIAS_ON);
            }
            if (qualityRendering) {
                graphics.setRenderingHint(RenderingHints.KEY_RENDERING,
                        RenderingHints.VALUE_RENDER_QUALITY);
            }
            graphics.setRenderingHint(RenderingHints.KEY_STROKE_CONTROL,
                    RenderingHints.VALUE_STROKE_PURE);

            // transform page based on scale factor supplied
            AffineTransform at = graphics.getTransform();
            at.scale(scale, scale);
            graphics.setTransform(at);

            // draw page frame
            if (!transparentPageBackground) {
                graphics.setColor(Color.white);
                graphics.fillRect(0, 0, pageWidth, pageHeight);
            }
            graphics.setColor(Color.black);
            graphics.drawRect(-1, -1, pageWidth + 2, pageHeight + 2);
            graphics.drawLine(pageWidth + 2, 0, pageWidth + 2, pageHeight + 2);
            graphics.drawLine(pageWidth + 3, 1, pageWidth + 3, pageHeight + 3);
            graphics.drawLine(0, pageHeight + 2, pageWidth + 2, pageHeight + 2);
            graphics.drawLine(1, pageHeight + 3, pageWidth + 3, pageHeight + 3);

            state = new Java2DGraphicsState(graphics, this.fontInfo, at);
            try {
                // reset the current Positions
                currentBPPosition = 0;
                currentIPPosition = 0;

                // this toggles the rendering of all areas
                renderPageAreas(pageViewport.getPage());
            } finally {
                state = null;
            }

            return currentPageImage;
        } finally {
            this.currentPageViewport = null;
        }
    }

    /**
     * Returns a specific <code>BufferedImage</code> to paint a page image on. This method can
     * be overridden in subclasses to produce different image formats (ex. grayscale or b/w).
     * @param bitmapWidth width of the image in pixels
     * @param bitmapHeight heigth of the image in pixels
     * @return the newly created BufferedImage
     */
    protected BufferedImage getBufferedImage(int bitmapWidth, int bitmapHeight) {
       return new BufferedImage(
                bitmapWidth, bitmapHeight, BufferedImage.TYPE_INT_ARGB);
    }

    /**
     * Returns a page viewport.
     * @param pageIndex the page index (zero-based)
     * @return the requested PageViewport instance
     * @exception FOPException If the page is out of range.
     */
    public PageViewport getPageViewport(int pageIndex) throws FOPException {
        if (pageIndex < 0 || pageIndex >= pageViewportList.size()) {
            throw new FOPException("Requested page number is out of range: " + pageIndex
                     + "; only " + pageViewportList.size()
                     + " page(s) available.");
        }
        return (PageViewport) pageViewportList.get(pageIndex);
    }

    /**
     * Generates a desired page from the renderer's page viewport list.
     *
     * @param pageNum the 0-based page number to generate
     * @return the <code>java.awt.image.BufferedImage</code> corresponding to
     * the page or null if the page doesn't exist.
     * @throws FOPException If there's a problem preparing the page image
     */
    public BufferedImage getPageImage(int pageNum) throws FOPException {
        return getPageImage(getPageViewport(pageNum));
    }

    /** Saves the graphics state of the rendering engine. */
    protected void saveGraphicsState() {
        // push (and save) the current graphics state
        stateStack.push(state);
        state = new Java2DGraphicsState(state);
    }

    /** Restores the last graphics state of the rendering engine. */
    protected void restoreGraphicsState() {
        state.dispose();
        state = (Java2DGraphicsState)stateStack.pop();
    }

    /** {@inheritDoc} */
    protected void concatenateTransformationMatrix(AffineTransform at) {
        state.transform(at);
    }

    /** {@inheritDoc} */
    protected void startVParea(CTM ctm, Rectangle2D clippingRect) {

        saveGraphicsState();

        if (clippingRect != null) {
            clipRect((float)clippingRect.getX() / 1000f,
                    (float)clippingRect.getY() / 1000f,
                    (float)clippingRect.getWidth() / 1000f,
                    (float)clippingRect.getHeight() / 1000f);
        }

        // Set the given CTM in the graphics state
        //state.setTransform(new AffineTransform(CTMHelper.toPDFArray(ctm)));
        state.transform(new AffineTransform(CTMHelper.toPDFArray(ctm)));
    }

    /**
     * {@inheritDoc}
     */
    protected void endVParea() {
        restoreGraphicsState();
    }

    /**
     * {@inheritDoc}
     */
    protected List breakOutOfStateStack() {
        log.debug("Block.FIXED --> break out");
        List breakOutList;
        breakOutList = new java.util.ArrayList();
        while (!stateStack.isEmpty()) {
            breakOutList.add(0, state);
            //We only pop, we don't dispose, because we can use the instances again later
            state = (Java2DGraphicsState)stateStack.pop();
        }
        return breakOutList;
    }

    /**
     * {@inheritDoc}
     *          java.util.List)
     */
    protected void restoreStateStackAfterBreakOut(List breakOutList) {
        log.debug("Block.FIXED --> restoring context after break-out");

        Iterator it = breakOutList.iterator();
        while (it.hasNext()) {
            Java2DGraphicsState s = (Java2DGraphicsState)it.next();
            stateStack.push(state);
            this.state = s;
        }
    }

    /**
     * {@inheritDoc}
     */
    protected void updateColor(Color col, boolean fill) {
        state.updateColor(col);
    }

    /**
     * {@inheritDoc}
     */
    protected void clip() {
        if (currentPath == null) {
            throw new IllegalStateException("No current path available!");
        }
        state.updateClip(currentPath);
        currentPath = null;
    }

    /**
     * {@inheritDoc}
     */
    protected void closePath() {
        currentPath.closePath();
    }

    /**
     * {@inheritDoc}
     */
    protected void lineTo(float x, float y) {
        if (currentPath == null) {
            currentPath = new GeneralPath();
        }
        currentPath.lineTo(x, y);
    }

    /**
     * {@inheritDoc}
     */
    protected void moveTo(float x, float y) {
        if (currentPath == null) {
            currentPath = new GeneralPath();
        }
        currentPath.moveTo(x, y);
    }

    /**
     * {@inheritDoc}
     */
    protected void clipRect(float x, float y, float width, float height) {
        state.updateClip(new Rectangle2D.Float(x, y, width, height));
    }

    /**
     * {@inheritDoc}
     */
    protected void fillRect(float x, float y, float width, float height) {
        state.getGraph().fill(new Rectangle2D.Float(x, y, width, height));
    }

    /**
     * {@inheritDoc}
     */
    protected void drawBorderLine(float x1, float y1, float x2, float y2,
            boolean horz, boolean startOrBefore, int style, Color col) {
        Graphics2D g2d = state.getGraph();
        float width = x2 - x1;
        float height = y2 - y1;
        drawBorderLine(new Rectangle2D.Float(x1, y1, width, height),
                horz, startOrBefore, style, col, g2d);
    }

    /**
     * Draw a border segment of an XSL-FO style border.
     * @param lineRect the line defined by its bounding rectangle
     * @param horz true for horizontal border segments, false for vertical border segments
     * @param startOrBefore true for border segments on the start or before edge,
     *                      false for end or after.
     * @param style the border style (one of Constants.EN_DASHED etc.)
     * @param col the color for the border segment
     * @param g2d the Graphics2D instance to paint to
     */
    public static void drawBorderLine(Rectangle2D.Float lineRect,
            boolean horz, boolean startOrBefore, int style, Color col, Graphics2D g2d) {
        float x1 = lineRect.x;
        float y1 = lineRect.y;
        float x2 = x1 + lineRect.width;
        float y2 = y1 + lineRect.height;
        float w = lineRect.width;
        float h = lineRect.height;
        if ((w < 0) || (h < 0)) {
            log.error("Negative extent received. Border won't be painted.");
            return;
        }
        switch (style) {
            case Constants.EN_DASHED:
                g2d.setColor(col);
                if (horz) {
                    float unit = Math.abs(2 * h);
                    int rep = (int)(w / unit);
                    if (rep % 2 == 0) {
                        rep++;
                    }
                    unit = w / rep;
                    float ym = y1 + (h / 2);
                    BasicStroke s = new BasicStroke(h, BasicStroke.CAP_BUTT,
                            BasicStroke.JOIN_MITER, 10.0f, new float[] {unit}, 0);
                    g2d.setStroke(s);
                    g2d.draw(new Line2D.Float(x1, ym, x2, ym));
                } else {
                    float unit = Math.abs(2 * w);
                    int rep = (int)(h / unit);
                    if (rep % 2 == 0) {
                        rep++;
                    }
                    unit = h / rep;
                    float xm = x1 + (w / 2);
                    BasicStroke s = new BasicStroke(w, BasicStroke.CAP_BUTT,
                            BasicStroke.JOIN_MITER, 10.0f, new float[] {unit}, 0);
                    g2d.setStroke(s);
                    g2d.draw(new Line2D.Float(xm, y1, xm, y2));
                }
                break;
            case Constants.EN_DOTTED:
                g2d.setColor(col);
                if (horz) {
                    float unit = Math.abs(2 * h);
                    int rep = (int)(w / unit);
                    if (rep % 2 == 0) {
                        rep++;
                    }
                    unit = w / rep;
                    float ym = y1 + (h / 2);
                    BasicStroke s = new BasicStroke(h, BasicStroke.CAP_ROUND,
                            BasicStroke.JOIN_MITER, 10.0f, new float[] {0, unit}, 0);
                    g2d.setStroke(s);
                    g2d.draw(new Line2D.Float(x1, ym, x2, ym));
                } else {
                    float unit = Math.abs(2 * w);
                    int rep = (int)(h / unit);
                    if (rep % 2 == 0) {
                        rep++;
                    }
                    unit = h / rep;
                    float xm = x1 + (w / 2);
                    BasicStroke s = new BasicStroke(w, BasicStroke.CAP_ROUND,
                            BasicStroke.JOIN_MITER, 10.0f, new float[] {0, unit}, 0);
                    g2d.setStroke(s);
                    g2d.draw(new Line2D.Float(xm, y1, xm, y2));
                }
                break;
            case Constants.EN_DOUBLE:
                g2d.setColor(col);
                if (horz) {
                    float h3 = h / 3;
                    float ym1 = y1 + (h3 / 2);
                    float ym2 = ym1 + h3 + h3;
                    BasicStroke s = new BasicStroke(h3);
                    g2d.setStroke(s);
                    g2d.draw(new Line2D.Float(x1, ym1, x2, ym1));
                    g2d.draw(new Line2D.Float(x1, ym2, x2, ym2));
                } else {
                    float w3 = w / 3;
                    float xm1 = x1 + (w3 / 2);
                    float xm2 = xm1 + w3 + w3;
                    BasicStroke s = new BasicStroke(w3);
                    g2d.setStroke(s);
                    g2d.draw(new Line2D.Float(xm1, y1, xm1, y2));
                    g2d.draw(new Line2D.Float(xm2, y1, xm2, y2));
                }
                break;
            case Constants.EN_GROOVE:
            case Constants.EN_RIDGE:
                float colFactor = (style == EN_GROOVE ? 0.4f : -0.4f);
                if (horz) {
                    Color uppercol = lightenColor(col, -colFactor);
                    Color lowercol = lightenColor(col, colFactor);
                    float h3 = h / 3;
                    float ym1 = y1 + (h3 / 2);
                    g2d.setStroke(new BasicStroke(h3));
                    g2d.setColor(uppercol);
                    g2d.draw(new Line2D.Float(x1, ym1, x2, ym1));
                    g2d.setColor(col);
                    g2d.draw(new Line2D.Float(x1, ym1 + h3, x2, ym1 + h3));
                    g2d.setColor(lowercol);
                    g2d.draw(new Line2D.Float(x1, ym1 + h3 + h3, x2, ym1 + h3 + h3));
                } else {
                    Color leftcol = lightenColor(col, -colFactor);
                    Color rightcol = lightenColor(col, colFactor);
                    float w3 = w / 3;
                    float xm1 = x1 + (w3 / 2);
                    g2d.setStroke(new BasicStroke(w3));
                    g2d.setColor(leftcol);
                    g2d.draw(new Line2D.Float(xm1, y1, xm1, y2));
                    g2d.setColor(col);
                    g2d.draw(new Line2D.Float(xm1 + w3, y1, xm1 + w3, y2));
                    g2d.setColor(rightcol);
                    g2d.draw(new Line2D.Float(xm1 + w3 + w3, y1, xm1 + w3 + w3, y2));
                }
                break;
            case Constants.EN_INSET:
            case Constants.EN_OUTSET:
                colFactor = (style == EN_OUTSET ? 0.4f : -0.4f);
                if (horz) {
                    col = lightenColor(col, (startOrBefore ? 1 : -1) * colFactor);
                    g2d.setStroke(new BasicStroke(h));
                    float ym1 = y1 + (h / 2);
                    g2d.setColor(col);
                    g2d.draw(new Line2D.Float(x1, ym1, x2, ym1));
                } else {
                    col = lightenColor(col, (startOrBefore ? 1 : -1) * colFactor);
                    float xm1 = x1 + (w / 2);
                    g2d.setStroke(new BasicStroke(w));
                    g2d.setColor(col);
                    g2d.draw(new Line2D.Float(xm1, y1, xm1, y2));
                }
                break;
            case Constants.EN_HIDDEN:
                break;
            default:
                g2d.setColor(col);
                if (horz) {
                    float ym = y1 + (h / 2);
                    g2d.setStroke(new BasicStroke(h));
                    g2d.draw(new Line2D.Float(x1, ym, x2, ym));
                } else {
                    float xm = x1 + (w / 2);
                    g2d.setStroke(new BasicStroke(w));
                    g2d.draw(new Line2D.Float(xm, y1, xm, y2));
                }
        }
    }

    /**
     * {@inheritDoc}
     */
    public void renderText(TextArea text) {
        renderInlineAreaBackAndBorders(text);

        int rx = currentIPPosition + text.getBorderAndPaddingWidthStart();
        int bl = currentBPPosition + text.getOffset() + text.getBaselineOffset();
        int saveIP = currentIPPosition;

        Font font = getFontFromArea(text);
        state.updateFont(font.getFontName(), font.getFontSize());
        saveGraphicsState();
        AffineTransform at = new AffineTransform();
        at.translate(rx / 1000f, bl / 1000f);
        state.transform(at);
        renderText(text, state.getGraph(), font);
        restoreGraphicsState();

        currentIPPosition = saveIP + text.getAllocIPD();
        //super.renderText(text);

        // rendering text decorations
        Typeface tf = (Typeface) fontInfo.getFonts().get(font.getFontName());
        int fontsize = text.getTraitAsInteger(Trait.FONT_SIZE);
        renderTextDecoration(tf, fontsize, text, bl, rx);
    }

    /**
     * Renders a TextArea to a Graphics2D instance. Adjust the coordinate system so that the
     * start of the baseline of the first character is at coordinate (0,0).
     * @param text the TextArea
     * @param g2d the Graphics2D to render to
     * @param font the font to paint with
     */
    public static void renderText(TextArea text, Graphics2D g2d, Font font) {

        Color col = (Color) text.getTrait(Trait.COLOR);
        g2d.setColor(col);

        float textCursor = 0;

        Iterator iter = text.getChildAreas().iterator();
        while (iter.hasNext()) {
            InlineArea child = (InlineArea)iter.next();
            if (child instanceof WordArea) {
                WordArea word = (WordArea)child;
                String s = word.getWord();
                int[] letterAdjust = word.getLetterAdjustArray();
                GlyphVector gv = g2d.getFont().createGlyphVector(g2d.getFontRenderContext(), s);
                double additionalWidth = 0.0;
                if (letterAdjust == null
                        && text.getTextLetterSpaceAdjust() == 0
                        && text.getTextWordSpaceAdjust() == 0) {
                    //nop
                } else {
                    int[] offsets = getGlyphOffsets(s, font, text, letterAdjust);
                    float cursor = 0.0f;
                    for (int i = 0; i < offsets.length; i++) {
                        Point2D pt = gv.getGlyphPosition(i);
                        pt.setLocation(cursor, pt.getY());
                        gv.setGlyphPosition(i, pt);
                        cursor += offsets[i] / 1000f;
                    }
                    additionalWidth = cursor - gv.getLogicalBounds().getWidth();
                }
                g2d.drawGlyphVector(gv, textCursor, 0);
                textCursor += gv.getLogicalBounds().getWidth() + additionalWidth;
            } else if (child instanceof SpaceArea) {
                SpaceArea space = (SpaceArea)child;
                String s = space.getSpace();
                char sp = s.charAt(0);
                int tws = (space.isAdjustable()
                        ? text.getTextWordSpaceAdjust()
                                + 2 * text.getTextLetterSpaceAdjust()
                        : 0);

                textCursor += (font.getCharWidth(sp) + tws) / 1000f;
            } else {
                throw new IllegalStateException("Unsupported child element: " + child);
            }
        }
    }

    private static int[] getGlyphOffsets(String s, Font font, TextArea text,
            int[] letterAdjust) {
        int textLen = s.length();
        int[] offsets = new int[textLen];
        for (int i = 0; i < textLen; i++) {
            final char c = s.charAt(i);
            final char mapped = font.mapChar(c);
            int wordSpace;

            if (CharUtilities.isAdjustableSpace(mapped)) {
                wordSpace = text.getTextWordSpaceAdjust();
            } else {
                wordSpace = 0;
            }
            int cw = font.getWidth(mapped);
            int ladj = (letterAdjust != null && i < textLen - 1 ? letterAdjust[i + 1] : 0);
            int tls = (i < textLen - 1 ? text.getTextLetterSpaceAdjust() : 0);
            offsets[i] = cw + ladj + tls + wordSpace;
        }
        return offsets;
    }

    /**
     * Render leader area. This renders a leader area which is an area with a
     * rule.
     *
     * @param area the leader area to render
     */
    public void renderLeader(Leader area) {
        renderInlineAreaBackAndBorders(area);

        // TODO leader-length: 25%, 50%, 75%, 100% not working yet
        // TODO Colors do not work on Leaders yet

        float startx = (currentIPPosition + area.getBorderAndPaddingWidthStart()) / 1000f;
        float starty = ((currentBPPosition + area.getOffset()) / 1000f);
        float endx = (currentIPPosition + area.getBorderAndPaddingWidthStart()
                + area.getIPD()) / 1000f;

        Color col = (Color) area.getTrait(Trait.COLOR);
        state.updateColor(col);

        Line2D line = new Line2D.Float();
        line.setLine(startx, starty, endx, starty);
        float ruleThickness = area.getRuleThickness() / 1000f;

        int style = area.getRuleStyle();
        switch (style) {
        case EN_SOLID:
        case EN_DASHED:
        case EN_DOUBLE:
            drawBorderLine(startx, starty, endx, starty + ruleThickness,
                    true, true, style, col);
            break;
        case EN_DOTTED:
            //TODO Dots should be shifted to the left by ruleThickness / 2
            state.updateStroke(ruleThickness, style);
            float rt2 = ruleThickness / 2f;
            line.setLine(line.getX1(), line.getY1() + rt2, line.getX2(), line.getY2() + rt2);
            state.getGraph().draw(line);
            break;
        case EN_GROOVE:
        case EN_RIDGE:
            float half = area.getRuleThickness() / 2000f;

            state.updateColor(lightenColor(col, 0.6f));
            moveTo(startx, starty);
            lineTo(endx, starty);
            lineTo(endx, starty + 2 * half);
            lineTo(startx, starty + 2 * half);
            closePath();
            state.getGraph().fill(currentPath);
            currentPath = null;
            state.updateColor(col);
            if (style == EN_GROOVE) {
                moveTo(startx, starty);
                lineTo(endx, starty);
                lineTo(endx, starty + half);
                lineTo(startx + half, starty + half);
                lineTo(startx, starty + 2 * half);
            } else {
                moveTo(endx, starty);
                lineTo(endx, starty + 2 * half);
                lineTo(startx, starty + 2 * half);
                lineTo(startx, starty + half);
                lineTo(endx - half, starty + half);
            }
            closePath();
            state.getGraph().fill(currentPath);
            currentPath = null;

        case EN_NONE:
            // No rule is drawn
            break;
        default:
        } // end switch

        super.renderLeader(area);
    }

    /**
     * {@inheritDoc}
     */
    public void renderImage(Image image, Rectangle2D pos) {
        // endTextObject();
        String url = image.getURL();
        drawImage(url, pos);
    }

    /**
     * {@inheritDoc}
     */
    protected void drawImage(String uri, Rectangle2D pos, Map foreignAttributes) {

        int x = currentIPPosition + (int)Math.round(pos.getX());
        int y = currentBPPosition + (int)Math.round(pos.getY());
        uri = URISpecification.getURL(uri);

        ImageManager manager = getUserAgent().getFactory().getImageManager();
        ImageInfo info = null;
        try {
            ImageSessionContext sessionContext = getUserAgent().getImageSessionContext();
            info = manager.getImageInfo(uri, sessionContext);
            final ImageFlavor[] flavors = new ImageFlavor[]
                {ImageFlavor.GRAPHICS2D,
                    ImageFlavor.BUFFERED_IMAGE,
                    ImageFlavor.RENDERED_IMAGE,
                    ImageFlavor.XML_DOM};
            Map hints = ImageUtil.getDefaultHints(sessionContext);
            org.apache.xmlgraphics.image.loader.Image img = manager.getImage(
                    info, flavors, hints, sessionContext);
            if (img instanceof ImageGraphics2D) {
                ImageGraphics2D imageG2D = (ImageGraphics2D)img;
                int width = (int)pos.getWidth();
                int height = (int)pos.getHeight();
                RendererContext context = createRendererContext(
                        x, y, width, height, foreignAttributes);
                getGraphics2DAdapter().paintImage(imageG2D.getGraphics2DImagePainter(),
                        context, x, y, width, height);
            } else if (img instanceof ImageRendered) {
                ImageRendered imgRend = (ImageRendered)img;
                AffineTransform at = new AffineTransform();
                at.translate(x / 1000f, y / 1000f);
                double sx = pos.getWidth() / info.getSize().getWidthMpt();
                double sy = pos.getHeight() / info.getSize().getHeightMpt();
                sx *= userAgent.getSourceResolution() / info.getSize().getDpiHorizontal();
                sy *= userAgent.getSourceResolution() / info.getSize().getDpiVertical();
                at.scale(sx, sy);
                state.getGraph().drawRenderedImage(imgRend.getRenderedImage(), at);
            } else if (img instanceof ImageXMLDOM) {
                ImageXMLDOM imgXML = (ImageXMLDOM)img;
                renderDocument(imgXML.getDocument(), imgXML.getRootNamespace(),
                        pos, foreignAttributes);
            }
        } catch (ImageException ie) {
            ResourceEventProducer eventProducer = ResourceEventProducer.Provider.get(
                    getUserAgent().getEventBroadcaster());
            eventProducer.imageError(this, (info != null ? info.toString() : uri), ie, null);
        } catch (FileNotFoundException fe) {
            ResourceEventProducer eventProducer = ResourceEventProducer.Provider.get(
                    getUserAgent().getEventBroadcaster());
            eventProducer.imageNotFound(this, (info != null ? info.toString() : uri), fe, null);
        } catch (IOException ioe) {
            ResourceEventProducer eventProducer = ResourceEventProducer.Provider.get(
                    getUserAgent().getEventBroadcaster());
            eventProducer.imageIOError(this, (info != null ? info.toString() : uri), ioe, null);
        }
    }

    /** {@inheritDoc} */
    protected RendererContext createRendererContext(int x, int y, int width, int height,
            Map foreignAttributes) {
        RendererContext context = super.createRendererContext(
                x, y, width, height, foreignAttributes);
        context.setProperty(Java2DRendererContextConstants.JAVA2D_STATE, state);
        return context;
    }

    /** {@inheritDoc} */
    public int print(Graphics g, PageFormat pageFormat, int pageIndex)
            throws PrinterException {
        if (pageIndex >= getNumberOfPages()) {
            return NO_SUCH_PAGE;
        }

        if (state != null) {
            throw new IllegalStateException("state must be null");
        }
        Graphics2D graphics = (Graphics2D) g;
        try {
            PageViewport viewport = getPageViewport(pageIndex);
            AffineTransform at = graphics.getTransform();
            state = new Java2DGraphicsState(graphics, this.fontInfo, at);

            // reset the current Positions
            currentBPPosition = 0;
            currentIPPosition = 0;

            renderPageAreas(viewport.getPage());
            return PAGE_EXISTS;
        } catch (FOPException e) {
            log.error(e);
            return NO_SUCH_PAGE;
        } finally {
            state = null;
        }
    }

    /** {@inheritDoc} */
    protected void beginTextObject() {
        //not necessary in Java2D
    }

    /** {@inheritDoc} */
    protected void endTextObject() {
        //not necessary in Java2D
    }

    /**
     * Controls the page background.
     * @param transparentPageBackground true if the background should be transparent
     */
    public void setTransparentPageBackground(boolean transparentPageBackground) {
        this.transparentPageBackground = transparentPageBackground;
    }
}<|MERGE_RESOLUTION|>--- conflicted
+++ resolved
@@ -177,9 +177,6 @@
         graphics2D.setRenderingHint(RenderingHints.KEY_FRACTIONALMETRICS,
                 RenderingHints.VALUE_FRACTIONALMETRICS_ON);
 
-<<<<<<< HEAD
-        userAgent.getFactory().getFontManager().setupRenderer(this, graphics2D);
-=======
         FontCollection[] fontCollections = new FontCollection[] {
                 new Base14FontCollection(graphics2D),
                 new InstalledFontCollection(graphics2D),
@@ -187,7 +184,6 @@
         };
         userAgent.getFactory().getFontManager().setup(
                 getFontInfo(), fontCollections);
->>>>>>> 1867bcc7
     }
 
     /** {@inheritDoc} */
