/*
 * Licensed to the Apache Software Foundation (ASF) under one or more
 * contributor license agreements.  See the NOTICE file distributed with
 * this work for additional information regarding copyright ownership.
 * The ASF licenses this file to You under the Apache License, Version 2.0
 * (the "License"); you may not use this file except in compliance with
 * the License.  You may obtain a copy of the License at
 *
 *      http://www.apache.org/licenses/LICENSE-2.0
 *
 * Unless required by applicable law or agreed to in writing, software
 * distributed under the License is distributed on an "AS IS" BASIS,
 * WITHOUT WARRANTIES OR CONDITIONS OF ANY KIND, either express or implied.
 * See the License for the specific language governing permissions and
 * limitations under the License.
 */

/* $Id$ */

package org.apache.fop.render.pcl;

//Java
import java.awt.BasicStroke;
import java.awt.Color;
import java.awt.Dimension;
import java.awt.Graphics2D;
import java.awt.Point;
import java.awt.Rectangle;
import java.awt.RenderingHints;
import java.awt.geom.AffineTransform;
import java.awt.geom.GeneralPath;
import java.awt.geom.Line2D;
import java.awt.geom.Point2D;
import java.awt.geom.Rectangle2D;
import java.awt.image.BufferedImage;
import java.awt.image.RenderedImage;
import java.io.FileNotFoundException;
import java.io.IOException;
import java.io.OutputStream;
import java.util.List;
import java.util.Map;
import java.util.Stack;

import org.w3c.dom.Document;

import org.apache.commons.logging.Log;
import org.apache.commons.logging.LogFactory;

import org.apache.xmlgraphics.image.loader.ImageException;
import org.apache.xmlgraphics.image.loader.ImageFlavor;
import org.apache.xmlgraphics.image.loader.ImageInfo;
import org.apache.xmlgraphics.image.loader.ImageManager;
import org.apache.xmlgraphics.image.loader.ImageSessionContext;
import org.apache.xmlgraphics.image.loader.ImageSize;
import org.apache.xmlgraphics.image.loader.impl.ImageGraphics2D;
import org.apache.xmlgraphics.image.loader.impl.ImageRendered;
import org.apache.xmlgraphics.image.loader.impl.ImageXMLDOM;
import org.apache.xmlgraphics.image.loader.util.ImageUtil;
import org.apache.xmlgraphics.java2d.GraphicContext;
import org.apache.xmlgraphics.java2d.Graphics2DImagePainter;
import org.apache.xmlgraphics.util.QName;

import org.apache.fop.apps.FOPException;
import org.apache.fop.apps.MimeConstants;
import org.apache.fop.area.Area;
import org.apache.fop.area.Block;
import org.apache.fop.area.BlockViewport;
import org.apache.fop.area.CTM;
import org.apache.fop.area.NormalFlow;
import org.apache.fop.area.PageViewport;
import org.apache.fop.area.RegionViewport;
import org.apache.fop.area.Trait;
import org.apache.fop.area.inline.AbstractTextArea;
import org.apache.fop.area.inline.ForeignObject;
import org.apache.fop.area.inline.Image;
import org.apache.fop.area.inline.InlineArea;
import org.apache.fop.area.inline.SpaceArea;
import org.apache.fop.area.inline.TextArea;
import org.apache.fop.area.inline.Viewport;
import org.apache.fop.area.inline.WordArea;
import org.apache.fop.datatypes.URISpecification;
import org.apache.fop.events.ResourceEventProducer;
import org.apache.fop.fo.extensions.ExtensionElementMapping;
import org.apache.fop.fonts.Font;
import org.apache.fop.fonts.FontCollection;
import org.apache.fop.fonts.FontInfo;
import org.apache.fop.fonts.FontMetrics;
import org.apache.fop.render.Graphics2DAdapter;
import org.apache.fop.render.PrintRenderer;
import org.apache.fop.render.RendererContext;
import org.apache.fop.render.RendererContextConstants;
import org.apache.fop.render.RendererEventProducer;
<<<<<<< HEAD
import org.apache.fop.render.java2d.FontMetricsMapper;
=======
import org.apache.fop.render.java2d.Base14FontCollection;
import org.apache.fop.render.java2d.ConfiguredFontCollection;
import org.apache.fop.render.java2d.FontMetricsMapper;
import org.apache.fop.render.java2d.InstalledFontCollection;
>>>>>>> 1867bcc7
import org.apache.fop.render.java2d.Java2DRenderer;
import org.apache.fop.render.pcl.extensions.PCLElementMapping;
import org.apache.fop.traits.BorderProps;
import org.apache.fop.util.UnitConv;

/* Note:
 * There are some commonalities with AbstractPathOrientedRenderer but it's not possible
 * to derive from it due to PCL's restrictions. We may need an additional common subclass to
 * avoid methods copied from AbstractPathOrientedRenderer. Or we wait until after the IF redesign.
 */

/**
 * Renderer for the PCL 5 printer language. It also uses HP GL/2 for certain graphic elements.
 */
public class PCLRenderer extends PrintRenderer {

    /** logging instance */
    private static Log log = LogFactory.getLog(PCLRenderer.class);

    /** The MIME type for PCL */
    public static final String MIME_TYPE = MimeConstants.MIME_PCL_ALT;

    private static final QName CONV_MODE
            = new QName(ExtensionElementMapping.URI, null, "conversion-mode");
    private static final QName SRC_TRANSPARENCY
            = new QName(ExtensionElementMapping.URI, null, "source-transparency");

    /** The OutputStream to write the PCL stream to */
    protected OutputStream out;

    /** The PCL generator */
    protected PCLGenerator gen;
    private boolean ioTrouble = false;

    private Stack graphicContextStack = new Stack();
    private GraphicContext graphicContext = new GraphicContext();

    private PCLPageDefinition currentPageDefinition;
    private int currentPrintDirection = 0;
    private GeneralPath currentPath = null;
    private java.awt.Color currentFillColor = null;

    /**
     * Controls whether appearance is more important than speed. False can cause some FO feature
     * to be ignored (like the advanced borders).
     */
    private boolean qualityBeforeSpeed = false;

    /**
     * Controls whether all text should be painted as text. This is a fallback setting in case
     * the mixture of native and bitmapped text does not provide the necessary quality.
     */
    private boolean allTextAsBitmaps = false;

    /**
     * Controls whether an RGB canvas is used when converting Java2D graphics to bitmaps.
     * This can be used to work around problems with Apache Batik, for example, but setting
     * this to true will increase memory consumption.
     */
    private boolean useColorCanvas = false;

    /**
     * Controls whether the generation of PJL commands gets disabled.
     */
    private boolean disabledPJL = false;

    /** contains the pageWith of the last printed page */
    private long pageWidth = 0;
    /** contains the pageHeight of the last printed page */
    private long pageHeight = 0;

    /**
     * Create the PCL renderer
     */
    public PCLRenderer() {
    }

    /**
     * Configures the renderer to trade speed for quality if desired. One example here is the way
     * that borders are rendered.
     * @param qualityBeforeSpeed true if quality is more important than speed
     */
    public void setQualityBeforeSpeed(boolean qualityBeforeSpeed) {
        this.qualityBeforeSpeed = qualityBeforeSpeed;
    }

    /**
     * Controls whether PJL commands shall be generated by the PCL renderer.
     * @param disable true to disable PJL commands
     */
    public void setPJLDisabled(boolean disable) {
        this.disabledPJL = disable;
    }

    /**
     * Indicates whether PJL generation is disabled.
     * @return true if PJL generation is disabled.
     */
    public boolean isPJLDisabled() {
        return this.disabledPJL;
    }

    /**
     * {@inheritDoc}
     */
    public void setupFontInfo(FontInfo inFontInfo) {
        //Don't call super.setupFontInfo() here!
        //The PCLRenderer uses the Java2D FontSetup which needs a special font setup
        //create a temp Image to test font metrics on
        fontInfo = inFontInfo;
        BufferedImage fontImage = new BufferedImage(100, 100,
                BufferedImage.TYPE_INT_RGB);
        Graphics2D graphics2D = fontImage.createGraphics();
        //The next line is important to get accurate font metrics!
        graphics2D.setRenderingHint(RenderingHints.KEY_FRACTIONALMETRICS,
                RenderingHints.VALUE_FRACTIONALMETRICS_ON);

<<<<<<< HEAD
        userAgent.getFactory().getFontManager().setupRenderer(this, graphics2D);
=======
        FontCollection[] fontCollections = new FontCollection[] {
                new Base14FontCollection(graphics2D),
                new InstalledFontCollection(graphics2D),
                new ConfiguredFontCollection(getFontResolver(), getFontList())
        };
        userAgent.getFactory().getFontManager().setup(
                getFontInfo(), fontCollections);
>>>>>>> 1867bcc7
    }

    /**
     * Central exception handler for I/O exceptions.
     * @param ioe IOException to handle
     */
    protected void handleIOTrouble(IOException ioe) {
        if (!ioTrouble) {
            RendererEventProducer eventProducer = RendererEventProducer.Provider.get(
                    getUserAgent().getEventBroadcaster());
            eventProducer.ioError(this, ioe);
            ioTrouble = true;
        }
    }

    /** {@inheritDoc} */
    public Graphics2DAdapter getGraphics2DAdapter() {
        return new PCLGraphics2DAdapter();
    }

    /** @return the GraphicContext used to track coordinate system transformations */
    public GraphicContext getGraphicContext() {
        return this.graphicContext;
    }

    /** @return the target resolution */
    protected int getResolution() {
        int resolution = (int)Math.round(userAgent.getTargetResolution());
        if (resolution <= 300) {
            return 300;
        } else {
            return 600;
        }
    }

    /**
     * Sets the current font (NOTE: Hard-coded font mappings ATM!)
     * @param name the font name (internal F* names for now)
     * @param size the font size
     * @param text the text to be rendered (used to determine if there are non-printable chars)
     * @return true if the font can be mapped to PCL
     * @throws IOException if an I/O problem occurs
     */
    public boolean setFont(String name, float size, String text) throws IOException {
        byte[] encoded = text.getBytes("ISO-8859-1");
        for (int i = 0, c = encoded.length; i < c; i++) {
            if (encoded[i] == 0x3F && text.charAt(i) != '?') {
                return false;
            }
        }
        int fontcode = 0;
        if (name.length() > 1 && name.charAt(0) == 'F') {
            try {
                fontcode = Integer.parseInt(name.substring(1));
            } catch (Exception e) {
                log.error(e);
            }
        }
        //Note "(ON" selects ISO 8859-1 symbol set as used by PCLGenerator
        String formattedSize = gen.formatDouble2(size / 1000);
        switch (fontcode) {
        case 1:     // F1 = Helvetica
            // gen.writeCommand("(8U");
            // gen.writeCommand("(s1p" + formattedSize + "v0s0b24580T");
            // Arial is more common among PCL5 printers than Helvetica - so use Arial

            gen.writeCommand("(0N");
            gen.writeCommand("(s1p" + formattedSize + "v0s0b16602T");
            break;
        case 2:     // F2 = Helvetica Oblique

            gen.writeCommand("(0N");
            gen.writeCommand("(s1p" + formattedSize + "v1s0b16602T");
            break;
        case 3:     // F3 = Helvetica Bold

            gen.writeCommand("(0N");
            gen.writeCommand("(s1p" + formattedSize + "v0s3b16602T");
            break;
        case 4:     // F4 = Helvetica Bold Oblique

            gen.writeCommand("(0N");
            gen.writeCommand("(s1p" + formattedSize + "v1s3b16602T");
            break;
        case 5:     // F5 = Times Roman
            // gen.writeCommand("(8U");
            // gen.writeCommand("(s1p" + formattedSize + "v0s0b25093T");
            // Times New is more common among PCL5 printers than Times - so use Times New

            gen.writeCommand("(0N");
            gen.writeCommand("(s1p" + formattedSize + "v0s0b16901T");
            break;
        case 6:     // F6 = Times Italic

            gen.writeCommand("(0N");
            gen.writeCommand("(s1p" + formattedSize + "v1s0b16901T");
            break;
        case 7:     // F7 = Times Bold

            gen.writeCommand("(0N");
            gen.writeCommand("(s1p" + formattedSize + "v0s3b16901T");
            break;
        case 8:     // F8 = Times Bold Italic

            gen.writeCommand("(0N");
            gen.writeCommand("(s1p" + formattedSize + "v1s3b16901T");
            break;
        case 9:     // F9 = Courier

            gen.writeCommand("(0N");
            gen.writeCommand("(s0p" + gen.formatDouble2(120.01f / (size / 1000.00f))
                    + "h0s0b4099T");
            break;
        case 10:    // F10 = Courier Oblique

            gen.writeCommand("(0N");
            gen.writeCommand("(s0p" + gen.formatDouble2(120.01f / (size / 1000.00f))
                    + "h1s0b4099T");
            break;
        case 11:    // F11 = Courier Bold

            gen.writeCommand("(0N");
            gen.writeCommand("(s0p" + gen.formatDouble2(120.01f / (size / 1000.00f))
                    + "h0s3b4099T");
            break;
        case 12:    // F12 = Courier Bold Oblique

            gen.writeCommand("(0N");
            gen.writeCommand("(s0p" + gen.formatDouble2(120.01f / (size / 1000.00f))
                    + "h1s3b4099T");
            break;
        case 13:    // F13 = Symbol

            return false;
            //gen.writeCommand("(19M");
            //gen.writeCommand("(s1p" + formattedSize + "v0s0b16686T");
            // ECMA Latin 1 Symbol Set in Times Roman???
            // gen.writeCommand("(9U");
            // gen.writeCommand("(s1p" + formattedSize + "v0s0b25093T");
            //break;
        case 14:    // F14 = Zapf Dingbats

            return false;
            //gen.writeCommand("(14L");
            //gen.writeCommand("(s1p" + formattedSize + "v0s0b45101T");
            //break;
        default:
            //gen.writeCommand("(0N");
            //gen.writeCommand("(s" + formattedSize + "V");
            return false;
        }
        return true;
    }

    /** {@inheritDoc} */
    public void startRenderer(OutputStream outputStream) throws IOException {
        log.debug("Rendering areas to PCL...");
        this.out = outputStream;
        this.gen = new PCLGenerator(out, getResolution());

        if (!isPJLDisabled()) {
            gen.universalEndOfLanguage();
            gen.writeText("@PJL COMMENT Produced by " + userAgent.getProducer() + "\n");
            if (userAgent.getTitle() != null) {
                gen.writeText("@PJL JOB NAME = \"" + userAgent.getTitle() + "\"\n");
            }
            gen.writeText("@PJL SET RESOLUTION = " + getResolution() + "\n");
            gen.writeText("@PJL ENTER LANGUAGE = PCL\n");
        }
        gen.resetPrinter();
        gen.setUnitOfMeasure(getResolution());
        gen.setRasterGraphicsResolution(getResolution());
    }

    /** {@inheritDoc} */
    public void stopRenderer() throws IOException {
        gen.separateJobs();
        gen.resetPrinter();
        if (!isPJLDisabled()) {
            gen.universalEndOfLanguage();
        }
    }

    /** {@inheritDoc} */
    public String getMimeType() {
        return MIME_TYPE;
    }

    /** {@inheritDoc} */
    public void renderPage(PageViewport page) throws IOException, FOPException {
        saveGraphicsState();

        //Paper source
        String paperSource = page.getForeignAttributeValue(
                new QName(PCLElementMapping.NAMESPACE, null, "paper-source"));
        if (paperSource != null) {
            gen.selectPaperSource(Integer.parseInt(paperSource));
        }

        // Is Page duplex?
        String pageDuplex = page.getForeignAttributeValue(
                new QName(PCLElementMapping.NAMESPACE, null, "duplex-mode"));
        if (pageDuplex != null) {
            gen.selectDuplexMode(Integer.parseInt(pageDuplex));
        }

        //Page size
        final long pagewidth = Math.round(page.getViewArea().getWidth());
        final long pageheight = Math.round(page.getViewArea().getHeight());
        selectPageFormat(pagewidth, pageheight);

        super.renderPage(page);

        //Eject page
        gen.formFeed();
        restoreGraphicsState();
    }

    private void selectPageFormat(long pagewidth, long pageheight) throws IOException {
        //Only set the page format if it changes (otherwise duplex printing won't work)
        if ((pagewidth != this.pageWidth) || (pageheight != this.pageHeight))  {
            this.pageWidth = pagewidth;
            this.pageHeight = pageheight;

            this.currentPageDefinition = PCLPageDefinition.getPageDefinition(
                    pagewidth, pageheight, 1000);

            if (this.currentPageDefinition == null) {
                this.currentPageDefinition = PCLPageDefinition.getDefaultPageDefinition();
                log.warn("Paper type could not be determined. Falling back to: "
                        + this.currentPageDefinition.getName());
            }
            if (log.isDebugEnabled()) {
                log.debug("page size: " + currentPageDefinition.getPhysicalPageSize());
                log.debug("logical page: " + currentPageDefinition.getLogicalPageRect());
            }

            if (this.currentPageDefinition.isLandscapeFormat()) {
                gen.writeCommand("&l1O"); //Landscape Orientation
            } else {
                gen.writeCommand("&l0O"); //Portrait Orientation
            }
            gen.selectPageSize(this.currentPageDefinition.getSelector());

            gen.clearHorizontalMargins();
            gen.setTopMargin(0);
        }
    }

    /** Saves the current graphics state on the stack. */
    protected void saveGraphicsState() {
        graphicContextStack.push(graphicContext);
        graphicContext = (GraphicContext)graphicContext.clone();
    }

    /** Restores the last graphics state from the stack. */
    protected void restoreGraphicsState() {
        graphicContext = (GraphicContext)graphicContextStack.pop();
    }

    /**
     * Clip an area. write a clipping operation given coordinates in the current
     * transform. Coordinates are in points.
     *
     * @param x the x coordinate
     * @param y the y coordinate
     * @param width the width of the area
     * @param height the height of the area
     */
    protected void clipRect(float x, float y, float width, float height) {
        //PCL cannot clip (only HP GL/2 can)
    }

    private Point2D transformedPoint(float x, float y) {
        return transformedPoint(Math.round(x), Math.round(y));
    }

    private Point2D transformedPoint(int x, int y) {
        AffineTransform at = graphicContext.getTransform();
        if (log.isTraceEnabled()) {
            log.trace("Current transform: " + at);
        }
        Point2D.Float orgPoint = new Point2D.Float(x, y);
        Point2D.Float transPoint = new Point2D.Float();
        at.transform(orgPoint, transPoint);
        //At this point we have the absolute position in FOP's coordinate system

        //Now get PCL coordinates taking the current print direction and the logical page
        //into account.
        Dimension pageSize = currentPageDefinition.getPhysicalPageSize();
        Rectangle logRect = currentPageDefinition.getLogicalPageRect();
        switch (currentPrintDirection) {
        case 0:
            transPoint.x -= logRect.x;
            transPoint.y -= logRect.y;
            break;
        case 90:
            float ty = transPoint.x;
            transPoint.x = pageSize.height - transPoint.y;
            transPoint.y = ty;
            transPoint.x -= logRect.y;
            transPoint.y -= logRect.x;
            break;
        case 180:
            transPoint.x = pageSize.width - transPoint.x;
            transPoint.y = pageSize.height - transPoint.y;
            transPoint.x -= pageSize.width - logRect.x - logRect.width;
            transPoint.y -= pageSize.height - logRect.y - logRect.height;
            //The next line is odd and is probably necessary due to the default value of the
            //Text Length command: "1/2 inch less than maximum text length"
            //I wonder why this isn't necessary for the 90 degree rotation. *shrug*
            transPoint.y -= UnitConv.in2mpt(0.5);
            break;
        case 270:
            float tx = transPoint.y;
            transPoint.y = pageSize.width - transPoint.x;
            transPoint.x = tx;
            transPoint.x -= pageSize.height - logRect.y - logRect.height;
            transPoint.y -= pageSize.width - logRect.x - logRect.width;
            break;
        default:
            throw new IllegalStateException("Illegal print direction: " + currentPrintDirection);
        }
        return transPoint;
    }

    private void changePrintDirection() {
        AffineTransform at = graphicContext.getTransform();
        int newDir;
        try {
            if (at.getScaleX() == 0 && at.getScaleY() == 0
                    && at.getShearX() == 1 && at.getShearY() == -1) {
                newDir = 90;
            } else if (at.getScaleX() == -1 && at.getScaleY() == -1
                    && at.getShearX() == 0 && at.getShearY() == 0) {
                newDir = 180;
            } else if (at.getScaleX() == 0 && at.getScaleY() == 0
                    && at.getShearX() == -1 && at.getShearY() == 1) {
                newDir = 270;
            } else {
                newDir = 0;
            }
            if (newDir != this.currentPrintDirection) {
                this.currentPrintDirection = newDir;
                gen.changePrintDirection(this.currentPrintDirection);
            }
        } catch (IOException ioe) {
            handleIOTrouble(ioe);
        }
    }

    /**
     * {@inheritDoc}
     */
    protected void startVParea(CTM ctm, Rectangle2D clippingRect) {
        saveGraphicsState();
        AffineTransform at = new AffineTransform(ctm.toArray());
        graphicContext.transform(at);
        changePrintDirection();
        if (log.isDebugEnabled()) {
            log.debug("startVPArea: " + at + " --> " + graphicContext.getTransform());
        }
    }

    /**
     * {@inheritDoc}
     */
    protected void endVParea() {
        restoreGraphicsState();
        changePrintDirection();
        if (log.isDebugEnabled()) {
            log.debug("endVPArea() --> " + graphicContext.getTransform());
        }
    }

    /**
     * Handle block traits.
     * The block could be any sort of block with any positioning
     * so this should render the traits such as border and background
     * in its position.
     *
     * @param block the block to render the traits
     */
    protected void handleBlockTraits(Block block) {
        int borderPaddingStart = block.getBorderAndPaddingWidthStart();
        int borderPaddingBefore = block.getBorderAndPaddingWidthBefore();

        float startx = currentIPPosition / 1000f;
        float starty = currentBPPosition / 1000f;
        float width = block.getIPD() / 1000f;
        float height = block.getBPD() / 1000f;

        startx += block.getStartIndent() / 1000f;
        startx -= block.getBorderAndPaddingWidthStart() / 1000f;

        width += borderPaddingStart / 1000f;
        width += block.getBorderAndPaddingWidthEnd() / 1000f;
        height += borderPaddingBefore / 1000f;
        height += block.getBorderAndPaddingWidthAfter() / 1000f;

        drawBackAndBorders(block, startx, starty, width, height);
    }

    /**
     * {@inheritDoc}
     * @todo Copied from AbstractPathOrientedRenderer
     */
    protected void handleRegionTraits(RegionViewport region) {
        Rectangle2D viewArea = region.getViewArea();
        float startx = (float)(viewArea.getX() / 1000f);
        float starty = (float)(viewArea.getY() / 1000f);
        float width = (float)(viewArea.getWidth() / 1000f);
        float height = (float)(viewArea.getHeight() / 1000f);

        if (region.getRegionReference().getRegionClass() == FO_REGION_BODY) {
            currentBPPosition = region.getBorderAndPaddingWidthBefore();
            currentIPPosition = region.getBorderAndPaddingWidthStart();
        }
        drawBackAndBorders(region, startx, starty, width, height);
    }

    /**
     * {@inheritDoc}
     */
    protected void renderText(final TextArea text) {
        renderInlineAreaBackAndBorders(text);

        String fontname = getInternalFontNameForArea(text);
        final int fontsize = text.getTraitAsInteger(Trait.FONT_SIZE);

        //Determine position
        int saveIP = currentIPPosition;
        final int rx = currentIPPosition + text.getBorderAndPaddingWidthStart();
        int bl = currentBPPosition + text.getOffset() + text.getBaselineOffset();

        try {

            final Color col = (Color)text.getTrait(Trait.COLOR);
            boolean pclFont = allTextAsBitmaps
                    ? false
                    : setFont(fontname, fontsize, text.getText());
            if (pclFont) {
                //this.currentFill = col;
                if (col != null) {
                    //useColor(ct);
                    gen.setTransparencyMode(true, false);
                    gen.selectGrayscale(col);
                }

                saveGraphicsState();
                graphicContext.translate(rx, bl);
                setCursorPos(0, 0);
                gen.setTransparencyMode(true, true);
                if (text.hasUnderline()) {
                    gen.writeCommand("&d0D");
                }
                super.renderText(text); //Updates IPD and renders words and spaces
                if (text.hasUnderline()) {
                    gen.writeCommand("&d@");
                }
                restoreGraphicsState();
            } else {
                //Use Java2D to paint different fonts via bitmap
                final Font font = getFontFromArea(text);
                final int baseline = text.getBaselineOffset();

                //for cursive fonts, so the text isn't clipped
                int extraWidth = font.getFontSize() / 3;
                final FontMetricsMapper mapper = (FontMetricsMapper)fontInfo.getMetricsFor(
                        font.getFontName());
                int maxAscent = mapper.getMaxAscent(font.getFontSize()) / 1000;
                final int additionalBPD = maxAscent - baseline;

                Graphics2DAdapter g2a = getGraphics2DAdapter();
                final Rectangle paintRect = new Rectangle(
                        rx, currentBPPosition + text.getOffset() - additionalBPD,
                        text.getIPD() + extraWidth, text.getBPD() + additionalBPD);
                RendererContext rc = createRendererContext(paintRect.x, paintRect.y,
                        paintRect.width, paintRect.height, null);
                Map atts = new java.util.HashMap();
                atts.put(CONV_MODE, "bitmap");
                atts.put(SRC_TRANSPARENCY, "true");
                rc.setProperty(RendererContextConstants.FOREIGN_ATTRIBUTES, atts);

                Graphics2DImagePainter painter = new Graphics2DImagePainter() {

                    public void paint(Graphics2D g2d, Rectangle2D area) {
                        g2d.setFont(mapper.getFont(font.getFontSize()));
                        g2d.translate(0, baseline + additionalBPD);
                        g2d.scale(1000, 1000);
                        g2d.setColor(col);
                        Java2DRenderer.renderText(text, g2d, font);
                        renderTextDecoration(g2d, mapper, fontsize, text, 0, 0);
                    }

                    public Dimension getImageSize() {
                        return paintRect.getSize();
                    }

                };
                g2a.paintImage(painter, rc,
                        paintRect.x, paintRect.y, paintRect.width, paintRect.height);
                currentIPPosition = saveIP + text.getAllocIPD();
            }

        } catch (IOException ioe) {
            handleIOTrouble(ioe);
        }
    }

    /**
     * Paints the text decoration marks.
     * @param g2d Graphics2D instance to paint to
     * @param fm Current typeface
     * @param fontsize Current font size
     * @param inline inline area to paint the marks for
     * @param baseline position of the baseline
     * @param startx start IPD
     */
    private static void renderTextDecoration(Graphics2D g2d,
                    FontMetrics fm, int fontsize, InlineArea inline,
                    int baseline, int startx) {
        boolean hasTextDeco = inline.hasUnderline()
                || inline.hasOverline()
                || inline.hasLineThrough();
        if (hasTextDeco) {
            float descender = fm.getDescender(fontsize) / 1000f;
            float capHeight = fm.getCapHeight(fontsize) / 1000f;
            float lineWidth = (descender / -4f) / 1000f;
            float endx = (startx + inline.getIPD()) / 1000f;
            if (inline.hasUnderline()) {
                Color ct = (Color) inline.getTrait(Trait.UNDERLINE_COLOR);
                g2d.setColor(ct);
                float y = baseline - descender / 2f;
                g2d.setStroke(new BasicStroke(lineWidth));
                g2d.draw(new Line2D.Float(startx / 1000f, y / 1000f,
                        endx, y / 1000f));
            }
            if (inline.hasOverline()) {
                Color ct = (Color) inline.getTrait(Trait.OVERLINE_COLOR);
                g2d.setColor(ct);
                float y = (float)(baseline - (1.1 * capHeight));
                g2d.setStroke(new BasicStroke(lineWidth));
                g2d.draw(new Line2D.Float(startx / 1000f, y / 1000f,
                        endx, y / 1000f));
            }
            if (inline.hasLineThrough()) {
                Color ct = (Color) inline.getTrait(Trait.LINETHROUGH_COLOR);
                g2d.setColor(ct);
                float y = (float)(baseline - (0.45 * capHeight));
                g2d.setStroke(new BasicStroke(lineWidth));
                g2d.draw(new Line2D.Float(startx / 1000f, y / 1000f,
                        endx, y / 1000f));
            }
        }
    }

    /**
     * Sets the current cursor position. The coordinates are transformed to the absolute position
     * on the logical PCL page and then passed on to the PCLGenerator.
     * @param x the x coordinate (in millipoints)
     * @param y the y coordinate (in millipoints)
     */
    void setCursorPos(float x, float y) {
        try {
            Point2D transPoint = transformedPoint(x, y);
            gen.setCursorPos(transPoint.getX(), transPoint.getY());
        } catch (IOException ioe) {
            handleIOTrouble(ioe);
        }
    }

    /** Clip using the current path. */
    protected void clip() {
        if (currentPath == null) {
            throw new IllegalStateException("No current path available!");
        }
        //TODO Find a good way to do clipping. PCL itself cannot clip.
        currentPath = null;
    }

    /**
     * Closes the current subpath by appending a straight line segment from
     * the current point to the starting point of the subpath.
     */
    protected void closePath() {
        currentPath.closePath();
    }

    /**
     * Appends a straight line segment from the current point to (x, y). The
     * new current point is (x, y).
     * @param x x coordinate
     * @param y y coordinate
     */
    protected void lineTo(float x, float y) {
        if (currentPath == null) {
            currentPath = new GeneralPath();
        }
        currentPath.lineTo(x, y);
    }

    /**
     * Moves the current point to (x, y), omitting any connecting line segment.
     * @param x x coordinate
     * @param y y coordinate
     */
    protected void moveTo(float x, float y) {
        if (currentPath == null) {
            currentPath = new GeneralPath();
        }
        currentPath.moveTo(x, y);
    }

    /**
     * Fill a rectangular area.
     * @param x the x coordinate (in pt)
     * @param y the y coordinate (in pt)
     * @param width the width of the rectangle
     * @param height the height of the rectangle
     */
    protected void fillRect(float x, float y, float width, float height) {
        try {
            setCursorPos(x * 1000, y * 1000);
            gen.fillRect((int)(width * 1000), (int)(height * 1000),
                    this.currentFillColor);
        } catch (IOException ioe) {
            handleIOTrouble(ioe);
        }
    }

    /**
     * Sets the new current fill color.
     * @param color the color
     */
    protected void updateFillColor(java.awt.Color color) {
        this.currentFillColor = color;
    }

    /**
     * {@inheritDoc}
     */
    protected void renderWord(WordArea word) {
        //Font font = getFontFromArea(word.getParentArea());

        String s = word.getWord();

        try {
            gen.writeText(s);
        } catch (IOException ioe) {
            handleIOTrouble(ioe);
        }

        super.renderWord(word);
    }

    /**
     * {@inheritDoc}
     */
    protected void renderSpace(SpaceArea space) {
        AbstractTextArea textArea = (AbstractTextArea)space.getParentArea();
        String s = space.getSpace();
        char sp = s.charAt(0);
        Font font = getFontFromArea(textArea);

        int tws = (space.isAdjustable()
                ? textArea.getTextWordSpaceAdjust()
                        + 2 * textArea.getTextLetterSpaceAdjust()
                : 0);

        double dx = (font.getCharWidth(sp) + tws) / 100f;
        try {
            gen.writeCommand("&a+" + gen.formatDouble2(dx) + "H");
        } catch (IOException ioe) {
            handleIOTrouble(ioe);
        }
        super.renderSpace(space);
    }

    /**
     * Render an inline viewport.
     * This renders an inline viewport by clipping if necessary.
     * @param viewport the viewport to handle
     * @todo Copied from AbstractPathOrientedRenderer
     */
    public void renderViewport(Viewport viewport) {

        float x = currentIPPosition / 1000f;
        float y = (currentBPPosition + viewport.getOffset()) / 1000f;
        float width = viewport.getIPD() / 1000f;
        float height = viewport.getBPD() / 1000f;
        // TODO: Calculate the border rect correctly.
        float borderPaddingStart = viewport.getBorderAndPaddingWidthStart() / 1000f;
        float borderPaddingBefore = viewport.getBorderAndPaddingWidthBefore() / 1000f;
        float bpwidth = borderPaddingStart
                + (viewport.getBorderAndPaddingWidthEnd() / 1000f);
        float bpheight = borderPaddingBefore
                + (viewport.getBorderAndPaddingWidthAfter() / 1000f);

        drawBackAndBorders(viewport, x, y, width + bpwidth, height + bpheight);

        if (viewport.getClip()) {
            saveGraphicsState();

            clipRect(x + borderPaddingStart, y + borderPaddingBefore, width, height);
        }
        super.renderViewport(viewport);

        if (viewport.getClip()) {
            restoreGraphicsState();
        }
    }

    /**
     * {@inheritDoc}
     */
    protected void renderBlockViewport(BlockViewport bv, List children) {
        // clip and position viewport if necessary

        // save positions
        int saveIP = currentIPPosition;
        int saveBP = currentBPPosition;

        CTM ctm = bv.getCTM();
        int borderPaddingStart = bv.getBorderAndPaddingWidthStart();
        int borderPaddingBefore = bv.getBorderAndPaddingWidthBefore();
        //This is the content-rect
        float width = (float)bv.getIPD() / 1000f;
        float height = (float)bv.getBPD() / 1000f;


        if (bv.getPositioning() == Block.ABSOLUTE
                || bv.getPositioning() == Block.FIXED) {

            //For FIXED, we need to break out of the current viewports to the
            //one established by the page. We save the state stack for restoration
            //after the block-container has been painted. See below.
            List breakOutList = null;
            if (bv.getPositioning() == Block.FIXED) {
                breakOutList = breakOutOfStateStack();
            }

            AffineTransform positionTransform = new AffineTransform();
            positionTransform.translate(bv.getXOffset(), bv.getYOffset());

            //"left/"top" (bv.getX/YOffset()) specify the position of the content rectangle
            positionTransform.translate(-borderPaddingStart, -borderPaddingBefore);

            saveGraphicsState();
            //Viewport position
            concatenateTransformationMatrix(mptToPt(positionTransform));

            //Background and borders
            float bpwidth = (borderPaddingStart + bv.getBorderAndPaddingWidthEnd()) / 1000f;
            float bpheight = (borderPaddingBefore + bv.getBorderAndPaddingWidthAfter()) / 1000f;
            drawBackAndBorders(bv, 0, 0, width + bpwidth, height + bpheight);

            //Shift to content rectangle after border painting
            AffineTransform contentRectTransform = new AffineTransform();
            contentRectTransform.translate(borderPaddingStart, borderPaddingBefore);
            concatenateTransformationMatrix(mptToPt(contentRectTransform));

            //Clipping
            if (bv.getClip()) {
                clipRect(0f, 0f, width, height);
            }

            saveGraphicsState();
            //Set up coordinate system for content rectangle
            AffineTransform contentTransform = ctm.toAffineTransform();
            concatenateTransformationMatrix(mptToPt(contentTransform));

            currentIPPosition = 0;
            currentBPPosition = 0;
            renderBlocks(bv, children);

            restoreGraphicsState();
            restoreGraphicsState();

            if (breakOutList != null) {
                restoreStateStackAfterBreakOut(breakOutList);
            }

            currentIPPosition = saveIP;
            currentBPPosition = saveBP;
        } else {

            currentBPPosition += bv.getSpaceBefore();

            //borders and background in the old coordinate system
            handleBlockTraits(bv);

            //Advance to start of content area
            currentIPPosition += bv.getStartIndent();

            CTM tempctm = new CTM(containingIPPosition, currentBPPosition);
            ctm = tempctm.multiply(ctm);

            //Now adjust for border/padding
            currentBPPosition += borderPaddingBefore;

            Rectangle2D clippingRect = null;
            if (bv.getClip()) {
                clippingRect = new Rectangle(currentIPPosition, currentBPPosition,
                        bv.getIPD(), bv.getBPD());
            }

            startVParea(ctm, clippingRect);
            currentIPPosition = 0;
            currentBPPosition = 0;
            renderBlocks(bv, children);
            endVParea();

            currentIPPosition = saveIP;
            currentBPPosition = saveBP;

            currentBPPosition += (int)(bv.getAllocBPD());
        }
        //currentFontName = saveFontName;
    }

    /** {@inheritDoc} */
    protected void renderReferenceArea(Block block) {
        //TODO This is the same code as in AbstractPathOrientedRenderer
        //So there's some optimization potential but not otherwise PCLRenderer is a little
        //difficult to derive from AbstractPathOrientedRenderer. Maybe an additional layer
        //between PrintRenderer and AbstractPathOrientedRenderer is necessary.
<<<<<<< HEAD
        
=======

>>>>>>> 1867bcc7
        // save position and offset
        int saveIP = currentIPPosition;
        int saveBP = currentBPPosition;

        //Establish a new coordinate system
        AffineTransform at = new AffineTransform();
        at.translate(currentIPPosition, currentBPPosition);
        at.translate(block.getXOffset(), block.getYOffset());
        at.translate(0, block.getSpaceBefore());
<<<<<<< HEAD
        
=======

>>>>>>> 1867bcc7
        if (!at.isIdentity()) {
            saveGraphicsState();
            concatenateTransformationMatrix(mptToPt(at));
        }

        currentIPPosition = 0;
        currentBPPosition = 0;
        handleBlockTraits(block);

        List children = block.getChildAreas();
        if (children != null) {
            renderBlocks(block, children);
        }

        if (!at.isIdentity()) {
            restoreGraphicsState();
        }
<<<<<<< HEAD
        
=======

>>>>>>> 1867bcc7
        // stacked and relative blocks effect stacking
        currentIPPosition = saveIP;
        currentBPPosition = saveBP;
    }
<<<<<<< HEAD
    
=======

>>>>>>> 1867bcc7
    /** {@inheritDoc} */
    protected void renderFlow(NormalFlow flow) {
        //TODO This is the same code as in AbstractPathOrientedRenderer
        //So there's some optimization potential but not otherwise PCLRenderer is a little
        //difficult to derive from AbstractPathOrientedRenderer. Maybe an additional layer
        //between PrintRenderer and AbstractPathOrientedRenderer is necessary.

        // save position and offset
        int saveIP = currentIPPosition;
        int saveBP = currentBPPosition;

        //Establish a new coordinate system
        AffineTransform at = new AffineTransform();
        at.translate(currentIPPosition, currentBPPosition);
<<<<<<< HEAD
        
=======

>>>>>>> 1867bcc7
        if (!at.isIdentity()) {
            saveGraphicsState();
            concatenateTransformationMatrix(mptToPt(at));
        }

        currentIPPosition = 0;
        currentBPPosition = 0;
        super.renderFlow(flow);
<<<<<<< HEAD
        
        if (!at.isIdentity()) {
            restoreGraphicsState();
        }
        
=======

        if (!at.isIdentity()) {
            restoreGraphicsState();
        }

>>>>>>> 1867bcc7
        // stacked and relative blocks effect stacking
        currentIPPosition = saveIP;
        currentBPPosition = saveBP;
    }
<<<<<<< HEAD
    
=======

>>>>>>> 1867bcc7
    /**
     * Concatenates the current transformation matrix with the given one, therefore establishing
     * a new coordinate system.
     * @param at the transformation matrix to process (coordinates in points)
     */
    protected void concatenateTransformationMatrix(AffineTransform at) {
        if (!at.isIdentity()) {
            graphicContext.transform(ptToMpt(at));
            changePrintDirection();
        }
    }

    private List breakOutOfStateStack() {
        log.debug("Block.FIXED --> break out");
        List breakOutList = new java.util.ArrayList();
        while (!this.graphicContextStack.empty()) {
            breakOutList.add(0, this.graphicContext);
            restoreGraphicsState();
        }
        return breakOutList;
    }

    private void restoreStateStackAfterBreakOut(List breakOutList) {
        log.debug("Block.FIXED --> restoring context after break-out");
        for (int i = 0, c = breakOutList.size(); i < c; i++) {
            saveGraphicsState();
            this.graphicContext = (GraphicContext)breakOutList.get(i);
        }
    }

    /** {@inheritDoc} */
    protected RendererContext createRendererContext(int x, int y, int width, int height,
            Map foreignAttributes) {
        RendererContext context = super.createRendererContext(
                x, y, width, height, foreignAttributes);
        context.setProperty(PCLRendererContextConstants.PCL_COLOR_CANVAS,
                Boolean.valueOf(this.useColorCanvas));
        return context;
    }

    /** {@inheritDoc} */
    public void renderImage(Image image, Rectangle2D pos) {
        drawImage(image.getURL(), pos, image.getForeignAttributes());
    }

    private static final ImageFlavor[] FLAVORS = new ImageFlavor[]
                                             {ImageFlavor.GRAPHICS2D,
                                              ImageFlavor.BUFFERED_IMAGE,
                                              ImageFlavor.RENDERED_IMAGE,
                                              ImageFlavor.XML_DOM};
    /**
     * Draw an image at the indicated location.
     * @param uri the URI/URL of the image
     * @param pos the position of the image
     * @param foreignAttributes an optional Map with foreign attributes, may be null
     */
    protected void drawImage(String uri, Rectangle2D pos, Map foreignAttributes) {
        uri = URISpecification.getURL(uri);
        Rectangle posInt = new Rectangle(
                (int)pos.getX(),
                (int)pos.getY(),
                (int)pos.getWidth(),
                (int)pos.getHeight());
        Point origin = new Point(currentIPPosition, currentBPPosition);
        int x = origin.x + posInt.x;
        int y = origin.y + posInt.y;

        ImageManager manager = getUserAgent().getFactory().getImageManager();
        ImageInfo info = null;
        try {
            ImageSessionContext sessionContext = getUserAgent().getImageSessionContext();
            info = manager.getImageInfo(uri, sessionContext);

            //Only now fully load/prepare the image
            Map hints = ImageUtil.getDefaultHints(sessionContext);
            org.apache.xmlgraphics.image.loader.Image img = manager.getImage(
                    info, FLAVORS, hints, sessionContext);

            //...and process the image
            if (img instanceof ImageGraphics2D) {
                ImageGraphics2D imageG2D = (ImageGraphics2D)img;
                RendererContext context = createRendererContext(
                        posInt.x, posInt.y,
                        posInt.width, posInt.height, foreignAttributes);
                getGraphics2DAdapter().paintImage(imageG2D.getGraphics2DImagePainter(),
                        context, x, y, posInt.width, posInt.height);
            } else if (img instanceof ImageRendered) {
                ImageRendered imgRend = (ImageRendered)img;
                RenderedImage ri = imgRend.getRenderedImage();
                setCursorPos(x, y);
                gen.paintBitmap(ri,
                        new Dimension(posInt.width, posInt.height),
                        false);
            } else if (img instanceof ImageXMLDOM) {
                ImageXMLDOM imgXML = (ImageXMLDOM)img;
                renderDocument(imgXML.getDocument(), imgXML.getRootNamespace(),
                        pos, foreignAttributes);
            } else {
                throw new UnsupportedOperationException("Unsupported image type: " + img);
            }

        } catch (ImageException ie) {
            ResourceEventProducer eventProducer = ResourceEventProducer.Provider.get(
                    getUserAgent().getEventBroadcaster());
            eventProducer.imageError(this, (info != null ? info.toString() : uri), ie, null);
        } catch (FileNotFoundException fe) {
            ResourceEventProducer eventProducer = ResourceEventProducer.Provider.get(
                    getUserAgent().getEventBroadcaster());
            eventProducer.imageNotFound(this, (info != null ? info.toString() : uri), fe, null);
        } catch (IOException ioe) {
            ResourceEventProducer eventProducer = ResourceEventProducer.Provider.get(
                    getUserAgent().getEventBroadcaster());
            eventProducer.imageIOError(this, (info != null ? info.toString() : uri), ioe, null);
        }
    }

    /** {@inheritDoc} */
    public void renderForeignObject(ForeignObject fo, Rectangle2D pos) {
        Document doc = fo.getDocument();
        String ns = fo.getNameSpace();
        renderDocument(doc, ns, pos, fo.getForeignAttributes());
    }

    /**
     * Common method to render the background and borders for any inline area.
     * The all borders and padding are drawn outside the specified area.
     * @param area the inline area for which the background, border and padding is to be
     * rendered
     * @todo Copied from AbstractPathOrientedRenderer
     */
    protected void renderInlineAreaBackAndBorders(InlineArea area) {
        float x = currentIPPosition / 1000f;
        float y = (currentBPPosition + area.getOffset()) / 1000f;
        float width = area.getIPD() / 1000f;
        float height = area.getBPD() / 1000f;
        float borderPaddingStart = area.getBorderAndPaddingWidthStart() / 1000f;
        float borderPaddingBefore = area.getBorderAndPaddingWidthBefore() / 1000f;
        float bpwidth = borderPaddingStart
                + (area.getBorderAndPaddingWidthEnd() / 1000f);
        float bpheight = borderPaddingBefore
                + (area.getBorderAndPaddingWidthAfter() / 1000f);

        if (height != 0.0f || bpheight != 0.0f && bpwidth != 0.0f) {
            drawBackAndBorders(area, x, y - borderPaddingBefore
                                , width + bpwidth
                                , height + bpheight);
        }
    }

    /**
     * Draw the background and borders. This draws the background and border
     * traits for an area given the position.
     *
     * @param area the area whose traits are used
     * @param startx the start x position
     * @param starty the start y position
     * @param width the width of the area
     * @param height the height of the area
     */
    protected void drawBackAndBorders(Area area, float startx, float starty,
            float width, float height) {
        BorderProps bpsBefore = (BorderProps) area.getTrait(Trait.BORDER_BEFORE);
        BorderProps bpsAfter = (BorderProps) area.getTrait(Trait.BORDER_AFTER);
        BorderProps bpsStart = (BorderProps) area.getTrait(Trait.BORDER_START);
        BorderProps bpsEnd = (BorderProps) area.getTrait(Trait.BORDER_END);

        // draw background
        Trait.Background back;
        back = (Trait.Background) area.getTrait(Trait.BACKGROUND);
        if (back != null) {

            // Calculate padding rectangle
            float sx = startx;
            float sy = starty;
            float paddRectWidth = width;
            float paddRectHeight = height;

            if (bpsStart != null) {
                sx += bpsStart.width / 1000f;
                paddRectWidth -= bpsStart.width / 1000f;
            }
            if (bpsBefore != null) {
                sy += bpsBefore.width / 1000f;
                paddRectHeight -= bpsBefore.width / 1000f;
            }
            if (bpsEnd != null) {
                paddRectWidth -= bpsEnd.width / 1000f;
            }
            if (bpsAfter != null) {
                paddRectHeight -= bpsAfter.width / 1000f;
            }

            if (back.getColor() != null) {
                updateFillColor(back.getColor());
                fillRect(sx, sy, paddRectWidth, paddRectHeight);
            }

            // background image
            if (back.getImageInfo() != null) {
                ImageSize imageSize = back.getImageInfo().getSize();
                saveGraphicsState();
                clipRect(sx, sy, paddRectWidth, paddRectHeight);
                int horzCount = (int) ((paddRectWidth * 1000 / imageSize.getWidthMpt()) + 1.0f);
                int vertCount = (int) ((paddRectHeight * 1000 / imageSize.getHeightMpt()) + 1.0f);
                if (back.getRepeat() == EN_NOREPEAT) {
                    horzCount = 1;
                    vertCount = 1;
                } else if (back.getRepeat() == EN_REPEATX) {
                    vertCount = 1;
                } else if (back.getRepeat() == EN_REPEATY) {
                    horzCount = 1;
                }
                // change from points to millipoints
                sx *= 1000;
                sy *= 1000;
                if (horzCount == 1) {
                    sx += back.getHoriz();
                }
                if (vertCount == 1) {
                    sy += back.getVertical();
                }
                for (int x = 0; x < horzCount; x++) {
                    for (int y = 0; y < vertCount; y++) {
                        // place once
                        Rectangle2D pos;
                        // Image positions are relative to the currentIP/BP
                        pos = new Rectangle2D.Float(
                                sx - currentIPPosition
                                    + (x * imageSize.getWidthMpt()),
                                sy - currentBPPosition
                                    + (y * imageSize.getHeightMpt()),
                                imageSize.getWidthMpt(),
                                imageSize.getHeightMpt());
                        drawImage(back.getURL(), pos, null);
                    }
                }
                restoreGraphicsState();
            }
        }

        Rectangle2D.Float borderRect = new Rectangle2D.Float(startx, starty, width, height);
        drawBorders(borderRect, bpsBefore, bpsAfter, bpsStart, bpsEnd);
    }

    /**
     * Draws borders.
     * @param borderRect the border rectangle
     * @param bpsBefore the border specification on the before side
     * @param bpsAfter the border specification on the after side
     * @param bpsStart the border specification on the start side
     * @param bpsEnd the border specification on the end side
     */
    protected void drawBorders(Rectangle2D.Float borderRect,
            final BorderProps bpsBefore, final BorderProps bpsAfter,
            final BorderProps bpsStart, final BorderProps bpsEnd) {
        if (bpsBefore == null && bpsAfter == null && bpsStart == null && bpsEnd == null) {
            return; //no borders to paint
        }
        if (qualityBeforeSpeed) {
            drawQualityBorders(borderRect, bpsBefore, bpsAfter, bpsStart, bpsEnd);
        } else {
            drawFastBorders(borderRect, bpsBefore, bpsAfter, bpsStart, bpsEnd);
        }
    }

    /**
     * Draws borders. Borders are drawn as shaded rectangles with no clipping.
     * @param borderRect the border rectangle
     * @param bpsBefore the border specification on the before side
     * @param bpsAfter the border specification on the after side
     * @param bpsStart the border specification on the start side
     * @param bpsEnd the border specification on the end side
     */
    protected void drawFastBorders(Rectangle2D.Float borderRect,
            final BorderProps bpsBefore, final BorderProps bpsAfter,
            final BorderProps bpsStart, final BorderProps bpsEnd) {
        float startx = borderRect.x;
        float starty = borderRect.y;
        float width = borderRect.width;
        float height = borderRect.height;
        if (bpsBefore != null) {
            float borderWidth = bpsBefore.width / 1000f;
            updateFillColor(bpsBefore.color);
            fillRect(startx, starty, width, borderWidth);
        }
        if (bpsAfter != null) {
            float borderWidth = bpsAfter.width / 1000f;
            updateFillColor(bpsAfter.color);
            fillRect(startx, (starty + height - borderWidth),
                    width, borderWidth);
        }
        if (bpsStart != null) {
            float borderWidth = bpsStart.width / 1000f;
            updateFillColor(bpsStart.color);
            fillRect(startx, starty, borderWidth, height);
        }
        if (bpsEnd != null) {
            float borderWidth = bpsEnd.width / 1000f;
            updateFillColor(bpsEnd.color);
            fillRect((startx + width - borderWidth), starty, borderWidth, height);
        }
    }

    /**
     * Draws borders. Borders are drawn in-memory and painted as a bitmap.
     * @param borderRect the border rectangle
     * @param bpsBefore the border specification on the before side
     * @param bpsAfter the border specification on the after side
     * @param bpsStart the border specification on the start side
     * @param bpsEnd the border specification on the end side
     */
    protected void drawQualityBorders(Rectangle2D.Float borderRect,
            final BorderProps bpsBefore, final BorderProps bpsAfter,
            final BorderProps bpsStart, final BorderProps bpsEnd) {
        Graphics2DAdapter g2a = getGraphics2DAdapter();
        final Rectangle.Float effBorderRect = new Rectangle2D.Float(
                 0,
                 0,
                 borderRect.width,
                 borderRect.height);
        final Rectangle paintRect = new Rectangle(
                (int)Math.round(borderRect.x * 1000f),
                (int)Math.round(borderRect.y * 1000f),
                (int)Math.floor(borderRect.width * 1000f) + 1,
                (int)Math.floor(borderRect.height * 1000f) + 1);
        //Add one pixel wide safety margin around the paint area
        int pixelWidth = (int)Math.round(UnitConv.in2mpt(1) / userAgent.getTargetResolution());
        final int xoffset = (int)Math.round(-effBorderRect.x * 1000f) + pixelWidth;
        final int yoffset = pixelWidth;
        paintRect.x += xoffset;
        paintRect.y += yoffset;
        paintRect.width += 2 * pixelWidth;
        paintRect.height += 2 * pixelWidth;

        RendererContext rc = createRendererContext(paintRect.x, paintRect.y,
                paintRect.width, paintRect.height, null);
        Map atts = new java.util.HashMap();
        atts.put(CONV_MODE, "bitmap");
        atts.put(SRC_TRANSPARENCY, "true");
        rc.setProperty(RendererContextConstants.FOREIGN_ATTRIBUTES, atts);

        Graphics2DImagePainter painter = new Graphics2DImagePainter() {

            public void paint(Graphics2D g2d, Rectangle2D area) {
                g2d.translate(xoffset, yoffset);
                g2d.scale(1000, 1000);
                float startx = effBorderRect.x;
                float starty = effBorderRect.y;
                float width = effBorderRect.width;
                float height = effBorderRect.height;
                boolean[] b = new boolean[] {
                    (bpsBefore != null), (bpsEnd != null),
                    (bpsAfter != null), (bpsStart != null)};
                if (!b[0] && !b[1] && !b[2] && !b[3]) {
                    return;
                }
                float[] bw = new float[] {
                    (b[0] ? bpsBefore.width / 1000f : 0.0f),
                    (b[1] ? bpsEnd.width / 1000f : 0.0f),
                    (b[2] ? bpsAfter.width / 1000f : 0.0f),
                    (b[3] ? bpsStart.width / 1000f : 0.0f)};
                float[] clipw = new float[] {
                    BorderProps.getClippedWidth(bpsBefore) / 1000f,
                    BorderProps.getClippedWidth(bpsEnd) / 1000f,
                    BorderProps.getClippedWidth(bpsAfter) / 1000f,
                    BorderProps.getClippedWidth(bpsStart) / 1000f};
                starty += clipw[0];
                height -= clipw[0];
                height -= clipw[2];
                startx += clipw[3];
                width -= clipw[3];
                width -= clipw[1];

                boolean[] slant = new boolean[] {
                    (b[3] && b[0]), (b[0] && b[1]), (b[1] && b[2]), (b[2] && b[3])};
                if (bpsBefore != null) {
                    //endTextObject();

                    float sx1 = startx;
                    float sx2 = (slant[0] ? sx1 + bw[3] - clipw[3] : sx1);
                    float ex1 = startx + width;
                    float ex2 = (slant[1] ? ex1 - bw[1] + clipw[1] : ex1);
                    float outery = starty - clipw[0];
                    float clipy = outery + clipw[0];
                    float innery = outery + bw[0];

                    //saveGraphicsState();
                    Graphics2D g = (Graphics2D)g2d.create();
                    moveTo(sx1, clipy);
                    float sx1a = sx1;
                    float ex1a = ex1;
                    if (bpsBefore.mode == BorderProps.COLLAPSE_OUTER) {
                        if (bpsStart != null && bpsStart.mode == BorderProps.COLLAPSE_OUTER) {
                            sx1a -= clipw[3];
                        }
                        if (bpsEnd != null && bpsEnd.mode == BorderProps.COLLAPSE_OUTER) {
                            ex1a += clipw[1];
                        }
                        lineTo(sx1a, outery);
                        lineTo(ex1a, outery);
                    }
                    lineTo(ex1, clipy);
                    lineTo(ex2, innery);
                    lineTo(sx2, innery);
                    closePath();
                    //clip();
                    g.clip(currentPath);
                    currentPath = null;
                    Rectangle2D.Float lineRect = new Rectangle2D.Float(
                            sx1a, outery, ex1a - sx1a, innery - outery);
                    Java2DRenderer.drawBorderLine(lineRect, true, true,
                            bpsBefore.style, bpsBefore.color, g);
                    //restoreGraphicsState();
                }
                if (bpsEnd != null) {
                    //endTextObject();

                    float sy1 = starty;
                    float sy2 = (slant[1] ? sy1 + bw[0] - clipw[0] : sy1);
                    float ey1 = starty + height;
                    float ey2 = (slant[2] ? ey1 - bw[2] + clipw[2] : ey1);
                    float outerx = startx + width + clipw[1];
                    float clipx = outerx - clipw[1];
                    float innerx = outerx - bw[1];

                    //saveGraphicsState();
                    Graphics2D g = (Graphics2D)g2d.create();
                    moveTo(clipx, sy1);
                    float sy1a = sy1;
                    float ey1a = ey1;
                    if (bpsEnd.mode == BorderProps.COLLAPSE_OUTER) {
                        if (bpsBefore != null && bpsBefore.mode == BorderProps.COLLAPSE_OUTER) {
                            sy1a -= clipw[0];
                        }
                        if (bpsAfter != null && bpsAfter.mode == BorderProps.COLLAPSE_OUTER) {
                            ey1a += clipw[2];
                        }
                        lineTo(outerx, sy1a);
                        lineTo(outerx, ey1a);
                    }
                    lineTo(clipx, ey1);
                    lineTo(innerx, ey2);
                    lineTo(innerx, sy2);
                    closePath();
                    //clip();
                    g.setClip(currentPath);
                    currentPath = null;
                    Rectangle2D.Float lineRect = new Rectangle2D.Float(
                            innerx, sy1a, outerx - innerx, ey1a - sy1a);
                    Java2DRenderer.drawBorderLine(lineRect, false, false,
                            bpsEnd.style, bpsEnd.color, g);
                    //restoreGraphicsState();
                }
                if (bpsAfter != null) {
                    //endTextObject();

                    float sx1 = startx;
                    float sx2 = (slant[3] ? sx1 + bw[3] - clipw[3] : sx1);
                    float ex1 = startx + width;
                    float ex2 = (slant[2] ? ex1 - bw[1] + clipw[1] : ex1);
                    float outery = starty + height + clipw[2];
                    float clipy = outery - clipw[2];
                    float innery = outery - bw[2];

                    //saveGraphicsState();
                    Graphics2D g = (Graphics2D)g2d.create();
                    moveTo(ex1, clipy);
                    float sx1a = sx1;
                    float ex1a = ex1;
                    if (bpsAfter.mode == BorderProps.COLLAPSE_OUTER) {
                        if (bpsStart != null && bpsStart.mode == BorderProps.COLLAPSE_OUTER) {
                            sx1a -= clipw[3];
                        }
                        if (bpsEnd != null && bpsEnd.mode == BorderProps.COLLAPSE_OUTER) {
                            ex1a += clipw[1];
                        }
                        lineTo(ex1a, outery);
                        lineTo(sx1a, outery);
                    }
                    lineTo(sx1, clipy);
                    lineTo(sx2, innery);
                    lineTo(ex2, innery);
                    closePath();
                    //clip();
                    g.setClip(currentPath);
                    currentPath = null;
                    Rectangle2D.Float lineRect = new Rectangle2D.Float(
                            sx1a, innery, ex1a - sx1a, outery - innery);
                    Java2DRenderer.drawBorderLine(lineRect, true, false,
                            bpsAfter.style, bpsAfter.color, g);
                    //restoreGraphicsState();
                }
                if (bpsStart != null) {
                    //endTextObject();

                    float sy1 = starty;
                    float sy2 = (slant[0] ? sy1 + bw[0] - clipw[0] : sy1);
                    float ey1 = sy1 + height;
                    float ey2 = (slant[3] ? ey1 - bw[2] + clipw[2] : ey1);
                    float outerx = startx - clipw[3];
                    float clipx = outerx + clipw[3];
                    float innerx = outerx + bw[3];

                    //saveGraphicsState();
                    Graphics2D g = (Graphics2D)g2d.create();
                    moveTo(clipx, ey1);
                    float sy1a = sy1;
                    float ey1a = ey1;
                    if (bpsStart.mode == BorderProps.COLLAPSE_OUTER) {
                        if (bpsBefore != null && bpsBefore.mode == BorderProps.COLLAPSE_OUTER) {
                            sy1a -= clipw[0];
                        }
                        if (bpsAfter != null && bpsAfter.mode == BorderProps.COLLAPSE_OUTER) {
                            ey1a += clipw[2];
                        }
                        lineTo(outerx, ey1a);
                        lineTo(outerx, sy1a);
                    }
                    lineTo(clipx, sy1);
                    lineTo(innerx, sy2);
                    lineTo(innerx, ey2);
                    closePath();
                    //clip();
                    g.setClip(currentPath);
                    currentPath = null;
                    Rectangle2D.Float lineRect = new Rectangle2D.Float(
                            outerx, sy1a, innerx - outerx, ey1a - sy1a);
                    Java2DRenderer.drawBorderLine(lineRect, false, false,
                            bpsStart.style, bpsStart.color, g);
                    //restoreGraphicsState();
                }
            }

            public Dimension getImageSize() {
                return paintRect.getSize();
            }

        };
        try {
            g2a.paintImage(painter, rc,
                    paintRect.x - xoffset, paintRect.y, paintRect.width, paintRect.height);
        } catch (IOException ioe) {
            handleIOTrouble(ioe);
        }
    }

    /**
     * Controls whether all text should be generated as bitmaps or only text for which there's
     * no native font.
     * @param allTextAsBitmaps true if all text should be painted as bitmaps
     */
    public void setAllTextAsBitmaps(boolean allTextAsBitmaps) {
        this.allTextAsBitmaps = allTextAsBitmaps;
    }



}<|MERGE_RESOLUTION|>--- conflicted
+++ resolved
@@ -90,14 +90,10 @@
 import org.apache.fop.render.RendererContext;
 import org.apache.fop.render.RendererContextConstants;
 import org.apache.fop.render.RendererEventProducer;
-<<<<<<< HEAD
-import org.apache.fop.render.java2d.FontMetricsMapper;
-=======
 import org.apache.fop.render.java2d.Base14FontCollection;
 import org.apache.fop.render.java2d.ConfiguredFontCollection;
 import org.apache.fop.render.java2d.FontMetricsMapper;
 import org.apache.fop.render.java2d.InstalledFontCollection;
->>>>>>> 1867bcc7
 import org.apache.fop.render.java2d.Java2DRenderer;
 import org.apache.fop.render.pcl.extensions.PCLElementMapping;
 import org.apache.fop.traits.BorderProps;
@@ -215,9 +211,6 @@
         graphics2D.setRenderingHint(RenderingHints.KEY_FRACTIONALMETRICS,
                 RenderingHints.VALUE_FRACTIONALMETRICS_ON);
 
-<<<<<<< HEAD
-        userAgent.getFactory().getFontManager().setupRenderer(this, graphics2D);
-=======
         FontCollection[] fontCollections = new FontCollection[] {
                 new Base14FontCollection(graphics2D),
                 new InstalledFontCollection(graphics2D),
@@ -225,7 +218,6 @@
         };
         userAgent.getFactory().getFontManager().setup(
                 getFontInfo(), fontCollections);
->>>>>>> 1867bcc7
     }
 
     /**
@@ -1053,11 +1045,7 @@
         //So there's some optimization potential but not otherwise PCLRenderer is a little
         //difficult to derive from AbstractPathOrientedRenderer. Maybe an additional layer
         //between PrintRenderer and AbstractPathOrientedRenderer is necessary.
-<<<<<<< HEAD
-        
-=======
-
->>>>>>> 1867bcc7
+
         // save position and offset
         int saveIP = currentIPPosition;
         int saveBP = currentBPPosition;
@@ -1067,11 +1055,7 @@
         at.translate(currentIPPosition, currentBPPosition);
         at.translate(block.getXOffset(), block.getYOffset());
         at.translate(0, block.getSpaceBefore());
-<<<<<<< HEAD
-        
-=======
-
->>>>>>> 1867bcc7
+
         if (!at.isIdentity()) {
             saveGraphicsState();
             concatenateTransformationMatrix(mptToPt(at));
@@ -1089,20 +1073,12 @@
         if (!at.isIdentity()) {
             restoreGraphicsState();
         }
-<<<<<<< HEAD
-        
-=======
-
->>>>>>> 1867bcc7
+
         // stacked and relative blocks effect stacking
         currentIPPosition = saveIP;
         currentBPPosition = saveBP;
     }
-<<<<<<< HEAD
-    
-=======
-
->>>>>>> 1867bcc7
+
     /** {@inheritDoc} */
     protected void renderFlow(NormalFlow flow) {
         //TODO This is the same code as in AbstractPathOrientedRenderer
@@ -1117,11 +1093,7 @@
         //Establish a new coordinate system
         AffineTransform at = new AffineTransform();
         at.translate(currentIPPosition, currentBPPosition);
-<<<<<<< HEAD
-        
-=======
-
->>>>>>> 1867bcc7
+
         if (!at.isIdentity()) {
             saveGraphicsState();
             concatenateTransformationMatrix(mptToPt(at));
@@ -1130,28 +1102,16 @@
         currentIPPosition = 0;
         currentBPPosition = 0;
         super.renderFlow(flow);
-<<<<<<< HEAD
-        
+
         if (!at.isIdentity()) {
             restoreGraphicsState();
         }
-        
-=======
-
-        if (!at.isIdentity()) {
-            restoreGraphicsState();
-        }
-
->>>>>>> 1867bcc7
+
         // stacked and relative blocks effect stacking
         currentIPPosition = saveIP;
         currentBPPosition = saveBP;
     }
-<<<<<<< HEAD
-    
-=======
-
->>>>>>> 1867bcc7
+
     /**
      * Concatenates the current transformation matrix with the given one, therefore establishing
      * a new coordinate system.
