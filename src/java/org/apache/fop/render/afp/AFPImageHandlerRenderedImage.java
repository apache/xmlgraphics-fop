--- conflicted
+++ resolved
@@ -19,11 +19,8 @@
 
 package org.apache.fop.render.afp;
 
-<<<<<<< HEAD
+import java.awt.Dimension;
 import java.awt.Rectangle;
-=======
-import java.awt.Dimension;
->>>>>>> 34856199
 import java.awt.image.ColorModel;
 import java.awt.image.RenderedImage;
 import java.io.IOException;
@@ -45,13 +42,9 @@
 import org.apache.fop.afp.AFPImageObjectInfo;
 import org.apache.fop.afp.AFPObjectAreaInfo;
 import org.apache.fop.afp.AFPPaintingState;
-<<<<<<< HEAD
 import org.apache.fop.render.ImageHandler;
 import org.apache.fop.render.RenderingContext;
-import org.apache.fop.util.BitmapImageUtil;
-=======
 import org.apache.fop.util.bitmap.BitmapImageUtil;
->>>>>>> 34856199
 
 /**
  * PDFImageHandler implementation which handles RenderedImage instances.
@@ -77,43 +70,36 @@
         AFPInfo afpInfo = rendererContext.getInfo();
         AFPPaintingState paintingState = afpInfo.getPaintingState();
         ImageRendered imageRendered = (ImageRendered) rendererImageInfo.img;
-
-        updateDataObjectInfo(imageObjectInfo, paintingState, imageRendered);
+        Dimension targetSize = new Dimension(afpInfo.getWidth(), afpInfo.getHeight());
+
+        updateDataObjectInfo(imageObjectInfo, paintingState, imageRendered, targetSize);
         return imageObjectInfo;
     }
 
     private AFPDataObjectInfo updateDataObjectInfo(AFPImageObjectInfo imageObjectInfo,
-            AFPPaintingState paintingState, ImageRendered imageRendered)
+            AFPPaintingState paintingState, ImageRendered imageRendered, Dimension targetSize)
             throws IOException {
 
         int resolution = paintingState.getResolution();
-<<<<<<< HEAD
-
-        imageObjectInfo.setMimeType(MimeConstants.MIME_AFP_IOCA_FS45);
-        imageObjectInfo.setDataHeightRes(resolution);
-        imageObjectInfo.setDataWidthRes(resolution);
-
-=======
         int maxPixelSize = paintingState.getBitsPerPixel();
         if (paintingState.isColorImages()) {
             maxPixelSize *= 3; //RGB only at the moment
         }
-        ImageRendered imageRendered = (ImageRendered) rendererImageInfo.img;
->>>>>>> 34856199
         RenderedImage renderedImage = imageRendered.getRenderedImage();
 
-        ImageInfo imageInfo = rendererImageInfo.getImageInfo();
+        ImageInfo imageInfo = imageRendered.getInfo();
         ImageSize intrinsicSize = imageInfo.getSize();
 
         boolean useFS10 = (maxPixelSize == 1) || BitmapImageUtil.isMonochromeImage(renderedImage);
-        boolean usePageSegments = useFS10 && !imageObjectInfo.getResourceInfo().getLevel().isInline();
+        boolean usePageSegments = useFS10
+                    && !imageObjectInfo.getResourceInfo().getLevel().isInline();
 
         ImageSize effIntrinsicSize = intrinsicSize;
         if (usePageSegments) {
             //Resize, optionally resample and convert image
             Dimension resampledDim = new Dimension(
-                    (int)Math.ceil(UnitConv.mpt2px(afpInfo.getWidth(), resolution)),
-                    (int)Math.ceil(UnitConv.mpt2px(afpInfo.getHeight(), resolution)));
+                    (int)Math.ceil(UnitConv.mpt2px(targetSize.getWidth(), resolution)),
+                    (int)Math.ceil(UnitConv.mpt2px(targetSize.getHeight(), resolution)));
 
             imageObjectInfo.setCreatePageSegment(true);
             imageObjectInfo.getResourceInfo().setImageDimension(resampledDim);
@@ -128,7 +114,8 @@
                             + " to " + resampledDim);
                 }
                 renderedImage = BitmapImageUtil.convertToMonochrome(renderedImage, resampledDim);
-                effIntrinsicSize = new ImageSize(resampledDim.width, resampledDim.height, resolution);
+                effIntrinsicSize = new ImageSize(
+                        resampledDim.width, resampledDim.height, resolution);
             }
         }
         if (useFS10) {
@@ -148,17 +135,8 @@
         int dataWidth = renderedImage.getWidth();
         imageObjectInfo.setDataWidth(dataWidth);
 
-<<<<<<< HEAD
         //TODO To reduce AFP file size, investigate using a compression scheme.
         //Currently, all image data is uncompressed.
-
-        int maxPixelSize = paintingState.getBitsPerPixel();
-        if (paintingState.isColorImages()) {
-            maxPixelSize *= 3; //RGB only at the moment
-        }
-
-=======
->>>>>>> 34856199
         ColorModel cm = renderedImage.getColorModel();
         if (log.isTraceEnabled()) {
             log.trace("ColorModel: " + cm);
@@ -272,10 +250,11 @@
 
         // Positioning
         imageObjectInfo.setObjectAreaInfo(createObjectAreaInfo(afpContext.getPaintingState(), pos));
+        Dimension targetSize = pos.getSize();
 
         // Image content
         ImageRendered imageRend = (ImageRendered)image;
-        updateDataObjectInfo(imageObjectInfo, afpContext.getPaintingState(), imageRend);
+        updateDataObjectInfo(imageObjectInfo, afpContext.getPaintingState(), imageRend, targetSize);
 
         // Create image
         afpContext.getResourceManager().createObject(imageObjectInfo);
