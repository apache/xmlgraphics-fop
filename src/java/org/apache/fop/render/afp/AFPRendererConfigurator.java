--- conflicted
+++ resolved
@@ -238,10 +238,7 @@
                         userAgent.getFactory().validateUserConfigStrictly());
             }
 
-<<<<<<< HEAD
-=======
             // image information
->>>>>>> 392d02e2
             Configuration imagesCfg = cfg.getChild("images");
 
             // default to grayscale images
@@ -255,11 +252,6 @@
                 afpRenderer.setBitsPerPixel(bitsPerPixel);
             }
 
-<<<<<<< HEAD
-            Configuration rendererResolutionCfg = cfg.getChild("renderer-resolution", false);
-            if (rendererResolutionCfg != null) {
-                afpRenderer.setResolution(rendererResolutionCfg.getValueAsInteger(240));
-=======
             // native image support
             boolean nativeImageSupport = imagesCfg.getAttributeAsBoolean("native", false);
             afpRenderer.setNativeImagesSupported(nativeImageSupport);
@@ -288,7 +280,6 @@
                     log.warn("Unable to write to default external resource group file '"
                                 + resourceGroupDest + "'");
                 }
->>>>>>> 392d02e2
             }
         }
     }
