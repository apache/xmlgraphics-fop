/*
 * Licensed to the Apache Software Foundation (ASF) under one or more
 * contributor license agreements.  See the NOTICE file distributed with
 * this work for additional information regarding copyright ownership.
 * The ASF licenses this file to You under the Apache License, Version 2.0
 * (the "License"); you may not use this file except in compliance with
 * the License.  You may obtain a copy of the License at
 *
 *      http://www.apache.org/licenses/LICENSE-2.0
 *
 * Unless required by applicable law or agreed to in writing, software
 * distributed under the License is distributed on an "AS IS" BASIS,
 * WITHOUT WARRANTIES OR CONDITIONS OF ANY KIND, either express or implied.
 * See the License for the specific language governing permissions and
 * limitations under the License.
 */

/* $Id$ */

package org.apache.fop.render.afp.extensions;

// FOP
import org.xml.sax.Attributes;
import org.xml.sax.Locator;

import org.apache.fop.apps.FOPException;
import org.apache.fop.fo.FONode;
import org.apache.fop.fo.PropertyList;
import org.apache.fop.fo.ValidationException;
import org.apache.fop.fo.extensions.ExtensionAttachment;

/**
 * Base class for the AFP-specific extension elements.
 */
public abstract class AbstractAFPExtensionObject extends FONode {

    /**
     * the AFP extension attachment
     */
<<<<<<< HEAD
    private AFPPageSetup setupCode;

    private String name;
=======
    protected AFPExtensionAttachment extensionAttachment;

    /**
     * the element name of this extension
     */
    protected String name;
>>>>>>> 392d02e2

    /**
     * @see org.apache.fop.fo.FONode#FONode(FONode)
     * @param parent the parent formatting object
     * @param name the name of the afp element
     */
    public AbstractAFPExtensionObject(FONode parent, String name) {
        super(parent);
        this.name = name;
    }

    /**
     * {@inheritDoc}
     */
    protected void validateChildNode(Locator loc, String nsURI, String localName)
                throws ValidationException {
        if (FO_URI.equals(nsURI)) {
            invalidChildError(loc, nsURI, localName);
        }
    }

<<<<<<< HEAD
    /** {@inheritDoc} */
    protected void characters(char[] data, int start, int length,
                                 PropertyList pList, Locator locator) {
        setupCode.setContent(new String(data, start, length));
=======
    /**
     * {@inheritDoc}
     */
    protected void characters(char[] data, int start, int length,
                                 PropertyList pList, Locator locator) throws FOPException {
        ((AFPExtensionAttachment)getExtensionAttachment()).setContent(
                new String(data, start, length));       
>>>>>>> 392d02e2
    }

    /**
     * {@inheritDoc}
     */
    public String getNamespaceURI() {
        return AFPElementMapping.NAMESPACE;
    }

    /**
     * {@inheritDoc}
     */
    public String getNormalNamespacePrefix() {
        return AFPElementMapping.NAMESPACE_PREFIX;
    }

    /**
     * {@inheritDoc}
     */
    public void processNode(String elementName, Locator locator,
                            Attributes attlist, PropertyList propertyList)
                                throws FOPException {
        getExtensionAttachment();
        String attr = attlist.getValue("name");
        if (attr != null && attr.length() > 0) {
            extensionAttachment.setName(attr);
        } else {
            throw new FOPException(elementName + " must have a name attribute.");
        }
        if (AFPElementMapping.INCLUDE_PAGE_SEGMENT.equals(elementName)) {
            attr = attlist.getValue("src");
            if (attr != null && attr.length() > 0) {
                extensionAttachment.setValue(attr);
            } else {
                throw new FOPException(elementName + " must have a src attribute.");
            }
        } else if (AFPElementMapping.TAG_LOGICAL_ELEMENT.equals(elementName)) {
            attr = attlist.getValue("value");
            if (attr != null && attr.length() > 0) {
                extensionAttachment.setValue(attr);
            } else {
                throw new FOPException(elementName + " must have a value attribute.");
            }
        }
    }
    
    /**
     * {@inheritDoc}
     */
    protected void endOfNode() throws FOPException {
        super.endOfNode();
    }

    /**
     * Instantiates extension attachment object
     * @return extension attachment
     */
    protected abstract ExtensionAttachment instantiateExtensionAttachment();

    /**
     * {@inheritDoc}
     */
    public ExtensionAttachment getExtensionAttachment() {
        if (extensionAttachment == null) {
            this.extensionAttachment = (AFPExtensionAttachment)instantiateExtensionAttachment();
        }
        return this.extensionAttachment;
    }

    /**
     * {@inheritDoc}
     */
    public String getLocalName() {
        return name;
    }
}<|MERGE_RESOLUTION|>--- conflicted
+++ resolved
@@ -37,18 +37,12 @@
     /**
      * the AFP extension attachment
      */
-<<<<<<< HEAD
-    private AFPPageSetup setupCode;
-
-    private String name;
-=======
     protected AFPExtensionAttachment extensionAttachment;
 
     /**
      * the element name of this extension
      */
     protected String name;
->>>>>>> 392d02e2
 
     /**
      * @see org.apache.fop.fo.FONode#FONode(FONode)
@@ -70,12 +64,6 @@
         }
     }
 
-<<<<<<< HEAD
-    /** {@inheritDoc} */
-    protected void characters(char[] data, int start, int length,
-                                 PropertyList pList, Locator locator) {
-        setupCode.setContent(new String(data, start, length));
-=======
     /**
      * {@inheritDoc}
      */
@@ -83,7 +71,6 @@
                                  PropertyList pList, Locator locator) throws FOPException {
         ((AFPExtensionAttachment)getExtensionAttachment()).setContent(
                 new String(data, start, length));       
->>>>>>> 392d02e2
     }
 
     /**
