/*
 * Licensed to the Apache Software Foundation (ASF) under one or more
 * contributor license agreements.  See the NOTICE file distributed with
 * this work for additional information regarding copyright ownership.
 * The ASF licenses this file to You under the Apache License, Version 2.0
 * (the "License"); you may not use this file except in compliance with
 * the License.  You may obtain a copy of the License at
 *
 *      http://www.apache.org/licenses/LICENSE-2.0
 *
 * Unless required by applicable law or agreed to in writing, software
 * distributed under the License is distributed on an "AS IS" BASIS,
 * WITHOUT WARRANTIES OR CONDITIONS OF ANY KIND, either express or implied.
 * See the License for the specific language governing permissions and
 * limitations under the License.
 */

/* $Id$ */

package org.apache.fop.render.afp;

import java.awt.Color;
import java.awt.Point;
import java.awt.Rectangle;
import java.awt.geom.AffineTransform;
import java.awt.geom.Point2D;
import java.awt.geom.Rectangle2D;
import java.awt.image.RenderedImage;
import java.io.FileNotFoundException;
import java.io.IOException;
import java.io.OutputStream;
import java.io.UnsupportedEncodingException;
import java.util.Iterator;
import java.util.List;
import java.util.Map;

import org.apache.fop.afp.AFPBorderPainter;
import org.apache.fop.afp.AFPDataObjectInfo;
import org.apache.fop.afp.AFPEventProducer;
import org.apache.fop.afp.AFPPaintingState;
import org.apache.fop.afp.AFPRectanglePainter;
import org.apache.fop.afp.AFPResourceManager;
import org.apache.fop.afp.AFPTextDataInfo;
import org.apache.fop.afp.AFPUnitConverter;
import org.apache.fop.afp.BorderPaintingInfo;
import org.apache.fop.afp.DataStream;
import org.apache.fop.afp.RectanglePaintingInfo;
import org.apache.fop.afp.fonts.AFPFont;
import org.apache.fop.afp.fonts.AFPFontAttributes;
import org.apache.fop.afp.fonts.AFPFontCollection;
import org.apache.fop.afp.fonts.AFPPageFonts;
import org.apache.fop.afp.fonts.CharacterSet;
import org.apache.fop.afp.modca.PageObject;
import org.apache.fop.apps.FOPException;
import org.apache.fop.apps.FOUserAgent;
import org.apache.fop.apps.MimeConstants;
import org.apache.fop.area.CTM;
<<<<<<< HEAD
import org.apache.fop.area.NormalFlow;
=======
import org.apache.fop.area.LineArea;
>>>>>>> 392d02e2
import org.apache.fop.area.OffDocumentItem;
import org.apache.fop.area.PageViewport;
import org.apache.fop.area.Trait;
import org.apache.fop.area.inline.Image;
import org.apache.fop.area.inline.Leader;
import org.apache.fop.area.inline.TextArea;
import org.apache.fop.datatypes.URISpecification;
import org.apache.fop.events.ResourceEventProducer;
<<<<<<< HEAD
import org.apache.fop.fo.Constants;
=======
>>>>>>> 392d02e2
import org.apache.fop.fo.extensions.ExtensionAttachment;
import org.apache.fop.fonts.FontCollection;
import org.apache.fop.fonts.FontInfo;
import org.apache.fop.fonts.FontManager;
import org.apache.fop.render.AbstractPathOrientedRenderer;
import org.apache.fop.render.Graphics2DAdapter;
import org.apache.fop.render.RendererContext;
import org.apache.fop.render.afp.extensions.AFPElementMapping;
import org.apache.fop.render.afp.extensions.AFPPageSetup;
<<<<<<< HEAD
import org.apache.fop.render.afp.fonts.AFPFont;
import org.apache.fop.render.afp.fonts.AFPFontCollection;
import org.apache.fop.render.afp.modca.AFPConstants;
import org.apache.fop.render.afp.modca.AFPDataStream;
import org.apache.fop.render.afp.modca.ImageObject;
import org.apache.fop.render.afp.modca.PageObject;
import org.apache.fop.util.ColorUtil;
=======
import org.apache.xmlgraphics.image.loader.ImageException;
import org.apache.xmlgraphics.image.loader.ImageFlavor;
import org.apache.xmlgraphics.image.loader.ImageInfo;
import org.apache.xmlgraphics.image.loader.ImageManager;
import org.apache.xmlgraphics.image.loader.ImageSessionContext;
import org.apache.xmlgraphics.image.loader.util.ImageUtil;
import org.apache.xmlgraphics.ps.ImageEncodingHelper;
>>>>>>> 392d02e2

/**
 * This is an implementation of a FOP Renderer that renders areas to AFP.
 * <p>
 * A renderer is primarily designed to convert a given area tree into the output
 * document format. It should be able to produce pages and fill the pages with
 * the text and graphical content. Usually the output is sent to an output
 * stream. Some output formats may support extra information that is not
 * available from the area tree or depends on the destination of the document.
 * Each renderer is given an area tree to render to its output format. The area
 * tree is simply a representation of the pages and the placement of text and
 * graphical objects on those pages.
 * </p>
 * <p>
 * The renderer will be given each page as it is ready and an output stream to
 * write the data out. All pages are supplied in the order they appear in the
 * document. In order to save memory it is possible to render the pages out of
 * order. Any page that is not ready to be rendered is setup by the renderer
 * first so that it can reserve a space or reference for when the page is ready
 * to be rendered.The renderer is responsible for managing the output format and
 * associated data and flow.
 * </p>
 * <p>
 * Each renderer is totally responsible for its output format. Because font
 * metrics (and therefore layout) are obtained in two different ways depending
 * on the renderer, the renderer actually sets up the fonts being used. The font
 * metrics are used during the layout process to determine the size of
 * characters.
 * </p>
 * <p>
 * The render context is used by handlers. It contains information about the
 * current state of the renderer, such as the page, the position, and any other
 * miscellaneous objects that are required to draw into the page.
 * </p>
 * <p>
 * A renderer is created by implementing the Renderer interface. However, the
 * AbstractRenderer does most of what is needed, including iterating through the
 * tree parts, so it is this that is extended. This means that this object only
 * need to implement the basic functionality such as text, images, and lines.
 * AbstractRenderer's methods can easily be overridden to handle things in a
 * different way or do some extra processing.
 * </p>
 * <p>
 * The relevant AreaTree structures that will need to be rendered are Page,
 * Viewport, Region, Span, Block, Line, Inline. A renderer implementation
 * renders each individual page, clips and aligns child areas to a viewport,
 * handle all types of inline area, text, image etc and draws various lines and
 * rectangles.
 * </p>
 *
<<<<<<< HEAD
 * Note: There are specific extensions that have been added to the
 * FO. They are specific to their location within the FO and have to be
 * processed accordingly (ie. at the start or end of the page).
=======
 * Note: There are specific extensions that have been added to the FO. They are
 * specific to their location within the FO and have to be processed accordingly
 * (ie. at the start or end of the page).
>>>>>>> 392d02e2
 *
 */
public class AFPRenderer extends AbstractPathOrientedRenderer {

<<<<<<< HEAD
    /**
     * The default afp renderer output resolution
     */
    private static final int DEFAULT_DPI_RESOLUTION = 240;

    /**
     * The afp factor for calculating resolutions (e.g. 72000/240 = 300)
     */
    private static final int DPI_CONVERSION_FACTOR = 72000;
=======
    private static final int X = 0;
    private static final int Y = 1;

    /** the resource manager */
    private AFPResourceManager resourceManager;

    /** the painting state */
    private final AFPPaintingState paintingState;
>>>>>>> 392d02e2

    /** unit converter */
    private final AFPUnitConverter unitConv;

<<<<<<< HEAD
    /**
     * The map of afp root extensions
     */
    // UNUSED
    // private HashMap rootExtensionMap = null;
    /**
     * The map of page segments
     */
    private HashMap pageSegmentsMap = null;

    /**
     * The fonts on the current page
     */
    private HashMap currentPageFonts = null;

    /**
     * The current color object
     */
    private Color currentColor = null;

    /**
     * The page font number counter, used to determine the next font reference
     */
    private int pageFontCounter = 0;

    /**
     * The current font family
     */
    // UNUSED
    // private String currentFontFamily = "";
    /**
     * The current font size
     */
    private int currentFontSize = 0;

    /**
     * The Options to be set on the AFPRenderer
     */
    // UNUSED
    // private Map afpOptions = null;
    /**
     * The page width
     */
    private int pageWidth = 0;
=======
    /** the line painter */
    private AFPBorderPainter borderPainter;

    /** the map of page segments */
    private final Map/*<String,String>*/pageSegmentMap
        = new java.util.HashMap/*<String,String>*/();
>>>>>>> 392d02e2

    /** the map of saved incomplete pages */
    private final Map pages = new java.util.HashMap/*<PageViewport,PageObject>*/();

<<<<<<< HEAD
    /**
     * The current page sequence id
     */
    // UNUSED
    // private String pageSequenceId = null;
    /**
     * The portrait rotation
     */
    private int portraitRotation = 0;
=======
    /** the AFP datastream */
    private DataStream dataStream;
>>>>>>> 392d02e2

    /** the image handler registry */
    private final AFPImageHandlerRegistry imageHandlerRegistry;

<<<<<<< HEAD
    /**
     * The line cache, avoids drawing duplicate lines in tables.
     */
    // UNUSED
    // private HashSet lineCache = null;
    /**
     * The current x position for line drawing
     */
    // UNUSED
    // private float x;
    /**
     * The current y position for line drawing
     */
    // UNUSED
    // private float y;
    /**
     * The map of saved incomplete pages
     */
    private Map pages = null;

    /**
     * Flag to the set the output object type for images
     */
    private boolean colorImages = false;

    /**
     * Default value for image depth
     */
    private int bitsPerPixel = 8;

    /**
     * The output resolution
     */
    private int resolution = DEFAULT_DPI_RESOLUTION;
=======
    private AFPRectanglePainter rectanglePainter;
>>>>>>> 392d02e2

    /**
     * Constructor for AFPRenderer.
     */
    public AFPRenderer() {
        super();
        this.imageHandlerRegistry = new AFPImageHandlerRegistry();
        this.resourceManager = new AFPResourceManager();
        this.paintingState = new AFPPaintingState();
        this.unitConv = paintingState.getUnitConverter();
    }

<<<<<<< HEAD
    /**
     * Set up the font info
     *
     * @param inFontInfo  font info to set up
     */
=======
    /** {@inheritDoc} */
>>>>>>> 392d02e2
    public void setupFontInfo(FontInfo inFontInfo) {
        this.fontInfo = inFontInfo;
        FontManager fontManager = userAgent.getFactory().getFontManager();
        FontCollection[] fontCollections = new FontCollection[] {
            new AFPFontCollection(userAgent.getEventBroadcaster(), getFontList())
        };
        fontManager.setup(getFontInfo(), fontCollections);
    }

    /** {@inheritDoc} */
    public void setUserAgent(FOUserAgent agent) {
        super.setUserAgent(agent);
    }

    /** {@inheritDoc} */
    public void startRenderer(OutputStream outputStream) throws IOException {
<<<<<<< HEAD
        currentPageFonts = new HashMap();
        currentColor = new Color(255, 255, 255);
        afpDataStream = new AFPDataStream();
        afpDataStream.setPortraitRotation(portraitRotation);
        afpDataStream.setLandscapeRotation(landscapeRotation);
        afpDataStream.startDocument(outputStream);
=======
        paintingState.setColor(Color.WHITE);

        this.dataStream = resourceManager.createDataStream(paintingState, outputStream);
        this.borderPainter = new AFPBorderPainter(paintingState, dataStream);
        this.rectanglePainter = new AFPRectanglePainter(paintingState, dataStream);

        dataStream.startDocument();
>>>>>>> 392d02e2
    }

    /** {@inheritDoc} */
    public void stopRenderer() throws IOException {
<<<<<<< HEAD
        afpDataStream.endDocument();
=======
        dataStream.endDocument();
        resourceManager.writeToStream();
        resourceManager = null;
>>>>>>> 392d02e2
    }

    /** {@inheritDoc} */
    public void startPageSequence(LineArea seqTitle) {
        try {
            dataStream.startPageGroup();
        } catch (IOException e) {
            log.error(e.getMessage());
        }
    }

    /** {@inheritDoc} */
    public boolean supportsOutOfOrder() {
<<<<<<< HEAD
        //return false;
        return true;
    }

    /**
     * Prepare a page for rendering. This is called if the renderer supports
     * out of order rendering. The renderer should prepare the page so that a
     * page further on in the set of pages can be rendered. The body of the
     * page should not be rendered. The page will be rendered at a later time
     * by the call to render page.
     *
     * {@inheritDoc}
     */
    public void preparePage(PageViewport page) {
        // initializeRootExtensions(page);

        // this.currentFontFamily = "";
        this.currentFontSize = 0;
        this.pageFontCounter = 0;
        this.currentPageFonts.clear();
        // this.lineCache = new HashSet();

        Rectangle2D bounds = page.getViewArea();

        this.pageWidth = mpts2units(bounds.getWidth());
        this.pageHeight = mpts2units(bounds.getHeight());

        // renderPageGroupExtensions(page);

        final int pageRotation = 0;
        this.afpDataStream.startPage(pageWidth, pageHeight, pageRotation,
                getResolution(), getResolution());
=======
        return false;
    }

    /** {@inheritDoc} */
    public void preparePage(PageViewport page) {
        int pageRotation = paintingState.getPageRotation();
        int pageWidth = paintingState.getPageWidth();
        int pageHeight = paintingState.getPageHeight();
        int resolution = paintingState.getResolution();
        dataStream.startPage(pageWidth, pageHeight, pageRotation,
                resolution, resolution);
>>>>>>> 392d02e2

        renderPageObjectExtensions(page);

        PageObject currentPage = dataStream.savePage();
        pages.put(page, currentPage);
    }

    /** {@inheritDoc} */
    public void processOffDocumentItem(OffDocumentItem odi) {
        // TODO
        log.debug("NYI processOffDocumentItem(" + odi + ")");
    }

    /** {@inheritDoc} */
    public Graphics2DAdapter getGraphics2DAdapter() {
        return new AFPGraphics2DAdapter(paintingState);
    }

    /** {@inheritDoc} */
    public void startVParea(CTM ctm, Rectangle2D clippingRect) {
        saveGraphicsState();
        if (ctm != null) {
            AffineTransform at = ctm.toAffineTransform();
            concatenateTransformationMatrix(at);
        }
        if (clippingRect != null) {
            clipRect((float)clippingRect.getX() / 1000f,
                    (float)clippingRect.getY() / 1000f,
                    (float)clippingRect.getWidth() / 1000f,
                    (float)clippingRect.getHeight() / 1000f);
        }
    }

    /** {@inheritDoc} */
    public void endVParea() {
        restoreGraphicsState();
    }

<<<<<<< HEAD
    /**
     * Renders a region viewport. <p>
     *
     * The region may clip the area and it establishes a position from where
     * the region is placed.</p>
     *
     * @param port  The region viewport to be rendered
     */
    public void renderRegionViewport(RegionViewport port) {
        if (port != null) {
            Rectangle2D view = port.getViewArea();
            // The CTM will transform coordinates relative to
            // this region-reference area into page coords, so
            // set origin for the region to 0,0.
            currentBPPosition = 0;
            currentIPPosition = 0;

            RegionReference regionReference = port.getRegionReference();
            handleRegionTraits(port);

            /*
            _afpDataStream.startOverlay(mpts2units(view.getX())
                , mpts2units(view.getY())
                , mpts2units(view.getWidth())
                , mpts2units(view.getHeight())
                , rotation);
             */

            pushViewPortPos(new ViewPortPos(view, regionReference.getCTM()));

            if (regionReference.getRegionClass() == FO_REGION_BODY) {
                renderBodyRegion((BodyRegion) regionReference);
            } else {
                renderRegion(regionReference);
            }
            /*
            _afpDataStream.endOverlay();
             */
            popViewPortPos();
        }
    }

    /** {@inheritDoc} */
    protected void renderBlockViewport(BlockViewport bv, List children) {
        // clip and position viewport if necessary

        // save positions
        int saveIP = currentIPPosition;
        int saveBP = currentBPPosition;

        CTM ctm = bv.getCTM();
        int borderPaddingStart = bv.getBorderAndPaddingWidthStart();
        int borderPaddingBefore = bv.getBorderAndPaddingWidthBefore();
        //This is the content-rect
        float width = (float)bv.getIPD() / 1000f;
        float height = (float)bv.getBPD() / 1000f;

        if (bv.getPositioning() == Block.ABSOLUTE
                || bv.getPositioning() == Block.FIXED) {

            //For FIXED, we need to break out of the current viewports to the
            //one established by the page. We save the state stack for restoration
            //after the block-container has been painted. See below.
            List breakOutList = null;
            if (bv.getPositioning() == Block.FIXED) {
                breakOutList = breakOutOfStateStack();
            }

            AffineTransform positionTransform = new AffineTransform();
            positionTransform.translate(bv.getXOffset(), bv.getYOffset());

            //"left/"top" (bv.getX/YOffset()) specify the position of the content rectangle
            positionTransform.translate(-borderPaddingStart, -borderPaddingBefore);

            //skipping fox:transform here

            //saveGraphicsState();
            //Viewport position
            //concatenateTransformationMatrix(mptToPt(positionTransform));

            //Background and borders
            float bpwidth = (borderPaddingStart + bv.getBorderAndPaddingWidthEnd()) / 1000f;
            float bpheight = (borderPaddingBefore + bv.getBorderAndPaddingWidthAfter()) / 1000f;
            Point2D ptSrc = new Point(0, 0);
            Point2D ptDst = positionTransform.transform(ptSrc, null);
            Rectangle2D borderRect = new Rectangle2D.Double(ptDst.getX(), ptDst.getY(),
                    1000 * (width + bpwidth), 1000 * (height + bpheight));
            pushViewPortPos(new ViewPortPos(borderRect, new CTM(positionTransform)));
            drawBackAndBorders(bv, 0, 0, width + bpwidth, height + bpheight);

            //Shift to content rectangle after border painting
            AffineTransform contentRectTransform = new AffineTransform();
            contentRectTransform.translate(borderPaddingStart, borderPaddingBefore);
            //concatenateTransformationMatrix(mptToPt(contentRectTransform));
            ptSrc = new Point(0, 0);
            ptDst = contentRectTransform.transform(ptSrc, null);
            Rectangle2D contentRect = new Rectangle2D.Double(ptDst.getX(), ptDst.getY(),
                    1000 * width, 1000 * height);
            pushViewPortPos(new ViewPortPos(contentRect, new CTM(contentRectTransform)));

            //Clipping is not supported, yet
            //Rectangle2D clippingRect = null;
            //clippingRect = new Rectangle(0, 0, bv.getIPD(), bv.getBPD());

            //saveGraphicsState();
            //Set up coordinate system for content rectangle
            AffineTransform contentTransform = ctm.toAffineTransform();
            //concatenateTransformationMatrix(mptToPt(contentTransform));
            contentRect = new Rectangle2D.Double(0, 0, 1000 * width, 1000 * height);
            pushViewPortPos(new ViewPortPos(contentRect, new CTM(contentTransform)));

            currentIPPosition = 0;
            currentBPPosition = 0;
            renderBlocks(bv, children);

            popViewPortPos();
            popViewPortPos();
            //restoreGraphicsState();
            popViewPortPos();
            //restoreGraphicsState();

            if (breakOutList != null) {
                restoreStateStackAfterBreakOut(breakOutList);
            }

            currentIPPosition = saveIP;
            currentBPPosition = saveBP;
        } else {

            currentBPPosition += bv.getSpaceBefore();

            //borders and background in the old coordinate system
            handleBlockTraits(bv);

            //Advance to start of content area
            currentIPPosition += bv.getStartIndent();

            CTM tempctm = new CTM(containingIPPosition, currentBPPosition);
            ctm = tempctm.multiply(ctm);

            //Now adjust for border/padding
            currentBPPosition += borderPaddingBefore;

            Rectangle2D clippingRect = null;
            clippingRect = new Rectangle(currentIPPosition, currentBPPosition,
                    bv.getIPD(), bv.getBPD());

            //startVParea(ctm, clippingRect);
            pushViewPortPos(new ViewPortPos(clippingRect, ctm));

            currentIPPosition = 0;
            currentBPPosition = 0;
            renderBlocks(bv, children);
            //endVParea();
            popViewPortPos();

            currentIPPosition = saveIP;
            currentBPPosition = saveBP;

            currentBPPosition += (int)(bv.getAllocBPD());
        }
    }

    /** {@inheritDoc} */
    protected void renderReferenceArea(Block block) {
        //TODO Remove this method once concatenateTransformationMatrix() is implemented

        // save position and offset
        int saveIP = currentIPPosition;
        int saveBP = currentBPPosition;

        //Establish a new coordinate system
        AffineTransform at = new AffineTransform();
        at.translate(currentIPPosition, currentBPPosition);
        at.translate(block.getXOffset(), block.getYOffset());
        at.translate(0, block.getSpaceBefore());

        if (!at.isIdentity()) {
            Rectangle2D contentRect
                = new Rectangle2D.Double(at.getTranslateX(), at.getTranslateY(),
                        block.getAllocIPD(), block.getAllocBPD());
            pushViewPortPos(new ViewPortPos(contentRect, new CTM(at)));
        }

        currentIPPosition = 0;
        currentBPPosition = 0;
        handleBlockTraits(block);

        List children = block.getChildAreas();
        if (children != null) {
            renderBlocks(block, children);
        }

        if (!at.isIdentity()) {
            popViewPortPos();
        }

        // stacked and relative blocks effect stacking
        currentIPPosition = saveIP;
        currentBPPosition = saveBP;
    }

    /** {@inheritDoc} */
    protected void renderFlow(NormalFlow flow) {
        // save position and offset
        int saveIP = currentIPPosition;
        int saveBP = currentBPPosition;

        //Establish a new coordinate system
        AffineTransform at = new AffineTransform();
        at.translate(currentIPPosition, currentBPPosition);

        if (!at.isIdentity()) {
            Rectangle2D contentRect
                = new Rectangle2D.Double(at.getTranslateX(), at.getTranslateY(),
                        flow.getAllocIPD(), flow.getAllocBPD());
            pushViewPortPos(new ViewPortPos(contentRect, new CTM(at)));
        }

        currentIPPosition = 0;
        currentBPPosition = 0;
        super.renderFlow(flow);

        if (!at.isIdentity()) {
            popViewPortPos();
        }

        // stacked and relative blocks effect stacking
        currentIPPosition = saveIP;
        currentBPPosition = saveBP;
=======
    /** {@inheritDoc} */
    protected void concatenateTransformationMatrix(AffineTransform at) {
        if (!at.isIdentity()) {
            paintingState.concatenate(at);
        }
    }

    /**
     * Returns the base AFP transform
     *
     * @return the base AFP transform
     */
    private AffineTransform getBaseTransform() {
        AffineTransform baseTransform = new AffineTransform();
        double scale = unitConv.mpt2units(1);
        baseTransform.scale(scale, scale);
        return baseTransform;
>>>>>>> 392d02e2
    }


    /** {@inheritDoc} */
<<<<<<< HEAD
    protected void concatenateTransformationMatrix(AffineTransform at) {
        //Not used here since AFPRenderer defines its own renderBlockViewport() method.
        throw new UnsupportedOperationException("NYI");
    }

    /**
     * {@inheritDoc}
     */
    public void renderPage(PageViewport pageViewport) {

        // initializeRootExtensions(page);

        // this.currentFontFamily = "";
        this.currentFontSize = 0;
        this.pageFontCounter = 0;
        this.currentPageFonts.clear();
        // this.lineCache = new HashSet();

        Rectangle2D bounds = pageViewport.getViewArea();

        this.pageWidth = mpts2units(bounds.getWidth());
        this.pageHeight = mpts2units(bounds.getHeight());

        if (pages != null && pages.containsKey(pageViewport)) {

            this.afpDataStream.restorePage((PageObject) pages.remove(pageViewport));
=======
    public void renderPage(PageViewport pageViewport) throws IOException, FOPException {
        paintingState.clear();

        Rectangle2D bounds = pageViewport.getViewArea();

        AffineTransform baseTransform = getBaseTransform();
        paintingState.concatenate(baseTransform);
>>>>>>> 392d02e2

        if (pages.containsKey(pageViewport)) {
            dataStream.restorePage(
                    (PageObject)pages.remove(pageViewport));
        } else {
<<<<<<< HEAD
            // renderPageGroupExtensions(page);

            final int pageRotation = 0;
            this.afpDataStream.startPage(pageWidth, pageHeight, pageRotation,
                    getResolution(), getResolution());
=======
            int pageWidth
                = Math.round(unitConv.mpt2units((float)bounds.getWidth()));
            paintingState.setPageWidth(pageWidth);

            int pageHeight
                = Math.round(unitConv.mpt2units((float)bounds.getHeight()));
            paintingState.setPageHeight(pageHeight);
>>>>>>> 392d02e2

            int pageRotation = paintingState.getPageRotation();

            int resolution = paintingState.getResolution();

            dataStream.startPage(pageWidth, pageHeight, pageRotation,
                    resolution, resolution);

<<<<<<< HEAD
        Iterator i = currentPageFonts.values().iterator();
        while (i.hasNext()) {
            AFPFontAttributes afpFontAttributes = (AFPFontAttributes) i.next();

            afpDataStream.createFont(
                (byte)afpFontAttributes.getFontReference(),
                afpFontAttributes.getFont(),
                afpFontAttributes.getPointSize());

        }

        try {
            afpDataStream.endPage();
        } catch (IOException ioex) {
            // TODO What shall we do?
=======
            renderPageObjectExtensions(pageViewport);
>>>>>>> 392d02e2
        }

        super.renderPage(pageViewport);

        AFPPageFonts pageFonts = paintingState.getPageFonts();
        if (pageFonts != null && !pageFonts.isEmpty()) {
            dataStream.addFontsToCurrentPage(pageFonts);
        }

        dataStream.endPage();
    }

    /** {@inheritDoc} */
    public void drawBorderLine(float x1, float y1, float x2, float y2,
            boolean horz, boolean startOrBefore, int style, Color col) {
        BorderPaintingInfo borderPaintInfo = new BorderPaintingInfo(x1, y1, x2, y2, horz, style, col);
        borderPainter.paint(borderPaintInfo);
    }

    /** {@inheritDoc} */
    public void fillRect(float x, float y, float width, float height) {
<<<<<<< HEAD
        /*
        afpDataStream.createShading(
            pts2units(x),
            pts2units(y),
            pts2units(width),
            pts2units(height),
            currentColor.getRed(),
            currentColor.getGreen(),
            currentColor.getBlue());
         */
        afpDataStream.createLine(
            pts2units(x),
            pts2units(y),
            pts2units(x + width),
            pts2units(y),
            pts2units(height),
            currentColor);
    }

    /**
     * {@inheritDoc}
     */
    public void drawBorderLine(float x1, float y1, float x2, float y2,
            boolean horz, boolean startOrBefore, int style, Color col) {
        float w = x2 - x1;
        float h = y2 - y1;
        if ((w < 0) || (h < 0)) {
            log.error("Negative extent received. Border won't be painted.");
            return;
        }
        switch (style) {
            case Constants.EN_DOUBLE:
                if (horz) {
                    float h3 = h / 3;
                    float ym1 = y1;
                    float ym2 = ym1 + h3 + h3;
                    afpDataStream.createLine(
                        pts2units(x1),
                        pts2units(ym1),
                        pts2units(x2),
                        pts2units(ym1),
                        pts2units(h3),
                        col
                    );
                    afpDataStream.createLine(
                        pts2units(x1),
                        pts2units(ym2),
                        pts2units(x2),
                        pts2units(ym2),
                        pts2units(h3),
                        col
                    );
                } else {
                    float w3 = w / 3;
                    float xm1 = x1;
                    float xm2 = xm1 + w3 + w3;
                    afpDataStream.createLine(
                        pts2units(xm1),
                        pts2units(y1),
                        pts2units(xm1),
                        pts2units(y2),
                        pts2units(w3),
                        col
                    );
                    afpDataStream.createLine(
                        pts2units(xm2),
                        pts2units(y1),
                        pts2units(xm2),
                        pts2units(y2),
                        pts2units(w3),
                        col
                    );
                }
                break;
            case Constants.EN_DASHED:
                if (horz) {
                    float w2 = 2 * h;
                    while (x1 + w2 < x2) {
                        afpDataStream.createLine(
                            pts2units(x1),
                            pts2units(y1),
                            pts2units(x1 + w2),
                            pts2units(y1),
                            pts2units(h),
                            col
                        );
                        x1 += 2 * w2;
                    }
                } else {
                    float h2 = 2 * w;
                    while (y1 + h2 < y2) {
                        afpDataStream.createLine(
                            pts2units(x1),
                            pts2units(y1),
                            pts2units(x1),
                            pts2units(y1 + h2),
                            pts2units(w),
                            col
                        );
                        y1 += 2 * h2;
                    }
                }
                break;
            case Constants.EN_DOTTED:
                if (horz) {
                    while (x1 + h < x2) {
                        afpDataStream.createLine(
                            pts2units(x1),
                            pts2units(y1),
                            pts2units(x1 + h),
                            pts2units(y1),
                            pts2units(h),
                            col
                        );
                        x1 += 2 * h;
                    }
                } else {
                    while (y1 + w < y2) {
                        afpDataStream.createLine(
                            pts2units(x1),
                            pts2units(y1),
                            pts2units(x1),
                            pts2units(y1 + w),
                            pts2units(w),
                            col
                        );
                        y1 += 2 * w;
                    }
                }
                break;
            case Constants.EN_GROOVE:
            case Constants.EN_RIDGE:
            {
                float colFactor = (style == EN_GROOVE ? 0.4f : -0.4f);
                if (horz) {
                    Color uppercol = ColorUtil.lightenColor(col, -colFactor);
                    Color lowercol = ColorUtil.lightenColor(col, colFactor);
                    float h3 = h / 3;
                    float ym1 = y1;
                    afpDataStream.createLine(
                        pts2units(x1),
                        pts2units(ym1),
                        pts2units(x2),
                        pts2units(ym1),
                        pts2units(h3),
                        uppercol
                    );
                    afpDataStream.createLine(
                        pts2units(x1),
                        pts2units(ym1 + h3),
                        pts2units(x2),
                        pts2units(ym1 + h3),
                        pts2units(h3),
                        col
                    );
                    afpDataStream.createLine(
                        pts2units(x1),
                        pts2units(ym1 + h3 + h3),
                        pts2units(x2),
                        pts2units(ym1 + h3 + h3),
                        pts2units(h3),
                        lowercol
                    );
                } else {
                    Color leftcol = ColorUtil.lightenColor(col, -colFactor);
                    Color rightcol = ColorUtil.lightenColor(col, colFactor);
                    float w3 = w / 3;
                    float xm1 = x1 + (w3 / 2);
                    afpDataStream.createLine(
                        pts2units(xm1),
                        pts2units(y1),
                        pts2units(xm1),
                        pts2units(y2),
                        pts2units(w3),
                        leftcol
                    );
                    afpDataStream.createLine(
                        pts2units(xm1 + w3),
                        pts2units(y1),
                        pts2units(xm1 + w3),
                        pts2units(y2),
                        pts2units(w3),
                        col
                    );
                    afpDataStream.createLine(
                        pts2units(xm1 + w3 + w3),
                        pts2units(y1),
                        pts2units(xm1 + w3 + w3),
                        pts2units(y2),
                        pts2units(w3),
                        rightcol
                    );
                }
                break;
            }
            case Constants.EN_HIDDEN:
                break;
            case Constants.EN_INSET:
            case Constants.EN_OUTSET:
            default:
                afpDataStream.createLine(
                    pts2units(x1),
                    pts2units(y1),
                    pts2units(horz ? x2 : x1),
                    pts2units(horz ? y1 : y2),
                    pts2units(Math.abs(horz ? (y2 - y1) : (x2 - x1))),
                    col
                );
        }
    }

    /**
     * {@inheritDoc}
     */
    protected RendererContext createRendererContext(int x, int y, int width, int height,
            Map foreignAttributes) {
        RendererContext context;
        context = super.createRendererContext(x, y, width, height, foreignAttributes);
        context.setProperty(AFPRendererContextConstants.AFP_GRAYSCALE,
                Boolean.valueOf(!this.colorImages));
        return context;
    }

    private static final ImageFlavor[] FLAVORS = new ImageFlavor[]
                                                     {ImageFlavor.RAW_CCITTFAX,
                                                      ImageFlavor.GRAPHICS2D,
                                                      ImageFlavor.BUFFERED_IMAGE,
                                                      ImageFlavor.RENDERED_IMAGE,
                                                      ImageFlavor.XML_DOM};
=======
        RectanglePaintingInfo rectanglePaintInfo = new RectanglePaintingInfo(x, y, width, height);
        rectanglePainter.paint(rectanglePaintInfo);
    }

    /** {@inheritDoc} */
    protected RendererContext instantiateRendererContext() {
        return new AFPRendererContext(this, getMimeType());
    }

    /** {@inheritDoc} */
    protected RendererContext createRendererContext(int x, int y, int width,
            int height, Map foreignAttributes) {
        RendererContext context;
        context = super.createRendererContext(x, y, width, height,
                foreignAttributes);
        context.setProperty(AFPRendererContextConstants.AFP_FONT_INFO,
                this.fontInfo);
        context.setProperty(AFPRendererContextConstants.AFP_RESOURCE_MANAGER,
                this.resourceManager);
        context.setProperty(AFPRendererContextConstants.AFP_PAINTING_STATE, paintingState);
        return context;
    }

    private static final ImageFlavor[] NATIVE_FLAVORS = new ImageFlavor[] {
        ImageFlavor.XML_DOM,
        /*ImageFlavor.RAW_PNG, */ // PNG not natively supported in AFP
        ImageFlavor.RAW_JPEG, ImageFlavor.RAW_CCITTFAX, ImageFlavor.RAW_EPS,
        ImageFlavor.GRAPHICS2D, ImageFlavor.BUFFERED_IMAGE, ImageFlavor.RENDERED_IMAGE };

    private static final ImageFlavor[] FLAVORS = new ImageFlavor[] {
        ImageFlavor.XML_DOM,
        ImageFlavor.GRAPHICS2D, ImageFlavor.BUFFERED_IMAGE, ImageFlavor.RENDERED_IMAGE };
>>>>>>> 392d02e2

    /** {@inheritDoc} */
    public void drawImage(String uri, Rectangle2D pos, Map foreignAttributes) {
        uri = URISpecification.getURL(uri);
        paintingState.setImageUri(uri);

        Point origin = new Point(currentIPPosition, currentBPPosition);
        Rectangle posInt = new Rectangle(
                (int)Math.round(pos.getX()),
                (int)Math.round(pos.getY()),
                (int)Math.round(pos.getWidth()),
                (int)Math.round(pos.getHeight())
        );
        int x = origin.x + posInt.x;
        int y = origin.y + posInt.y;

        String name = (String)pageSegmentMap.get(uri);
        if (name != null) {
            float[] srcPts = {x, y};
            int[] coords = unitConv.mpts2units(srcPts);
            dataStream.createIncludePageSegment(name, coords[X], coords[Y]);
        } else {
            ImageManager manager = userAgent.getFactory().getImageManager();
            ImageInfo info = null;
            try {
                ImageSessionContext sessionContext = userAgent
                        .getImageSessionContext();
                info = manager.getImageInfo(uri, sessionContext);

<<<<<<< HEAD
                //Only now fully load/prepare the image
=======
                // Only now fully load/prepare the image
>>>>>>> 392d02e2
                Map hints = ImageUtil.getDefaultHints(sessionContext);

                boolean nativeImagesSupported = paintingState.isNativeImagesSupported();
                ImageFlavor[] flavors = nativeImagesSupported ? NATIVE_FLAVORS : FLAVORS;

                // Load image
                org.apache.xmlgraphics.image.loader.Image img = manager.getImage(
<<<<<<< HEAD
                        info, FLAVORS, hints, sessionContext);

                //...and process the image
                if (img instanceof ImageGraphics2D) {
                    ImageGraphics2D imageG2D = (ImageGraphics2D)img;
                    RendererContext context = createRendererContext(
                            posInt.x, posInt.y,
                            posInt.width, posInt.height, foreignAttributes);
                    getGraphics2DAdapter().paintImage(imageG2D.getGraphics2DImagePainter(),
                            context,
                            origin.x + posInt.x, origin.y + posInt.y,
                            posInt.width, posInt.height);
                } else if (img instanceof ImageRendered) {
                    ImageRendered imgRend = (ImageRendered)img;
                    RenderedImage ri = imgRend.getRenderedImage();

                    drawBufferedImage(ri, getResolution(),
                            posInt.x + currentIPPosition,
                            posInt.y + currentBPPosition,
                            posInt.width,
                            posInt.height);
                } else if (img instanceof ImageRawCCITTFax) {
                    ImageRawCCITTFax ccitt = (ImageRawCCITTFax)img;
                    int afpx = mpts2units(posInt.x + currentIPPosition);
                    int afpy = mpts2units(posInt.y + currentBPPosition);
                    int afpw = mpts2units(posInt.getWidth());
                    int afph = mpts2units(posInt.getHeight());
                    int afpres = getResolution();
                    ImageObject io = afpDataStream.getImageObject(afpx, afpy, afpw, afph,
                            afpres, afpres);
                    io.setImageParameters(
                            (int) (ccitt.getSize().getDpiHorizontal() * 10),
                            (int) (ccitt.getSize().getDpiVertical() * 10),
                            ccitt.getSize().getWidthPx(),
                            ccitt.getSize().getHeightPx());
                    int compression = ccitt.getCompression();
                    switch (compression) {
                    case TIFFImage.COMP_FAX_G3_1D :
                        io.setImageEncoding((byte) 0x80);
                        break;
                    case TIFFImage.COMP_FAX_G3_2D :
                        io.setImageEncoding((byte) 0x81);
                        break;
                    case TIFFImage.COMP_FAX_G4_2D :
                        io.setImageEncoding((byte) 0x82);
                        break;
                    default:
                        throw new IllegalStateException(
                                "Invalid compression scheme: " + compression);
                    }
                    InputStream in = ccitt.createInputStream();
=======
                        info, flavors, hints, sessionContext);

                // Handle image
                AFPImageHandler imageHandler
                    = (AFPImageHandler)imageHandlerRegistry.getHandler(img);
                if (imageHandler != null) {
                    RendererContext rendererContext = createRendererContext(
                            x, y, posInt.width, posInt.height, foreignAttributes);
                    AFPRendererImageInfo rendererImageInfo = new AFPRendererImageInfo(
                            uri, pos, origin, info, img, rendererContext, foreignAttributes);
                    AFPDataObjectInfo dataObjectInfo = null;
>>>>>>> 392d02e2
                    try {
                        dataObjectInfo = imageHandler.generateDataObjectInfo(rendererImageInfo);
                        // Create image
                        if (dataObjectInfo != null) {
                            resourceManager.createObject(dataObjectInfo);
                        }
                    } catch (IOException ioe) {
                        ResourceEventProducer eventProducer
                            = ResourceEventProducer.Provider.get(userAgent.getEventBroadcaster());
                        eventProducer.imageWritingError(this, ioe);
                        throw ioe;
                    }
                } else {
                    throw new UnsupportedOperationException(
                            "No AFPImageHandler available for image: "
                                + info + " (" + img.getClass().getName() + ")");
                }

            } catch (ImageException ie) {
<<<<<<< HEAD
                ResourceEventProducer eventProducer = ResourceEventProducer.Provider.get(
                        getUserAgent().getEventBroadcaster());
                eventProducer.imageError(this, (info != null ? info.toString() : uri), ie, null);
            } catch (FileNotFoundException fe) {
                ResourceEventProducer eventProducer = ResourceEventProducer.Provider.get(
                        getUserAgent().getEventBroadcaster());
                eventProducer.imageNotFound(this, (info != null ? info.toString() : uri), fe, null);
            } catch (IOException ioe) {
                ResourceEventProducer eventProducer = ResourceEventProducer.Provider.get(
                        getUserAgent().getEventBroadcaster());
                eventProducer.imageIOError(this, (info != null ? info.toString() : uri), ioe, null);
            }

            /*
            ImageFactory fact = userAgent.getFactory().getImageFactory();
            FopImage fopimage = fact.getImage(url, userAgent);
            if (fopimage == null) {
                return;
            }
            if (!fopimage.load(FopImage.DIMENSIONS)) {
                return;
            }
            String mime = fopimage.getMimeType();
            if ("text/xml".equals(mime) || MimeConstants.MIME_SVG.equals(mime)) {
                if (!fopimage.load(FopImage.ORIGINAL_DATA)) {
                    return;
                }
                Document doc = ((XMLImage) fopimage).getDocument();
                String ns = ((XMLImage) fopimage).getNameSpace();

                renderDocument(doc, ns, pos, foreignAttributes);
            } else if (MimeConstants.MIME_EPS.equals(mime)) {
                log.warn("EPS images are not supported by this renderer");
                */
                /*
                 * } else if (MimeConstants.MIME_JPEG.equals(mime)) { if
                 * (!fopimage.load(FopImage.ORIGINAL_DATA)) { return; }
                 * fact.releaseImage(url, userAgent);
                 *
                 * int x = mpts2units(pos.getX() + currentIPPosition); int y =
                 * mpts2units(pos.getY() + currentBPPosition); int w =
                 * mpts2units(pos.getWidth()); int h =
                 * mpts2units(pos.getHeight()); ImageObject io =
                 * _afpDataStream.getImageObject(); io.setImageViewport(x, y, w,
                 * h); io.setImageParameters(
                 * (int)(fopimage.getHorizontalResolution() * 10),
                 * (int)(fopimage.getVerticalResolution() * 10),
                 * fopimage.getWidth(), fopimage.getHeight() );
                 * io.setImageIDESize((byte)fopimage.getBitsPerPixel());
                 * io.setImageEncoding((byte)0x83);
                 * io.setImageData(fopimage.getRessourceBytes());
                 *//*
            } else if (MimeConstants.MIME_TIFF.equals(mime)
                        && fopimage instanceof TIFFImage) {
                TIFFImage tiffImage = (TIFFImage) fopimage;
                int x = mpts2units(pos.getX() + currentIPPosition);
                int y = mpts2units(pos.getY() + currentBPPosition);
                int w = mpts2units(pos.getWidth());
                int h = mpts2units(pos.getHeight());
                ImageObject io = afpDataStream.getImageObject(x, y, w, h,
                        getResolution(), getResolution());
                io.setImageParameters(
                    (int)(fopimage.getHorizontalResolution() * 10),
                    (int)(fopimage.getVerticalResolution() * 10),
                    fopimage.getWidth(),
                    fopimage.getHeight()
                );
                if (tiffImage.getStripCount() == 1) {
                    int comp = tiffImage.getCompression();
                    if (comp == 3) {
                        if (!fopimage.load(FopImage.ORIGINAL_DATA)) {
                            return;
                        }
                        io.setImageEncoding((byte)0x81);
                        io.setImageData(fopimage.getRessourceBytes());
                    } else if (comp == 4) {
                        if (!fopimage.load(FopImage.ORIGINAL_DATA)) {
                            return;
                        }
                        io.setImageEncoding((byte)0x82);
                        io.setImageData(fopimage.getRessourceBytes());
                    } else {
                        if (!fopimage.load(FopImage.BITMAP)) {
                            return;
                        }
                        convertToGrayScaleImage(io, fopimage.getBitmaps(),
                                fopimage.getWidth(), fopimage.getHeight());
                    }
                } else {
                    if (!fopimage.load(FopImage.BITMAP)) {
                        return;
                    }
                    convertToGrayScaleImage(io, fopimage.getBitmaps(),
                            fopimage.getWidth(), fopimage.getHeight());
                }
            } else {
                if (!fopimage.load(FopImage.BITMAP)) {
                    return;
                }
                fact.releaseImage(url, userAgent);

                int x = mpts2units(pos.getX() + currentIPPosition);
                int y = mpts2units(pos.getY() + currentBPPosition);
                int w = mpts2units(pos.getWidth());
                int h = mpts2units(pos.getHeight());
                ImageObject io = afpDataStream.getImageObject(x, y, w, h,
                        getResolution(), getResolution());
                io.setImageParameters(
                    (int)(fopimage.getHorizontalResolution() * 10),
                    (int)(fopimage.getVerticalResolution() * 10),
                    fopimage.getWidth(),
                    fopimage.getHeight()
                );
                if (colorImages) {
                    io.setImageIDESize((byte)24);
                    io.setImageData(fopimage.getBitmaps());
                } else {
                    convertToGrayScaleImage(io, fopimage.getBitmaps(),
                            fopimage.getWidth(), fopimage.getHeight());
                }
            }*/
=======
                ResourceEventProducer eventProducer = ResourceEventProducer.Provider
                        .get(userAgent.getEventBroadcaster());
                eventProducer.imageError(this, (info != null ? info.toString()
                        : uri), ie, null);
            } catch (FileNotFoundException fe) {
                ResourceEventProducer eventProducer = ResourceEventProducer.Provider
                        .get(userAgent.getEventBroadcaster());
                eventProducer.imageNotFound(this, (info != null ? info.toString()
                        : uri), fe, null);
            } catch (IOException ioe) {
                ResourceEventProducer eventProducer = ResourceEventProducer.Provider
                        .get(userAgent.getEventBroadcaster());
                eventProducer.imageIOError(this, (info != null ? info.toString()
                        : uri), ioe, null);
            }
>>>>>>> 392d02e2
        }
    }

    /**
     * Writes a RenderedImage to an OutputStream as raw sRGB bitmaps.
     *
     * @param image
     *            the RenderedImage
     * @param out
     *            the OutputStream
     * @throws IOException
     *             In case of an I/O error.
     * @deprecated use ImageEncodingHelper.encodeRenderedImageAsRGB(image, out)
     *             directly instead
     */
    public static void writeImage(RenderedImage image, OutputStream out)
            throws IOException {
        ImageEncodingHelper.encodeRenderedImageAsRGB(image, out);
    }

<<<<<<< HEAD
    /**
     * Draws a BufferedImage to AFP.
     *
     * @param image
     *            the RenderedImage
     * @param imageResolution
     *            the resolution of the BufferedImage
     * @param x
     *            the x coordinate (in mpt)
     * @param y
     *            the y coordinate (in mpt)
     * @param w
     *            the width of the viewport (in mpt)
     * @param h
     *            the height of the viewport (in mpt)
     */
    public void drawBufferedImage(RenderedImage image, int imageResolution, int x,
            int y, int w, int h) {
        int afpx = mpts2units(x);
        int afpy = mpts2units(y);
        int afpw = mpts2units(w);
        int afph = mpts2units(h);
        int afpres = getResolution();
        ByteArrayOutputStream baout = new ByteArrayOutputStream();
        try {
            // Serialize image
            //TODO Eventually, this should be changed not to buffer as this increases the
            //memory consumption (see PostScript output)
            writeImage(image, baout);
            byte[] buf = baout.toByteArray();

            // Generate image
            ImageObject io = afpDataStream.getImageObject(afpx, afpy, afpw,
                    afph, afpres, afpres);
            io.setImageParameters(imageResolution, imageResolution,
                    image.getWidth(), image.getHeight());
            if (colorImages) {
                io.setImageIDESize((byte)24);
                io.setImageData(buf);
            } else {
                // TODO Teach it how to handle grayscale BufferedImages directly
                // because this is pretty inefficient
                convertToGrayScaleImage(io, buf,
                        image.getWidth(), image.getHeight(), this.bitsPerPixel);
            }
        } catch (IOException ioe) {
            ResourceEventProducer eventProducer = ResourceEventProducer.Provider.get(
                    getUserAgent().getEventBroadcaster());
            eventProducer.imageWritingError(this, ioe);
        }
    }

    /**
     * Establishes a new foreground or fill color.
     * {@inheritDoc}
     */
    public void updateColor(Color col, boolean fill) {
        if (fill) {
            currentColor = col;
=======
    /** {@inheritDoc} */
    public void updateColor(Color col, boolean fill) {
        if (fill) {
            paintingState.setColor(col);
>>>>>>> 392d02e2
        }
    }

    /** {@inheritDoc} */
<<<<<<< HEAD
    public List breakOutOfStateStack() {
        log.debug("Block.FIXED --> break out");
        List breakOutList = new java.util.ArrayList();
        //Don't pop the last ViewPortPos (created by renderPage())
        while (this.viewPortPositions.size() > 1) {
            breakOutList.add(0, popViewPortPos());
        }
        return breakOutList;
    }

    /** {@inheritDoc} */
    public void restoreStateStackAfterBreakOut(List breakOutList) {
        log.debug("Block.FIXED --> restoring context after break-out");
        for (int i = 0, c = breakOutList.size(); i < c; i++) {
            ViewPortPos vps = (ViewPortPos)breakOutList.get(i);
            pushViewPortPos(vps);
        }
=======
    public void restoreStateStackAfterBreakOut(List breakOutList) {
        log.debug("Block.FIXED --> restoring context after break-out");
        paintingState.saveAll(breakOutList);
    }

    /** {@inheritDoc} */
    protected List breakOutOfStateStack() {
        log.debug("Block.FIXED --> break out");
        return paintingState.restoreAll();
>>>>>>> 392d02e2
    }

    /** {@inheritDoc} */
    public void saveGraphicsState() {
        paintingState.save();
    }

    /** {@inheritDoc} */
    public void restoreGraphicsState() {
        paintingState.restore();
    }

    /** {@inheritDoc} */
    public void renderImage(Image image, Rectangle2D pos) {
        drawImage(image.getURL(), pos, image.getForeignAttributes());
    }

    /** {@inheritDoc} */
    public void renderText(TextArea text) {
        renderInlineAreaBackAndBorders(text);

<<<<<<< HEAD
        String name = getInternalFontNameForArea(text);
        currentFontSize = ((Integer) text.getTrait(Trait.FONT_SIZE)).intValue();
        AFPFont tf = (AFPFont) fontInfo.getFonts().get(name);
=======
        // set font size
        int fontSize = ((Integer) text.getTrait(Trait.FONT_SIZE)).intValue();
        paintingState.setFontSize(fontSize);

        // register font as necessary
        String internalFontName = getInternalFontNameForArea(text);
        Map/*<String,FontMetrics>*/ fontMetricMap = fontInfo.getFonts();
        AFPFont font = (AFPFont)fontMetricMap.get(internalFontName);
        AFPPageFonts pageFonts = paintingState.getPageFonts();
        AFPFontAttributes fontAttributes = pageFonts.registerFont(internalFontName, font, fontSize);
>>>>>>> 392d02e2

        // create text data info
        AFPTextDataInfo textDataInfo = new AFPTextDataInfo();

<<<<<<< HEAD
        int vsci = mpts2units(tf.getWidth(' ', currentFontSize) / 1000
                                + text.getTextWordSpaceAdjust()
                                + text.getTextLetterSpaceAdjust());

        // word.getOffset() = only height of text itself
        // currentBlockIPPosition: 0 for beginning of line; nonzero
        //  where previous line area failed to take up entire allocated space
        int rx = currentIPPosition + text.getBorderAndPaddingWidthStart();
        int bl = currentBPPosition + text.getOffset() + text.getBaselineOffset();

        // Set letterSpacing
        //float ls = fs.getLetterSpacing() / this.currentFontSize;
=======
        int fontReference = fontAttributes.getFontReference();
        textDataInfo.setFontReference(fontReference);

        int x = (currentIPPosition + text.getBorderAndPaddingWidthStart());
        int y = (currentBPPosition + text.getOffset() + text.getBaselineOffset());

        int[] coords = unitConv.mpts2units(new float[] {x, y} );
        textDataInfo.setX(coords[X]);
        textDataInfo.setY(coords[Y]);
>>>>>>> 392d02e2

        Color color = (Color) text.getTrait(Trait.COLOR);
        textDataInfo.setColor(color);

<<<<<<< HEAD
        // Create an AFPFontAttributes object from the current font details
        AFPFontAttributes afpFontAttributes = new AFPFontAttributes(name, tf, currentFontSize);

        if (!currentPageFonts.containsKey(afpFontAttributes.getFontKey())) {
            // Font not found on current page, so add the new one
            pageFontCounter++;
            afpFontAttributes.setFontReference(pageFontCounter);
            currentPageFonts.put(
               afpFontAttributes.getFontKey(),
               afpFontAttributes);

        } else {
            // Use the previously stored font attributes
            afpFontAttributes = (AFPFontAttributes) currentPageFonts.get(
                    afpFontAttributes.getFontKey());
        }
=======
        int textWordSpaceAdjust = text.getTextWordSpaceAdjust();
        int textLetterSpaceAdjust = text.getTextLetterSpaceAdjust();
        int textWidth = font.getWidth(' ', fontSize) / 1000;
        int variableSpaceCharacterIncrement
            = textWidth + textWordSpaceAdjust + textLetterSpaceAdjust;
>>>>>>> 392d02e2

        variableSpaceCharacterIncrement
            = Math.round(unitConv.mpt2units(variableSpaceCharacterIncrement));
        textDataInfo.setVariableSpaceCharacterIncrement(variableSpaceCharacterIncrement);

<<<<<<< HEAD
        try {
            encoding = tf.getCharacterSet(currentFontSize).getEncoding();
        } catch (Throwable ex) {
            encoding = AFPConstants.EBCIDIC_ENCODING;
            log.warn(
                "renderText():: Error getting encoding for font '"
                + tf.getFullName()
                + "' - using default encoding "
                + encoding);
        }

        try {
            afpDataStream.createText(
                afpFontAttributes.getFontReference(),
                mpts2units(rx),
                mpts2units(bl),
                col,
                vsci,
                mpts2units(text.getTextLetterSpaceAdjust()),
                worddata.getBytes(encoding));
        } catch (UnsupportedEncodingException usee) {
            log.error(
                "renderText:: Font "
                + afpFontAttributes.getFontKey()
                + " caused UnsupportedEncodingException");
=======
        int interCharacterAdjustment
            = Math.round(unitConv.mpt2units(textLetterSpaceAdjust));
        textDataInfo.setInterCharacterAdjustment(interCharacterAdjustment);

        CharacterSet charSet = font.getCharacterSet(fontSize);
        String encoding = charSet.getEncoding();
        textDataInfo.setEncoding(encoding);

        String textString = text.getText();
        textDataInfo.setString(textString);

        try {
            dataStream.createText(textDataInfo);
        } catch (UnsupportedEncodingException e) {
            AFPEventProducer eventProducer
                = AFPEventProducer.Provider.get(userAgent.getEventBroadcaster());
            eventProducer.characterSetEncodingError(this, charSet.getName(), encoding);
>>>>>>> 392d02e2
        }
        // word.getOffset() = only height of text itself
        // currentBlockIPPosition: 0 for beginning of line; nonzero
        // where previous line area failed to take up entire allocated space

        super.renderText(text);

<<<<<<< HEAD
        renderTextDecoration(tf, currentFontSize, text, bl, rx);
    }

    /**
     * {@inheritDoc}
     */
    public void renderWord(WordArea word) {
        // UNUSED
        // String name = getInternalFontNameForArea(word.getParentArea());
        // int size = ((Integer)
        // word.getParentArea().getTrait(Trait.FONT_SIZE)).intValue();
        // AFPFont tf = (AFPFont) fontInfo.getFonts().get(name);
        //
        // String s = word.getWord();
        //
        // FontMetrics metrics = fontInfo.getMetricsFor(name);

        super.renderWord(word);
    }

    /**
     * {@inheritDoc}
     */
    public void renderSpace(SpaceArea space) {
        // UNUSED
        // String name = getInternalFontNameForArea(space.getParentArea());
        // int size = ((Integer)
        // space.getParentArea().getTrait(Trait.FONT_SIZE)).intValue();
        // AFPFont tf = (AFPFont) fontInfo.getFonts().get(name);
        //
        // String s = space.getSpace();
        //
        // FontMetrics metrics = fontInfo.getMetricsFor(name);

        super.renderSpace(space);
    }

    /**
     * Render leader area.
     * This renders a leader area which is an area with a rule.
     * @param area the leader area to render
=======
        renderTextDecoration(font, fontSize, text, y, x);
    }

    /**
     * Render leader area. This renders a leader area which is an area with a
     * rule.
     *
     * @param area
     *            the leader area to render
>>>>>>> 392d02e2
     */
    public void renderLeader(Leader area) {
        renderInlineAreaBackAndBorders(area);

        int style = area.getRuleStyle();
        float startx = (currentIPPosition + area.getBorderAndPaddingWidthStart()) / 1000f;
        float starty = (currentBPPosition + area.getOffset()) / 1000f;
        float endx = (currentIPPosition + area.getBorderAndPaddingWidthStart()
                        + area.getIPD()) / 1000f;
        float ruleThickness = area.getRuleThickness() / 1000f;
        Color col = (Color)area.getTrait(Trait.COLOR);

        switch (style) {
            case EN_SOLID:
            case EN_DASHED:
            case EN_DOUBLE:
            case EN_DOTTED:
            case EN_GROOVE:
            case EN_RIDGE:
                drawBorderLine(startx, starty, endx, starty + ruleThickness,
                        true, true, style, col);
                break;
            default:
                throw new UnsupportedOperationException("rule style not supported");
        }
        super.renderLeader(area);
    }

    /**
<<<<<<< HEAD
     * Sets the AFPRenderer options
     * @param options   the <code>Map</code> containing the options
     */
// UNUSED
//     public void setOptions(Map options) {
//
//         this.afpOptions = options;
//
//     }
    /**
     * Determines the orientation from the string representation, this method
     * guarantees to return a value of either 0, 90, 180 or 270.
     *
     * @return the orientation
     */
// UNUSED
//     private int getOrientation(String orientationString) {
//
//        int orientation = 0;
//        if (orientationString != null && orientationString.length() > 0) {
//            try {
//                orientation = Integer.parseInt(orientationString);
//            } catch (NumberFormatException nfe) {
//                log.error("Cannot use orientation of " + orientation
//                        + " defaulting to zero.");
//                orientation = 0;
//            }
//        } else {
//            orientation = 0;
//        }
//        switch (orientation) {
//        case 0:
//            break;
//        case 90:
//            break;
//        case 180:
//            break;
//        case 270:
//            break;
//        default:
//            log.error("Cannot use orientation of " + orientation
//                    + " defaulting to zero.");
//            orientation = 0;
//            break;
//        }
//
//        return orientation;
//
//    }
    /**
     * Sets the rotation to be used for portrait pages, valid values are 0
     * (default), 90, 180, 270.
     *
     * @param rotation
     *            The rotation in degrees.
     */
    public void setPortraitRotation(int rotation) {

        if (rotation == 0
            || rotation == 90
            || rotation == 180
            || rotation == 270) {
            portraitRotation = rotation;
        } else {
            throw new IllegalArgumentException("The portrait rotation must be one"
                + " of the values 0, 90, 180, 270");

        }

    }

    /**
     * Sets the rotation to be used for landsacpe pages, valid values are 0, 90,
     * 180, 270 (default).
     *
     * @param rotation
     *            The rotation in degrees.
     */
    public void setLandscapeRotation(int rotation) {

        if (rotation == 0
            || rotation == 90
            || rotation == 180
            || rotation == 270) {
            landscapeRotation = rotation;
        } else {
            throw new IllegalArgumentException("The landscape rotation must be one"
                + " of the values 0, 90, 180, 270");
        }

    }

    /**
     * Get the MIME type of the renderer.
     *
     * @return   The MIME type of the renderer
=======
     * Get the MIME type of the renderer.
     *
     * @return The MIME type of the renderer
>>>>>>> 392d02e2
     */
    public String getMimeType() {
        return MimeConstants.MIME_AFP;
    }

    /**
     * Method to render the page extension.
     * <p>
     *
<<<<<<< HEAD
     * @param pageViewport the page object
=======
     * @param pageViewport
     *            the page object
>>>>>>> 392d02e2
     */
    private void renderPageObjectExtensions(PageViewport pageViewport) {
        pageSegmentMap.clear();
        if (pageViewport.getExtensionAttachments() != null
                && pageViewport.getExtensionAttachments().size() > 0) {
            // Extract all AFPPageSetup instances from the attachment list on
            // the s-p-m
<<<<<<< HEAD
            Iterator i = pageViewport.getExtensionAttachments().iterator();
            while (i.hasNext()) {
                ExtensionAttachment attachment = (ExtensionAttachment)i.next();
=======
            Iterator it = pageViewport.getExtensionAttachments().iterator();
            while (it.hasNext()) {
                ExtensionAttachment attachment = (ExtensionAttachment) it.next();
>>>>>>> 392d02e2
                if (AFPPageSetup.CATEGORY.equals(attachment.getCategory())) {
                    AFPPageSetup aps = (AFPPageSetup) attachment;
                    String element = aps.getElementName();
                    if (AFPElementMapping.INCLUDE_PAGE_OVERLAY.equals(element)) {
                        String overlay = aps.getName();
                        if (overlay != null) {
                            dataStream.createIncludePageOverlay(overlay);
                        }
                    } else if (AFPElementMapping.INCLUDE_PAGE_SEGMENT
                            .equals(element)) {
                        String name = aps.getName();
                        String source = aps.getValue();
                        pageSegmentMap.put(source, name);
                    } else if (AFPElementMapping.TAG_LOGICAL_ELEMENT
                            .equals(element)) {
                        String name = aps.getName();
                        String value = aps.getValue();
                        dataStream.createTagLogicalElement(name, value);
                    } else if (AFPElementMapping.NO_OPERATION.equals(element)) {
                        String content = aps.getContent();
                        if (content != null) {
                            dataStream.createNoOperation(content);
                        }
                    }
                }
            }
        }

    }

    /**
<<<<<<< HEAD
     * Converts FOP mpt measurement to afp measurement units
     * @param mpt the millipoints value
     */
    private int mpts2units(int mpt) {
        return mpts2units((double) mpt);
    }

    /**
     * Converts FOP pt measurement to afp measurement units
     * @param mpt the millipoints value
     */
    private int pts2units(float mpt) {
        return mpts2units(mpt * 1000d);
    }

    /**
     * Converts FOP mpt measurement to afp measurement units
     *
     * @param mpt
     *            the millipoints value
     * @return afp measurement unit value
     */
    private int mpts2units(double mpt) {
        return (int)Math.round(mpt / (DPI_CONVERSION_FACTOR / getResolution()));
    }

    /**
     * Converts a byte array containing 24 bit RGB image data to a grayscale
     * image.
     *
     * @param io
     *            the target image object
     * @param raw
     *            the buffer containing the RGB image data
     * @param width
     *            the width of the image in pixels
     * @param height
     *            the height of the image in pixels
     * @param bitsPerPixel
     *            the number of bits to use per pixel
     */
    protected static void convertToGrayScaleImage(ImageObject io, byte[] raw, int width,
            int height, int bitsPerPixel) {
        int pixelsPerByte = 8 / bitsPerPixel;
        int bytewidth = (width / pixelsPerByte);
        if ((width % pixelsPerByte) != 0) {
            bytewidth++;
        }
        byte[] bw = new byte[height * bytewidth];
        byte ib;
        for (int y = 0; y < height; y++) {
            ib = 0;
            int i = 3 * y * width;
            for (int x = 0; x < width; x++, i += 3) {

                // see http://www.jguru.com/faq/view.jsp?EID=221919
                double greyVal = 0.212671d * ((int) raw[i] & 0xff) + 0.715160d
                        * ((int) raw[i + 1] & 0xff) + 0.072169d
                        * ((int) raw[i + 2] & 0xff);
                switch (bitsPerPixel) {
                case 1:
                    if (greyVal < 128) {
                        ib |= (byte) (1 << (7 - (x % 8)));
                    }
                    break;
                case 4:
                    greyVal /= 16;
                    ib |= (byte) ((byte) greyVal << ((1 - (x % 2)) * 4));
                    break;
                case 8:
                    ib = (byte) greyVal;
                    break;
                default:
                    throw new UnsupportedOperationException(
                            "Unsupported bits per pixel: " + bitsPerPixel);
                }

                if ((x % pixelsPerByte) == (pixelsPerByte - 1)
                        || ((x + 1) == width)) {
                    bw[(y * bytewidth) + (x / pixelsPerByte)] = ib;
                    ib = 0;
                }
            }
        }
        io.setImageIDESize((byte) bitsPerPixel);
        io.setImageData(bw);
    }

    private final class ViewPortPos {
        private int x = 0;

        private int y = 0;

        private int rot = 0;

        private ViewPortPos() {
        }

        private ViewPortPos(Rectangle2D view, CTM ctm) {
            ViewPortPos currentVP = (ViewPortPos) viewPortPositions
                    .get(viewPortPositions.size() - 1);
            int xOrigin;
            int yOrigin;
            int width;
            int height;
            switch (currentVP.rot) {
            case 90:
                width = mpts2units(view.getHeight());
                height = mpts2units(view.getWidth());
                xOrigin = pageWidth - width - mpts2units(view.getY())
                        - currentVP.y;
                yOrigin = mpts2units(view.getX()) + currentVP.x;
                break;
            case 180:
                width = mpts2units(view.getWidth());
                height = mpts2units(view.getHeight());
                xOrigin = pageWidth - width - mpts2units(view.getX())
                        - currentVP.x;
                yOrigin = pageHeight - height - mpts2units(view.getY())
                        - currentVP.y;
                break;
            case 270:
                width = mpts2units(view.getHeight());
                height = mpts2units(view.getWidth());
                xOrigin = mpts2units(view.getY()) + currentVP.y;
                yOrigin = pageHeight - height - mpts2units(view.getX())
                        - currentVP.x;
                break;
            default:
                xOrigin = mpts2units(view.getX()) + currentVP.x;
                yOrigin = mpts2units(view.getY()) + currentVP.y;
                width = mpts2units(view.getWidth());
                height = mpts2units(view.getHeight());
                break;
            }
            this.rot = currentVP.rot;
            double[] ctmf = ctm.toArray();
            if (ctmf[0] == 0.0d && ctmf[1] == -1.0d && ctmf[2] == 1.0d
                    && ctmf[3] == 0.d) {
                this.rot += 270;
            } else if (ctmf[0] == -1.0d && ctmf[1] == 0.0d && ctmf[2] == 0.0d
                    && ctmf[3] == -1.0d) {
                this.rot += 180;
            } else if (ctmf[0] == 0.0d && ctmf[1] == 1.0d && ctmf[2] == -1.0d
                    && ctmf[3] == 0.0d) {
                this.rot += 90;
            }
            this.rot %= 360;
            switch (this.rot) {
            /*
             * case 0: this.x = mpts2units(view.getX()) + x; this.y =
             * mpts2units(view.getY()) + y; break; case 90: this.x =
             * mpts2units(view.getY()) + y; this.y = _pageWidth -
             * mpts2units(view.getX() + view.getWidth()) - x; break; case 180:
             * this.x = _pageWidth - mpts2units(view.getX() + view.getWidth()) -
             * x; this.y = _pageHeight - mpts2units(view.getY() +
             * view.getHeight()) - y; break; case 270: this.x = _pageHeight -
             * mpts2units(view.getY() + view.getHeight()) - y; this.y =
             * mpts2units(view.getX()) + x; break;
             */
            case 0:
                this.x = xOrigin;
                this.y = yOrigin;
                break;
            case 90:
                this.x = yOrigin;
                this.y = pageWidth - width - xOrigin;
                break;
            case 180:
                this.x = pageWidth - width - xOrigin;
                this.y = pageHeight - height - yOrigin;
                break;
            case 270:
                this.x = pageHeight - height - yOrigin;
                this.y = xOrigin;
                break;
            default:
            }
        }

        public String toString() {
            return "x:" + x + " y:" + y + " rot:" + rot;
        }

    }

    private List viewPortPositions = new ArrayList();

    private void pushViewPortPos(ViewPortPos vpp) {
        viewPortPositions.add(vpp);
        afpDataStream.setOffsets(vpp.x, vpp.y, vpp.rot);
    }

    private ViewPortPos popViewPortPos() {
        ViewPortPos current = (ViewPortPos)viewPortPositions.remove(viewPortPositions.size() - 1);
        if (viewPortPositions.size() > 0) {
            ViewPortPos vpp = (ViewPortPos)viewPortPositions.get(viewPortPositions.size() - 1);
            afpDataStream.setOffsets(vpp.x, vpp.y, vpp.rot);
        }
        return current;
=======
     * Sets the rotation to be used for portrait pages, valid values are 0
     * (default), 90, 180, 270.
     *
     * @param rotation
     *            The rotation in degrees.
     */
    public void setPortraitRotation(int rotation) {
        paintingState.setPortraitRotation(rotation);
    }

    /**
     * Sets the rotation to be used for landsacpe pages, valid values are 0, 90,
     * 180, 270 (default).
     *
     * @param rotation
     *            The rotation in degrees.
     */
    public void setLandscapeRotation(int rotation) {
        paintingState.setLandscapeRotation(rotation);
>>>>>>> 392d02e2
    }

    /**
     * Sets the number of bits used per pixel
     *
     * @param bitsPerPixel
     *            number of bits per pixel
     */
    public void setBitsPerPixel(int bitsPerPixel) {
<<<<<<< HEAD
        this.bitsPerPixel = bitsPerPixel;
        switch (bitsPerPixel) {
            case 1:
            case 4:
            case 8:
            break;
        default:
            log.warn("Invalid bits_per_pixel value, must be 1, 4 or 8.");
            bitsPerPixel = 8;
            break;
        }
=======
        paintingState.setBitsPerPixel(bitsPerPixel);
>>>>>>> 392d02e2
    }

    /**
     * Sets whether images are color or not
     *
     * @param colorImages
     *            color image output
     */
    public void setColorImages(boolean colorImages) {
        paintingState.setColorImages(colorImages);
    }

    /**
<<<<<<< HEAD
=======
     * Sets whether images are supported natively or not
     *
     * @param nativeImages
     *            native image support
     */
    public void setNativeImagesSupported(boolean nativeImages) {
        paintingState.setNativeImagesSupported(nativeImages);
    }

    /**
>>>>>>> 392d02e2
     * Sets the output/device resolution
     *
     * @param resolution
     *            the output resolution (dpi)
     */
    public void setResolution(int resolution) {
<<<<<<< HEAD
        if (log.isDebugEnabled()) {
            log.debug("renderer-resolution set to: " + resolution + "dpi");
        }
        this.resolution = resolution;
=======
        paintingState.setResolution(resolution);
>>>>>>> 392d02e2
    }

    /**
     * Returns the output/device resolution.
<<<<<<< HEAD
=======
     *
>>>>>>> 392d02e2
     * @return the resolution in dpi
     */
    public int getResolution() {
        return paintingState.getResolution();
    }

    /**
     * Sets the default resource group file path
     * @param filePath the default resource group file path
     */
    public void setDefaultResourceGroupFilePath(String filePath) {
        resourceManager.setDefaultResourceGroupFilePath(filePath);
    }

    /** {@inheritDoc} */
    protected void establishTransformationMatrix(AffineTransform at) {
        saveGraphicsState();
        concatenateTransformationMatrix(at);
    }

    /** {@inheritDoc} */
    public void clip() {
        // TODO
//        log.debug("NYI clip()");
    }

    /** {@inheritDoc} */
    public void clipRect(float x, float y, float width, float height) {
        // TODO
//        log.debug("NYI clipRect(x=" + x + ",y=" + y
//                    + ",width=" + width + ", height=" + height + ")");
    }

    /** {@inheritDoc} */
    public void moveTo(float x, float y) {
        // TODO
//        log.debug("NYI moveTo(x=" + x + ",y=" + y + ")");
    }

    /** {@inheritDoc} */
    public void lineTo(float x, float y) {
        // TODO
//        log.debug("NYI lineTo(x=" + x + ",y=" + y + ")");
    }

    /** {@inheritDoc} */
    public void closePath() {
        // TODO
//        log.debug("NYI closePath()");
    }

    /** Indicates the beginning of a text object. */
    public void beginTextObject() {
        //TODO PDF specific maybe?
//        log.debug("NYI beginTextObject()");
    }

    /** Indicates the end of a text object. */
    public void endTextObject() {
        //TODO PDF specific maybe?
//        log.debug("NYI endTextObject()");
    }

}<|MERGE_RESOLUTION|>--- conflicted
+++ resolved
@@ -23,7 +23,6 @@
 import java.awt.Point;
 import java.awt.Rectangle;
 import java.awt.geom.AffineTransform;
-import java.awt.geom.Point2D;
 import java.awt.geom.Rectangle2D;
 import java.awt.image.RenderedImage;
 import java.io.FileNotFoundException;
@@ -55,11 +54,7 @@
 import org.apache.fop.apps.FOUserAgent;
 import org.apache.fop.apps.MimeConstants;
 import org.apache.fop.area.CTM;
-<<<<<<< HEAD
-import org.apache.fop.area.NormalFlow;
-=======
 import org.apache.fop.area.LineArea;
->>>>>>> 392d02e2
 import org.apache.fop.area.OffDocumentItem;
 import org.apache.fop.area.PageViewport;
 import org.apache.fop.area.Trait;
@@ -68,10 +63,6 @@
 import org.apache.fop.area.inline.TextArea;
 import org.apache.fop.datatypes.URISpecification;
 import org.apache.fop.events.ResourceEventProducer;
-<<<<<<< HEAD
-import org.apache.fop.fo.Constants;
-=======
->>>>>>> 392d02e2
 import org.apache.fop.fo.extensions.ExtensionAttachment;
 import org.apache.fop.fonts.FontCollection;
 import org.apache.fop.fonts.FontInfo;
@@ -81,15 +72,6 @@
 import org.apache.fop.render.RendererContext;
 import org.apache.fop.render.afp.extensions.AFPElementMapping;
 import org.apache.fop.render.afp.extensions.AFPPageSetup;
-<<<<<<< HEAD
-import org.apache.fop.render.afp.fonts.AFPFont;
-import org.apache.fop.render.afp.fonts.AFPFontCollection;
-import org.apache.fop.render.afp.modca.AFPConstants;
-import org.apache.fop.render.afp.modca.AFPDataStream;
-import org.apache.fop.render.afp.modca.ImageObject;
-import org.apache.fop.render.afp.modca.PageObject;
-import org.apache.fop.util.ColorUtil;
-=======
 import org.apache.xmlgraphics.image.loader.ImageException;
 import org.apache.xmlgraphics.image.loader.ImageFlavor;
 import org.apache.xmlgraphics.image.loader.ImageInfo;
@@ -97,7 +79,6 @@
 import org.apache.xmlgraphics.image.loader.ImageSessionContext;
 import org.apache.xmlgraphics.image.loader.util.ImageUtil;
 import org.apache.xmlgraphics.ps.ImageEncodingHelper;
->>>>>>> 392d02e2
 
 /**
  * This is an implementation of a FOP Renderer that renders areas to AFP.
@@ -148,30 +129,13 @@
  * rectangles.
  * </p>
  *
-<<<<<<< HEAD
- * Note: There are specific extensions that have been added to the
- * FO. They are specific to their location within the FO and have to be
- * processed accordingly (ie. at the start or end of the page).
-=======
  * Note: There are specific extensions that have been added to the FO. They are
  * specific to their location within the FO and have to be processed accordingly
  * (ie. at the start or end of the page).
->>>>>>> 392d02e2
  *
  */
 public class AFPRenderer extends AbstractPathOrientedRenderer {
 
-<<<<<<< HEAD
-    /**
-     * The default afp renderer output resolution
-     */
-    private static final int DEFAULT_DPI_RESOLUTION = 240;
-
-    /**
-     * The afp factor for calculating resolutions (e.g. 72000/240 = 300)
-     */
-    private static final int DPI_CONVERSION_FACTOR = 72000;
-=======
     private static final int X = 0;
     private static final int Y = 1;
 
@@ -180,124 +144,27 @@
 
     /** the painting state */
     private final AFPPaintingState paintingState;
->>>>>>> 392d02e2
 
     /** unit converter */
     private final AFPUnitConverter unitConv;
 
-<<<<<<< HEAD
-    /**
-     * The map of afp root extensions
-     */
-    // UNUSED
-    // private HashMap rootExtensionMap = null;
-    /**
-     * The map of page segments
-     */
-    private HashMap pageSegmentsMap = null;
-
-    /**
-     * The fonts on the current page
-     */
-    private HashMap currentPageFonts = null;
-
-    /**
-     * The current color object
-     */
-    private Color currentColor = null;
-
-    /**
-     * The page font number counter, used to determine the next font reference
-     */
-    private int pageFontCounter = 0;
-
-    /**
-     * The current font family
-     */
-    // UNUSED
-    // private String currentFontFamily = "";
-    /**
-     * The current font size
-     */
-    private int currentFontSize = 0;
-
-    /**
-     * The Options to be set on the AFPRenderer
-     */
-    // UNUSED
-    // private Map afpOptions = null;
-    /**
-     * The page width
-     */
-    private int pageWidth = 0;
-=======
     /** the line painter */
     private AFPBorderPainter borderPainter;
 
     /** the map of page segments */
     private final Map/*<String,String>*/pageSegmentMap
         = new java.util.HashMap/*<String,String>*/();
->>>>>>> 392d02e2
 
     /** the map of saved incomplete pages */
     private final Map pages = new java.util.HashMap/*<PageViewport,PageObject>*/();
 
-<<<<<<< HEAD
-    /**
-     * The current page sequence id
-     */
-    // UNUSED
-    // private String pageSequenceId = null;
-    /**
-     * The portrait rotation
-     */
-    private int portraitRotation = 0;
-=======
     /** the AFP datastream */
     private DataStream dataStream;
->>>>>>> 392d02e2
 
     /** the image handler registry */
     private final AFPImageHandlerRegistry imageHandlerRegistry;
 
-<<<<<<< HEAD
-    /**
-     * The line cache, avoids drawing duplicate lines in tables.
-     */
-    // UNUSED
-    // private HashSet lineCache = null;
-    /**
-     * The current x position for line drawing
-     */
-    // UNUSED
-    // private float x;
-    /**
-     * The current y position for line drawing
-     */
-    // UNUSED
-    // private float y;
-    /**
-     * The map of saved incomplete pages
-     */
-    private Map pages = null;
-
-    /**
-     * Flag to the set the output object type for images
-     */
-    private boolean colorImages = false;
-
-    /**
-     * Default value for image depth
-     */
-    private int bitsPerPixel = 8;
-
-    /**
-     * The output resolution
-     */
-    private int resolution = DEFAULT_DPI_RESOLUTION;
-=======
     private AFPRectanglePainter rectanglePainter;
->>>>>>> 392d02e2
 
     /**
      * Constructor for AFPRenderer.
@@ -310,15 +177,7 @@
         this.unitConv = paintingState.getUnitConverter();
     }
 
-<<<<<<< HEAD
-    /**
-     * Set up the font info
-     *
-     * @param inFontInfo  font info to set up
-     */
-=======
-    /** {@inheritDoc} */
->>>>>>> 392d02e2
+    /** {@inheritDoc} */
     public void setupFontInfo(FontInfo inFontInfo) {
         this.fontInfo = inFontInfo;
         FontManager fontManager = userAgent.getFactory().getFontManager();
@@ -335,14 +194,6 @@
 
     /** {@inheritDoc} */
     public void startRenderer(OutputStream outputStream) throws IOException {
-<<<<<<< HEAD
-        currentPageFonts = new HashMap();
-        currentColor = new Color(255, 255, 255);
-        afpDataStream = new AFPDataStream();
-        afpDataStream.setPortraitRotation(portraitRotation);
-        afpDataStream.setLandscapeRotation(landscapeRotation);
-        afpDataStream.startDocument(outputStream);
-=======
         paintingState.setColor(Color.WHITE);
 
         this.dataStream = resourceManager.createDataStream(paintingState, outputStream);
@@ -350,18 +201,13 @@
         this.rectanglePainter = new AFPRectanglePainter(paintingState, dataStream);
 
         dataStream.startDocument();
->>>>>>> 392d02e2
     }
 
     /** {@inheritDoc} */
     public void stopRenderer() throws IOException {
-<<<<<<< HEAD
-        afpDataStream.endDocument();
-=======
         dataStream.endDocument();
         resourceManager.writeToStream();
         resourceManager = null;
->>>>>>> 392d02e2
     }
 
     /** {@inheritDoc} */
@@ -375,40 +221,6 @@
 
     /** {@inheritDoc} */
     public boolean supportsOutOfOrder() {
-<<<<<<< HEAD
-        //return false;
-        return true;
-    }
-
-    /**
-     * Prepare a page for rendering. This is called if the renderer supports
-     * out of order rendering. The renderer should prepare the page so that a
-     * page further on in the set of pages can be rendered. The body of the
-     * page should not be rendered. The page will be rendered at a later time
-     * by the call to render page.
-     *
-     * {@inheritDoc}
-     */
-    public void preparePage(PageViewport page) {
-        // initializeRootExtensions(page);
-
-        // this.currentFontFamily = "";
-        this.currentFontSize = 0;
-        this.pageFontCounter = 0;
-        this.currentPageFonts.clear();
-        // this.lineCache = new HashSet();
-
-        Rectangle2D bounds = page.getViewArea();
-
-        this.pageWidth = mpts2units(bounds.getWidth());
-        this.pageHeight = mpts2units(bounds.getHeight());
-
-        // renderPageGroupExtensions(page);
-
-        final int pageRotation = 0;
-        this.afpDataStream.startPage(pageWidth, pageHeight, pageRotation,
-                getResolution(), getResolution());
-=======
         return false;
     }
 
@@ -420,7 +232,6 @@
         int resolution = paintingState.getResolution();
         dataStream.startPage(pageWidth, pageHeight, pageRotation,
                 resolution, resolution);
->>>>>>> 392d02e2
 
         renderPageObjectExtensions(page);
 
@@ -459,238 +270,6 @@
         restoreGraphicsState();
     }
 
-<<<<<<< HEAD
-    /**
-     * Renders a region viewport. <p>
-     *
-     * The region may clip the area and it establishes a position from where
-     * the region is placed.</p>
-     *
-     * @param port  The region viewport to be rendered
-     */
-    public void renderRegionViewport(RegionViewport port) {
-        if (port != null) {
-            Rectangle2D view = port.getViewArea();
-            // The CTM will transform coordinates relative to
-            // this region-reference area into page coords, so
-            // set origin for the region to 0,0.
-            currentBPPosition = 0;
-            currentIPPosition = 0;
-
-            RegionReference regionReference = port.getRegionReference();
-            handleRegionTraits(port);
-
-            /*
-            _afpDataStream.startOverlay(mpts2units(view.getX())
-                , mpts2units(view.getY())
-                , mpts2units(view.getWidth())
-                , mpts2units(view.getHeight())
-                , rotation);
-             */
-
-            pushViewPortPos(new ViewPortPos(view, regionReference.getCTM()));
-
-            if (regionReference.getRegionClass() == FO_REGION_BODY) {
-                renderBodyRegion((BodyRegion) regionReference);
-            } else {
-                renderRegion(regionReference);
-            }
-            /*
-            _afpDataStream.endOverlay();
-             */
-            popViewPortPos();
-        }
-    }
-
-    /** {@inheritDoc} */
-    protected void renderBlockViewport(BlockViewport bv, List children) {
-        // clip and position viewport if necessary
-
-        // save positions
-        int saveIP = currentIPPosition;
-        int saveBP = currentBPPosition;
-
-        CTM ctm = bv.getCTM();
-        int borderPaddingStart = bv.getBorderAndPaddingWidthStart();
-        int borderPaddingBefore = bv.getBorderAndPaddingWidthBefore();
-        //This is the content-rect
-        float width = (float)bv.getIPD() / 1000f;
-        float height = (float)bv.getBPD() / 1000f;
-
-        if (bv.getPositioning() == Block.ABSOLUTE
-                || bv.getPositioning() == Block.FIXED) {
-
-            //For FIXED, we need to break out of the current viewports to the
-            //one established by the page. We save the state stack for restoration
-            //after the block-container has been painted. See below.
-            List breakOutList = null;
-            if (bv.getPositioning() == Block.FIXED) {
-                breakOutList = breakOutOfStateStack();
-            }
-
-            AffineTransform positionTransform = new AffineTransform();
-            positionTransform.translate(bv.getXOffset(), bv.getYOffset());
-
-            //"left/"top" (bv.getX/YOffset()) specify the position of the content rectangle
-            positionTransform.translate(-borderPaddingStart, -borderPaddingBefore);
-
-            //skipping fox:transform here
-
-            //saveGraphicsState();
-            //Viewport position
-            //concatenateTransformationMatrix(mptToPt(positionTransform));
-
-            //Background and borders
-            float bpwidth = (borderPaddingStart + bv.getBorderAndPaddingWidthEnd()) / 1000f;
-            float bpheight = (borderPaddingBefore + bv.getBorderAndPaddingWidthAfter()) / 1000f;
-            Point2D ptSrc = new Point(0, 0);
-            Point2D ptDst = positionTransform.transform(ptSrc, null);
-            Rectangle2D borderRect = new Rectangle2D.Double(ptDst.getX(), ptDst.getY(),
-                    1000 * (width + bpwidth), 1000 * (height + bpheight));
-            pushViewPortPos(new ViewPortPos(borderRect, new CTM(positionTransform)));
-            drawBackAndBorders(bv, 0, 0, width + bpwidth, height + bpheight);
-
-            //Shift to content rectangle after border painting
-            AffineTransform contentRectTransform = new AffineTransform();
-            contentRectTransform.translate(borderPaddingStart, borderPaddingBefore);
-            //concatenateTransformationMatrix(mptToPt(contentRectTransform));
-            ptSrc = new Point(0, 0);
-            ptDst = contentRectTransform.transform(ptSrc, null);
-            Rectangle2D contentRect = new Rectangle2D.Double(ptDst.getX(), ptDst.getY(),
-                    1000 * width, 1000 * height);
-            pushViewPortPos(new ViewPortPos(contentRect, new CTM(contentRectTransform)));
-
-            //Clipping is not supported, yet
-            //Rectangle2D clippingRect = null;
-            //clippingRect = new Rectangle(0, 0, bv.getIPD(), bv.getBPD());
-
-            //saveGraphicsState();
-            //Set up coordinate system for content rectangle
-            AffineTransform contentTransform = ctm.toAffineTransform();
-            //concatenateTransformationMatrix(mptToPt(contentTransform));
-            contentRect = new Rectangle2D.Double(0, 0, 1000 * width, 1000 * height);
-            pushViewPortPos(new ViewPortPos(contentRect, new CTM(contentTransform)));
-
-            currentIPPosition = 0;
-            currentBPPosition = 0;
-            renderBlocks(bv, children);
-
-            popViewPortPos();
-            popViewPortPos();
-            //restoreGraphicsState();
-            popViewPortPos();
-            //restoreGraphicsState();
-
-            if (breakOutList != null) {
-                restoreStateStackAfterBreakOut(breakOutList);
-            }
-
-            currentIPPosition = saveIP;
-            currentBPPosition = saveBP;
-        } else {
-
-            currentBPPosition += bv.getSpaceBefore();
-
-            //borders and background in the old coordinate system
-            handleBlockTraits(bv);
-
-            //Advance to start of content area
-            currentIPPosition += bv.getStartIndent();
-
-            CTM tempctm = new CTM(containingIPPosition, currentBPPosition);
-            ctm = tempctm.multiply(ctm);
-
-            //Now adjust for border/padding
-            currentBPPosition += borderPaddingBefore;
-
-            Rectangle2D clippingRect = null;
-            clippingRect = new Rectangle(currentIPPosition, currentBPPosition,
-                    bv.getIPD(), bv.getBPD());
-
-            //startVParea(ctm, clippingRect);
-            pushViewPortPos(new ViewPortPos(clippingRect, ctm));
-
-            currentIPPosition = 0;
-            currentBPPosition = 0;
-            renderBlocks(bv, children);
-            //endVParea();
-            popViewPortPos();
-
-            currentIPPosition = saveIP;
-            currentBPPosition = saveBP;
-
-            currentBPPosition += (int)(bv.getAllocBPD());
-        }
-    }
-
-    /** {@inheritDoc} */
-    protected void renderReferenceArea(Block block) {
-        //TODO Remove this method once concatenateTransformationMatrix() is implemented
-
-        // save position and offset
-        int saveIP = currentIPPosition;
-        int saveBP = currentBPPosition;
-
-        //Establish a new coordinate system
-        AffineTransform at = new AffineTransform();
-        at.translate(currentIPPosition, currentBPPosition);
-        at.translate(block.getXOffset(), block.getYOffset());
-        at.translate(0, block.getSpaceBefore());
-
-        if (!at.isIdentity()) {
-            Rectangle2D contentRect
-                = new Rectangle2D.Double(at.getTranslateX(), at.getTranslateY(),
-                        block.getAllocIPD(), block.getAllocBPD());
-            pushViewPortPos(new ViewPortPos(contentRect, new CTM(at)));
-        }
-
-        currentIPPosition = 0;
-        currentBPPosition = 0;
-        handleBlockTraits(block);
-
-        List children = block.getChildAreas();
-        if (children != null) {
-            renderBlocks(block, children);
-        }
-
-        if (!at.isIdentity()) {
-            popViewPortPos();
-        }
-
-        // stacked and relative blocks effect stacking
-        currentIPPosition = saveIP;
-        currentBPPosition = saveBP;
-    }
-
-    /** {@inheritDoc} */
-    protected void renderFlow(NormalFlow flow) {
-        // save position and offset
-        int saveIP = currentIPPosition;
-        int saveBP = currentBPPosition;
-
-        //Establish a new coordinate system
-        AffineTransform at = new AffineTransform();
-        at.translate(currentIPPosition, currentBPPosition);
-
-        if (!at.isIdentity()) {
-            Rectangle2D contentRect
-                = new Rectangle2D.Double(at.getTranslateX(), at.getTranslateY(),
-                        flow.getAllocIPD(), flow.getAllocBPD());
-            pushViewPortPos(new ViewPortPos(contentRect, new CTM(at)));
-        }
-
-        currentIPPosition = 0;
-        currentBPPosition = 0;
-        super.renderFlow(flow);
-
-        if (!at.isIdentity()) {
-            popViewPortPos();
-        }
-
-        // stacked and relative blocks effect stacking
-        currentIPPosition = saveIP;
-        currentBPPosition = saveBP;
-=======
     /** {@inheritDoc} */
     protected void concatenateTransformationMatrix(AffineTransform at) {
         if (!at.isIdentity()) {
@@ -708,39 +287,9 @@
         double scale = unitConv.mpt2units(1);
         baseTransform.scale(scale, scale);
         return baseTransform;
->>>>>>> 392d02e2
-    }
-
-
-    /** {@inheritDoc} */
-<<<<<<< HEAD
-    protected void concatenateTransformationMatrix(AffineTransform at) {
-        //Not used here since AFPRenderer defines its own renderBlockViewport() method.
-        throw new UnsupportedOperationException("NYI");
-    }
-
-    /**
-     * {@inheritDoc}
-     */
-    public void renderPage(PageViewport pageViewport) {
-
-        // initializeRootExtensions(page);
-
-        // this.currentFontFamily = "";
-        this.currentFontSize = 0;
-        this.pageFontCounter = 0;
-        this.currentPageFonts.clear();
-        // this.lineCache = new HashSet();
-
-        Rectangle2D bounds = pageViewport.getViewArea();
-
-        this.pageWidth = mpts2units(bounds.getWidth());
-        this.pageHeight = mpts2units(bounds.getHeight());
-
-        if (pages != null && pages.containsKey(pageViewport)) {
-
-            this.afpDataStream.restorePage((PageObject) pages.remove(pageViewport));
-=======
+    }
+
+    /** {@inheritDoc} */
     public void renderPage(PageViewport pageViewport) throws IOException, FOPException {
         paintingState.clear();
 
@@ -748,19 +297,11 @@
 
         AffineTransform baseTransform = getBaseTransform();
         paintingState.concatenate(baseTransform);
->>>>>>> 392d02e2
 
         if (pages.containsKey(pageViewport)) {
             dataStream.restorePage(
                     (PageObject)pages.remove(pageViewport));
         } else {
-<<<<<<< HEAD
-            // renderPageGroupExtensions(page);
-
-            final int pageRotation = 0;
-            this.afpDataStream.startPage(pageWidth, pageHeight, pageRotation,
-                    getResolution(), getResolution());
-=======
             int pageWidth
                 = Math.round(unitConv.mpt2units((float)bounds.getWidth()));
             paintingState.setPageWidth(pageWidth);
@@ -768,7 +309,6 @@
             int pageHeight
                 = Math.round(unitConv.mpt2units((float)bounds.getHeight()));
             paintingState.setPageHeight(pageHeight);
->>>>>>> 392d02e2
 
             int pageRotation = paintingState.getPageRotation();
 
@@ -777,25 +317,7 @@
             dataStream.startPage(pageWidth, pageHeight, pageRotation,
                     resolution, resolution);
 
-<<<<<<< HEAD
-        Iterator i = currentPageFonts.values().iterator();
-        while (i.hasNext()) {
-            AFPFontAttributes afpFontAttributes = (AFPFontAttributes) i.next();
-
-            afpDataStream.createFont(
-                (byte)afpFontAttributes.getFontReference(),
-                afpFontAttributes.getFont(),
-                afpFontAttributes.getPointSize());
-
-        }
-
-        try {
-            afpDataStream.endPage();
-        } catch (IOException ioex) {
-            // TODO What shall we do?
-=======
             renderPageObjectExtensions(pageViewport);
->>>>>>> 392d02e2
         }
 
         super.renderPage(pageViewport);
@@ -817,237 +339,6 @@
 
     /** {@inheritDoc} */
     public void fillRect(float x, float y, float width, float height) {
-<<<<<<< HEAD
-        /*
-        afpDataStream.createShading(
-            pts2units(x),
-            pts2units(y),
-            pts2units(width),
-            pts2units(height),
-            currentColor.getRed(),
-            currentColor.getGreen(),
-            currentColor.getBlue());
-         */
-        afpDataStream.createLine(
-            pts2units(x),
-            pts2units(y),
-            pts2units(x + width),
-            pts2units(y),
-            pts2units(height),
-            currentColor);
-    }
-
-    /**
-     * {@inheritDoc}
-     */
-    public void drawBorderLine(float x1, float y1, float x2, float y2,
-            boolean horz, boolean startOrBefore, int style, Color col) {
-        float w = x2 - x1;
-        float h = y2 - y1;
-        if ((w < 0) || (h < 0)) {
-            log.error("Negative extent received. Border won't be painted.");
-            return;
-        }
-        switch (style) {
-            case Constants.EN_DOUBLE:
-                if (horz) {
-                    float h3 = h / 3;
-                    float ym1 = y1;
-                    float ym2 = ym1 + h3 + h3;
-                    afpDataStream.createLine(
-                        pts2units(x1),
-                        pts2units(ym1),
-                        pts2units(x2),
-                        pts2units(ym1),
-                        pts2units(h3),
-                        col
-                    );
-                    afpDataStream.createLine(
-                        pts2units(x1),
-                        pts2units(ym2),
-                        pts2units(x2),
-                        pts2units(ym2),
-                        pts2units(h3),
-                        col
-                    );
-                } else {
-                    float w3 = w / 3;
-                    float xm1 = x1;
-                    float xm2 = xm1 + w3 + w3;
-                    afpDataStream.createLine(
-                        pts2units(xm1),
-                        pts2units(y1),
-                        pts2units(xm1),
-                        pts2units(y2),
-                        pts2units(w3),
-                        col
-                    );
-                    afpDataStream.createLine(
-                        pts2units(xm2),
-                        pts2units(y1),
-                        pts2units(xm2),
-                        pts2units(y2),
-                        pts2units(w3),
-                        col
-                    );
-                }
-                break;
-            case Constants.EN_DASHED:
-                if (horz) {
-                    float w2 = 2 * h;
-                    while (x1 + w2 < x2) {
-                        afpDataStream.createLine(
-                            pts2units(x1),
-                            pts2units(y1),
-                            pts2units(x1 + w2),
-                            pts2units(y1),
-                            pts2units(h),
-                            col
-                        );
-                        x1 += 2 * w2;
-                    }
-                } else {
-                    float h2 = 2 * w;
-                    while (y1 + h2 < y2) {
-                        afpDataStream.createLine(
-                            pts2units(x1),
-                            pts2units(y1),
-                            pts2units(x1),
-                            pts2units(y1 + h2),
-                            pts2units(w),
-                            col
-                        );
-                        y1 += 2 * h2;
-                    }
-                }
-                break;
-            case Constants.EN_DOTTED:
-                if (horz) {
-                    while (x1 + h < x2) {
-                        afpDataStream.createLine(
-                            pts2units(x1),
-                            pts2units(y1),
-                            pts2units(x1 + h),
-                            pts2units(y1),
-                            pts2units(h),
-                            col
-                        );
-                        x1 += 2 * h;
-                    }
-                } else {
-                    while (y1 + w < y2) {
-                        afpDataStream.createLine(
-                            pts2units(x1),
-                            pts2units(y1),
-                            pts2units(x1),
-                            pts2units(y1 + w),
-                            pts2units(w),
-                            col
-                        );
-                        y1 += 2 * w;
-                    }
-                }
-                break;
-            case Constants.EN_GROOVE:
-            case Constants.EN_RIDGE:
-            {
-                float colFactor = (style == EN_GROOVE ? 0.4f : -0.4f);
-                if (horz) {
-                    Color uppercol = ColorUtil.lightenColor(col, -colFactor);
-                    Color lowercol = ColorUtil.lightenColor(col, colFactor);
-                    float h3 = h / 3;
-                    float ym1 = y1;
-                    afpDataStream.createLine(
-                        pts2units(x1),
-                        pts2units(ym1),
-                        pts2units(x2),
-                        pts2units(ym1),
-                        pts2units(h3),
-                        uppercol
-                    );
-                    afpDataStream.createLine(
-                        pts2units(x1),
-                        pts2units(ym1 + h3),
-                        pts2units(x2),
-                        pts2units(ym1 + h3),
-                        pts2units(h3),
-                        col
-                    );
-                    afpDataStream.createLine(
-                        pts2units(x1),
-                        pts2units(ym1 + h3 + h3),
-                        pts2units(x2),
-                        pts2units(ym1 + h3 + h3),
-                        pts2units(h3),
-                        lowercol
-                    );
-                } else {
-                    Color leftcol = ColorUtil.lightenColor(col, -colFactor);
-                    Color rightcol = ColorUtil.lightenColor(col, colFactor);
-                    float w3 = w / 3;
-                    float xm1 = x1 + (w3 / 2);
-                    afpDataStream.createLine(
-                        pts2units(xm1),
-                        pts2units(y1),
-                        pts2units(xm1),
-                        pts2units(y2),
-                        pts2units(w3),
-                        leftcol
-                    );
-                    afpDataStream.createLine(
-                        pts2units(xm1 + w3),
-                        pts2units(y1),
-                        pts2units(xm1 + w3),
-                        pts2units(y2),
-                        pts2units(w3),
-                        col
-                    );
-                    afpDataStream.createLine(
-                        pts2units(xm1 + w3 + w3),
-                        pts2units(y1),
-                        pts2units(xm1 + w3 + w3),
-                        pts2units(y2),
-                        pts2units(w3),
-                        rightcol
-                    );
-                }
-                break;
-            }
-            case Constants.EN_HIDDEN:
-                break;
-            case Constants.EN_INSET:
-            case Constants.EN_OUTSET:
-            default:
-                afpDataStream.createLine(
-                    pts2units(x1),
-                    pts2units(y1),
-                    pts2units(horz ? x2 : x1),
-                    pts2units(horz ? y1 : y2),
-                    pts2units(Math.abs(horz ? (y2 - y1) : (x2 - x1))),
-                    col
-                );
-        }
-    }
-
-    /**
-     * {@inheritDoc}
-     */
-    protected RendererContext createRendererContext(int x, int y, int width, int height,
-            Map foreignAttributes) {
-        RendererContext context;
-        context = super.createRendererContext(x, y, width, height, foreignAttributes);
-        context.setProperty(AFPRendererContextConstants.AFP_GRAYSCALE,
-                Boolean.valueOf(!this.colorImages));
-        return context;
-    }
-
-    private static final ImageFlavor[] FLAVORS = new ImageFlavor[]
-                                                     {ImageFlavor.RAW_CCITTFAX,
-                                                      ImageFlavor.GRAPHICS2D,
-                                                      ImageFlavor.BUFFERED_IMAGE,
-                                                      ImageFlavor.RENDERED_IMAGE,
-                                                      ImageFlavor.XML_DOM};
-=======
         RectanglePaintingInfo rectanglePaintInfo = new RectanglePaintingInfo(x, y, width, height);
         rectanglePainter.paint(rectanglePaintInfo);
     }
@@ -1080,7 +371,6 @@
     private static final ImageFlavor[] FLAVORS = new ImageFlavor[] {
         ImageFlavor.XML_DOM,
         ImageFlavor.GRAPHICS2D, ImageFlavor.BUFFERED_IMAGE, ImageFlavor.RENDERED_IMAGE };
->>>>>>> 392d02e2
 
     /** {@inheritDoc} */
     public void drawImage(String uri, Rectangle2D pos, Map foreignAttributes) {
@@ -1110,11 +400,7 @@
                         .getImageSessionContext();
                 info = manager.getImageInfo(uri, sessionContext);
 
-<<<<<<< HEAD
-                //Only now fully load/prepare the image
-=======
                 // Only now fully load/prepare the image
->>>>>>> 392d02e2
                 Map hints = ImageUtil.getDefaultHints(sessionContext);
 
                 boolean nativeImagesSupported = paintingState.isNativeImagesSupported();
@@ -1122,59 +408,6 @@
 
                 // Load image
                 org.apache.xmlgraphics.image.loader.Image img = manager.getImage(
-<<<<<<< HEAD
-                        info, FLAVORS, hints, sessionContext);
-
-                //...and process the image
-                if (img instanceof ImageGraphics2D) {
-                    ImageGraphics2D imageG2D = (ImageGraphics2D)img;
-                    RendererContext context = createRendererContext(
-                            posInt.x, posInt.y,
-                            posInt.width, posInt.height, foreignAttributes);
-                    getGraphics2DAdapter().paintImage(imageG2D.getGraphics2DImagePainter(),
-                            context,
-                            origin.x + posInt.x, origin.y + posInt.y,
-                            posInt.width, posInt.height);
-                } else if (img instanceof ImageRendered) {
-                    ImageRendered imgRend = (ImageRendered)img;
-                    RenderedImage ri = imgRend.getRenderedImage();
-
-                    drawBufferedImage(ri, getResolution(),
-                            posInt.x + currentIPPosition,
-                            posInt.y + currentBPPosition,
-                            posInt.width,
-                            posInt.height);
-                } else if (img instanceof ImageRawCCITTFax) {
-                    ImageRawCCITTFax ccitt = (ImageRawCCITTFax)img;
-                    int afpx = mpts2units(posInt.x + currentIPPosition);
-                    int afpy = mpts2units(posInt.y + currentBPPosition);
-                    int afpw = mpts2units(posInt.getWidth());
-                    int afph = mpts2units(posInt.getHeight());
-                    int afpres = getResolution();
-                    ImageObject io = afpDataStream.getImageObject(afpx, afpy, afpw, afph,
-                            afpres, afpres);
-                    io.setImageParameters(
-                            (int) (ccitt.getSize().getDpiHorizontal() * 10),
-                            (int) (ccitt.getSize().getDpiVertical() * 10),
-                            ccitt.getSize().getWidthPx(),
-                            ccitt.getSize().getHeightPx());
-                    int compression = ccitt.getCompression();
-                    switch (compression) {
-                    case TIFFImage.COMP_FAX_G3_1D :
-                        io.setImageEncoding((byte) 0x80);
-                        break;
-                    case TIFFImage.COMP_FAX_G3_2D :
-                        io.setImageEncoding((byte) 0x81);
-                        break;
-                    case TIFFImage.COMP_FAX_G4_2D :
-                        io.setImageEncoding((byte) 0x82);
-                        break;
-                    default:
-                        throw new IllegalStateException(
-                                "Invalid compression scheme: " + compression);
-                    }
-                    InputStream in = ccitt.createInputStream();
-=======
                         info, flavors, hints, sessionContext);
 
                 // Handle image
@@ -1186,7 +419,6 @@
                     AFPRendererImageInfo rendererImageInfo = new AFPRendererImageInfo(
                             uri, pos, origin, info, img, rendererContext, foreignAttributes);
                     AFPDataObjectInfo dataObjectInfo = null;
->>>>>>> 392d02e2
                     try {
                         dataObjectInfo = imageHandler.generateDataObjectInfo(rendererImageInfo);
                         // Create image
@@ -1206,129 +438,6 @@
                 }
 
             } catch (ImageException ie) {
-<<<<<<< HEAD
-                ResourceEventProducer eventProducer = ResourceEventProducer.Provider.get(
-                        getUserAgent().getEventBroadcaster());
-                eventProducer.imageError(this, (info != null ? info.toString() : uri), ie, null);
-            } catch (FileNotFoundException fe) {
-                ResourceEventProducer eventProducer = ResourceEventProducer.Provider.get(
-                        getUserAgent().getEventBroadcaster());
-                eventProducer.imageNotFound(this, (info != null ? info.toString() : uri), fe, null);
-            } catch (IOException ioe) {
-                ResourceEventProducer eventProducer = ResourceEventProducer.Provider.get(
-                        getUserAgent().getEventBroadcaster());
-                eventProducer.imageIOError(this, (info != null ? info.toString() : uri), ioe, null);
-            }
-
-            /*
-            ImageFactory fact = userAgent.getFactory().getImageFactory();
-            FopImage fopimage = fact.getImage(url, userAgent);
-            if (fopimage == null) {
-                return;
-            }
-            if (!fopimage.load(FopImage.DIMENSIONS)) {
-                return;
-            }
-            String mime = fopimage.getMimeType();
-            if ("text/xml".equals(mime) || MimeConstants.MIME_SVG.equals(mime)) {
-                if (!fopimage.load(FopImage.ORIGINAL_DATA)) {
-                    return;
-                }
-                Document doc = ((XMLImage) fopimage).getDocument();
-                String ns = ((XMLImage) fopimage).getNameSpace();
-
-                renderDocument(doc, ns, pos, foreignAttributes);
-            } else if (MimeConstants.MIME_EPS.equals(mime)) {
-                log.warn("EPS images are not supported by this renderer");
-                */
-                /*
-                 * } else if (MimeConstants.MIME_JPEG.equals(mime)) { if
-                 * (!fopimage.load(FopImage.ORIGINAL_DATA)) { return; }
-                 * fact.releaseImage(url, userAgent);
-                 *
-                 * int x = mpts2units(pos.getX() + currentIPPosition); int y =
-                 * mpts2units(pos.getY() + currentBPPosition); int w =
-                 * mpts2units(pos.getWidth()); int h =
-                 * mpts2units(pos.getHeight()); ImageObject io =
-                 * _afpDataStream.getImageObject(); io.setImageViewport(x, y, w,
-                 * h); io.setImageParameters(
-                 * (int)(fopimage.getHorizontalResolution() * 10),
-                 * (int)(fopimage.getVerticalResolution() * 10),
-                 * fopimage.getWidth(), fopimage.getHeight() );
-                 * io.setImageIDESize((byte)fopimage.getBitsPerPixel());
-                 * io.setImageEncoding((byte)0x83);
-                 * io.setImageData(fopimage.getRessourceBytes());
-                 *//*
-            } else if (MimeConstants.MIME_TIFF.equals(mime)
-                        && fopimage instanceof TIFFImage) {
-                TIFFImage tiffImage = (TIFFImage) fopimage;
-                int x = mpts2units(pos.getX() + currentIPPosition);
-                int y = mpts2units(pos.getY() + currentBPPosition);
-                int w = mpts2units(pos.getWidth());
-                int h = mpts2units(pos.getHeight());
-                ImageObject io = afpDataStream.getImageObject(x, y, w, h,
-                        getResolution(), getResolution());
-                io.setImageParameters(
-                    (int)(fopimage.getHorizontalResolution() * 10),
-                    (int)(fopimage.getVerticalResolution() * 10),
-                    fopimage.getWidth(),
-                    fopimage.getHeight()
-                );
-                if (tiffImage.getStripCount() == 1) {
-                    int comp = tiffImage.getCompression();
-                    if (comp == 3) {
-                        if (!fopimage.load(FopImage.ORIGINAL_DATA)) {
-                            return;
-                        }
-                        io.setImageEncoding((byte)0x81);
-                        io.setImageData(fopimage.getRessourceBytes());
-                    } else if (comp == 4) {
-                        if (!fopimage.load(FopImage.ORIGINAL_DATA)) {
-                            return;
-                        }
-                        io.setImageEncoding((byte)0x82);
-                        io.setImageData(fopimage.getRessourceBytes());
-                    } else {
-                        if (!fopimage.load(FopImage.BITMAP)) {
-                            return;
-                        }
-                        convertToGrayScaleImage(io, fopimage.getBitmaps(),
-                                fopimage.getWidth(), fopimage.getHeight());
-                    }
-                } else {
-                    if (!fopimage.load(FopImage.BITMAP)) {
-                        return;
-                    }
-                    convertToGrayScaleImage(io, fopimage.getBitmaps(),
-                            fopimage.getWidth(), fopimage.getHeight());
-                }
-            } else {
-                if (!fopimage.load(FopImage.BITMAP)) {
-                    return;
-                }
-                fact.releaseImage(url, userAgent);
-
-                int x = mpts2units(pos.getX() + currentIPPosition);
-                int y = mpts2units(pos.getY() + currentBPPosition);
-                int w = mpts2units(pos.getWidth());
-                int h = mpts2units(pos.getHeight());
-                ImageObject io = afpDataStream.getImageObject(x, y, w, h,
-                        getResolution(), getResolution());
-                io.setImageParameters(
-                    (int)(fopimage.getHorizontalResolution() * 10),
-                    (int)(fopimage.getVerticalResolution() * 10),
-                    fopimage.getWidth(),
-                    fopimage.getHeight()
-                );
-                if (colorImages) {
-                    io.setImageIDESize((byte)24);
-                    io.setImageData(fopimage.getBitmaps());
-                } else {
-                    convertToGrayScaleImage(io, fopimage.getBitmaps(),
-                            fopimage.getWidth(), fopimage.getHeight());
-                }
-            }*/
-=======
                 ResourceEventProducer eventProducer = ResourceEventProducer.Provider
                         .get(userAgent.getEventBroadcaster());
                 eventProducer.imageError(this, (info != null ? info.toString()
@@ -1344,7 +453,6 @@
                 eventProducer.imageIOError(this, (info != null ? info.toString()
                         : uri), ioe, null);
             }
->>>>>>> 392d02e2
         }
     }
 
@@ -1365,95 +473,14 @@
         ImageEncodingHelper.encodeRenderedImageAsRGB(image, out);
     }
 
-<<<<<<< HEAD
-    /**
-     * Draws a BufferedImage to AFP.
-     *
-     * @param image
-     *            the RenderedImage
-     * @param imageResolution
-     *            the resolution of the BufferedImage
-     * @param x
-     *            the x coordinate (in mpt)
-     * @param y
-     *            the y coordinate (in mpt)
-     * @param w
-     *            the width of the viewport (in mpt)
-     * @param h
-     *            the height of the viewport (in mpt)
-     */
-    public void drawBufferedImage(RenderedImage image, int imageResolution, int x,
-            int y, int w, int h) {
-        int afpx = mpts2units(x);
-        int afpy = mpts2units(y);
-        int afpw = mpts2units(w);
-        int afph = mpts2units(h);
-        int afpres = getResolution();
-        ByteArrayOutputStream baout = new ByteArrayOutputStream();
-        try {
-            // Serialize image
-            //TODO Eventually, this should be changed not to buffer as this increases the
-            //memory consumption (see PostScript output)
-            writeImage(image, baout);
-            byte[] buf = baout.toByteArray();
-
-            // Generate image
-            ImageObject io = afpDataStream.getImageObject(afpx, afpy, afpw,
-                    afph, afpres, afpres);
-            io.setImageParameters(imageResolution, imageResolution,
-                    image.getWidth(), image.getHeight());
-            if (colorImages) {
-                io.setImageIDESize((byte)24);
-                io.setImageData(buf);
-            } else {
-                // TODO Teach it how to handle grayscale BufferedImages directly
-                // because this is pretty inefficient
-                convertToGrayScaleImage(io, buf,
-                        image.getWidth(), image.getHeight(), this.bitsPerPixel);
-            }
-        } catch (IOException ioe) {
-            ResourceEventProducer eventProducer = ResourceEventProducer.Provider.get(
-                    getUserAgent().getEventBroadcaster());
-            eventProducer.imageWritingError(this, ioe);
-        }
-    }
-
-    /**
-     * Establishes a new foreground or fill color.
-     * {@inheritDoc}
-     */
-    public void updateColor(Color col, boolean fill) {
-        if (fill) {
-            currentColor = col;
-=======
     /** {@inheritDoc} */
     public void updateColor(Color col, boolean fill) {
         if (fill) {
             paintingState.setColor(col);
->>>>>>> 392d02e2
-        }
-    }
-
-    /** {@inheritDoc} */
-<<<<<<< HEAD
-    public List breakOutOfStateStack() {
-        log.debug("Block.FIXED --> break out");
-        List breakOutList = new java.util.ArrayList();
-        //Don't pop the last ViewPortPos (created by renderPage())
-        while (this.viewPortPositions.size() > 1) {
-            breakOutList.add(0, popViewPortPos());
-        }
-        return breakOutList;
-    }
-
-    /** {@inheritDoc} */
-    public void restoreStateStackAfterBreakOut(List breakOutList) {
-        log.debug("Block.FIXED --> restoring context after break-out");
-        for (int i = 0, c = breakOutList.size(); i < c; i++) {
-            ViewPortPos vps = (ViewPortPos)breakOutList.get(i);
-            pushViewPortPos(vps);
-        }
-=======
+        }
+    }
+
+    /** {@inheritDoc} */
     public void restoreStateStackAfterBreakOut(List breakOutList) {
         log.debug("Block.FIXED --> restoring context after break-out");
         paintingState.saveAll(breakOutList);
@@ -1463,7 +490,6 @@
     protected List breakOutOfStateStack() {
         log.debug("Block.FIXED --> break out");
         return paintingState.restoreAll();
->>>>>>> 392d02e2
     }
 
     /** {@inheritDoc} */
@@ -1485,11 +511,6 @@
     public void renderText(TextArea text) {
         renderInlineAreaBackAndBorders(text);
 
-<<<<<<< HEAD
-        String name = getInternalFontNameForArea(text);
-        currentFontSize = ((Integer) text.getTrait(Trait.FONT_SIZE)).intValue();
-        AFPFont tf = (AFPFont) fontInfo.getFonts().get(name);
-=======
         // set font size
         int fontSize = ((Integer) text.getTrait(Trait.FONT_SIZE)).intValue();
         paintingState.setFontSize(fontSize);
@@ -1500,25 +521,10 @@
         AFPFont font = (AFPFont)fontMetricMap.get(internalFontName);
         AFPPageFonts pageFonts = paintingState.getPageFonts();
         AFPFontAttributes fontAttributes = pageFonts.registerFont(internalFontName, font, fontSize);
->>>>>>> 392d02e2
 
         // create text data info
         AFPTextDataInfo textDataInfo = new AFPTextDataInfo();
 
-<<<<<<< HEAD
-        int vsci = mpts2units(tf.getWidth(' ', currentFontSize) / 1000
-                                + text.getTextWordSpaceAdjust()
-                                + text.getTextLetterSpaceAdjust());
-
-        // word.getOffset() = only height of text itself
-        // currentBlockIPPosition: 0 for beginning of line; nonzero
-        //  where previous line area failed to take up entire allocated space
-        int rx = currentIPPosition + text.getBorderAndPaddingWidthStart();
-        int bl = currentBPPosition + text.getOffset() + text.getBaselineOffset();
-
-        // Set letterSpacing
-        //float ls = fs.getLetterSpacing() / this.currentFontSize;
-=======
         int fontReference = fontAttributes.getFontReference();
         textDataInfo.setFontReference(fontReference);
 
@@ -1528,67 +534,20 @@
         int[] coords = unitConv.mpts2units(new float[] {x, y} );
         textDataInfo.setX(coords[X]);
         textDataInfo.setY(coords[Y]);
->>>>>>> 392d02e2
 
         Color color = (Color) text.getTrait(Trait.COLOR);
         textDataInfo.setColor(color);
 
-<<<<<<< HEAD
-        // Create an AFPFontAttributes object from the current font details
-        AFPFontAttributes afpFontAttributes = new AFPFontAttributes(name, tf, currentFontSize);
-
-        if (!currentPageFonts.containsKey(afpFontAttributes.getFontKey())) {
-            // Font not found on current page, so add the new one
-            pageFontCounter++;
-            afpFontAttributes.setFontReference(pageFontCounter);
-            currentPageFonts.put(
-               afpFontAttributes.getFontKey(),
-               afpFontAttributes);
-
-        } else {
-            // Use the previously stored font attributes
-            afpFontAttributes = (AFPFontAttributes) currentPageFonts.get(
-                    afpFontAttributes.getFontKey());
-        }
-=======
         int textWordSpaceAdjust = text.getTextWordSpaceAdjust();
         int textLetterSpaceAdjust = text.getTextLetterSpaceAdjust();
         int textWidth = font.getWidth(' ', fontSize) / 1000;
         int variableSpaceCharacterIncrement
             = textWidth + textWordSpaceAdjust + textLetterSpaceAdjust;
->>>>>>> 392d02e2
 
         variableSpaceCharacterIncrement
             = Math.round(unitConv.mpt2units(variableSpaceCharacterIncrement));
         textDataInfo.setVariableSpaceCharacterIncrement(variableSpaceCharacterIncrement);
 
-<<<<<<< HEAD
-        try {
-            encoding = tf.getCharacterSet(currentFontSize).getEncoding();
-        } catch (Throwable ex) {
-            encoding = AFPConstants.EBCIDIC_ENCODING;
-            log.warn(
-                "renderText():: Error getting encoding for font '"
-                + tf.getFullName()
-                + "' - using default encoding "
-                + encoding);
-        }
-
-        try {
-            afpDataStream.createText(
-                afpFontAttributes.getFontReference(),
-                mpts2units(rx),
-                mpts2units(bl),
-                col,
-                vsci,
-                mpts2units(text.getTextLetterSpaceAdjust()),
-                worddata.getBytes(encoding));
-        } catch (UnsupportedEncodingException usee) {
-            log.error(
-                "renderText:: Font "
-                + afpFontAttributes.getFontKey()
-                + " caused UnsupportedEncodingException");
-=======
         int interCharacterAdjustment
             = Math.round(unitConv.mpt2units(textLetterSpaceAdjust));
         textDataInfo.setInterCharacterAdjustment(interCharacterAdjustment);
@@ -1606,7 +565,6 @@
             AFPEventProducer eventProducer
                 = AFPEventProducer.Provider.get(userAgent.getEventBroadcaster());
             eventProducer.characterSetEncodingError(this, charSet.getName(), encoding);
->>>>>>> 392d02e2
         }
         // word.getOffset() = only height of text itself
         // currentBlockIPPosition: 0 for beginning of line; nonzero
@@ -1614,49 +572,6 @@
 
         super.renderText(text);
 
-<<<<<<< HEAD
-        renderTextDecoration(tf, currentFontSize, text, bl, rx);
-    }
-
-    /**
-     * {@inheritDoc}
-     */
-    public void renderWord(WordArea word) {
-        // UNUSED
-        // String name = getInternalFontNameForArea(word.getParentArea());
-        // int size = ((Integer)
-        // word.getParentArea().getTrait(Trait.FONT_SIZE)).intValue();
-        // AFPFont tf = (AFPFont) fontInfo.getFonts().get(name);
-        //
-        // String s = word.getWord();
-        //
-        // FontMetrics metrics = fontInfo.getMetricsFor(name);
-
-        super.renderWord(word);
-    }
-
-    /**
-     * {@inheritDoc}
-     */
-    public void renderSpace(SpaceArea space) {
-        // UNUSED
-        // String name = getInternalFontNameForArea(space.getParentArea());
-        // int size = ((Integer)
-        // space.getParentArea().getTrait(Trait.FONT_SIZE)).intValue();
-        // AFPFont tf = (AFPFont) fontInfo.getFonts().get(name);
-        //
-        // String s = space.getSpace();
-        //
-        // FontMetrics metrics = fontInfo.getMetricsFor(name);
-
-        super.renderSpace(space);
-    }
-
-    /**
-     * Render leader area.
-     * This renders a leader area which is an area with a rule.
-     * @param area the leader area to render
-=======
         renderTextDecoration(font, fontSize, text, y, x);
     }
 
@@ -1666,138 +581,39 @@
      *
      * @param area
      *            the leader area to render
->>>>>>> 392d02e2
      */
     public void renderLeader(Leader area) {
         renderInlineAreaBackAndBorders(area);
 
         int style = area.getRuleStyle();
-        float startx = (currentIPPosition + area.getBorderAndPaddingWidthStart()) / 1000f;
+        float startx = (currentIPPosition + area
+                .getBorderAndPaddingWidthStart()) / 1000f;
         float starty = (currentBPPosition + area.getOffset()) / 1000f;
-        float endx = (currentIPPosition + area.getBorderAndPaddingWidthStart()
-                        + area.getIPD()) / 1000f;
+        float endx = (currentIPPosition + area.getBorderAndPaddingWidthStart() + area
+                .getIPD()) / 1000f;
         float ruleThickness = area.getRuleThickness() / 1000f;
-        Color col = (Color)area.getTrait(Trait.COLOR);
+        Color col = (Color) area.getTrait(Trait.COLOR);
 
         switch (style) {
-            case EN_SOLID:
-            case EN_DASHED:
-            case EN_DOUBLE:
-            case EN_DOTTED:
-            case EN_GROOVE:
-            case EN_RIDGE:
-                drawBorderLine(startx, starty, endx, starty + ruleThickness,
-                        true, true, style, col);
-                break;
-            default:
-                throw new UnsupportedOperationException("rule style not supported");
+        case EN_SOLID:
+        case EN_DASHED:
+        case EN_DOUBLE:
+        case EN_DOTTED:
+        case EN_GROOVE:
+        case EN_RIDGE:
+            drawBorderLine(startx, starty, endx, starty + ruleThickness, true,
+                    true, style, col);
+            break;
+        default:
+            throw new UnsupportedOperationException("rule style not supported");
         }
         super.renderLeader(area);
     }
 
     /**
-<<<<<<< HEAD
-     * Sets the AFPRenderer options
-     * @param options   the <code>Map</code> containing the options
-     */
-// UNUSED
-//     public void setOptions(Map options) {
-//
-//         this.afpOptions = options;
-//
-//     }
-    /**
-     * Determines the orientation from the string representation, this method
-     * guarantees to return a value of either 0, 90, 180 or 270.
-     *
-     * @return the orientation
-     */
-// UNUSED
-//     private int getOrientation(String orientationString) {
-//
-//        int orientation = 0;
-//        if (orientationString != null && orientationString.length() > 0) {
-//            try {
-//                orientation = Integer.parseInt(orientationString);
-//            } catch (NumberFormatException nfe) {
-//                log.error("Cannot use orientation of " + orientation
-//                        + " defaulting to zero.");
-//                orientation = 0;
-//            }
-//        } else {
-//            orientation = 0;
-//        }
-//        switch (orientation) {
-//        case 0:
-//            break;
-//        case 90:
-//            break;
-//        case 180:
-//            break;
-//        case 270:
-//            break;
-//        default:
-//            log.error("Cannot use orientation of " + orientation
-//                    + " defaulting to zero.");
-//            orientation = 0;
-//            break;
-//        }
-//
-//        return orientation;
-//
-//    }
-    /**
-     * Sets the rotation to be used for portrait pages, valid values are 0
-     * (default), 90, 180, 270.
-     *
-     * @param rotation
-     *            The rotation in degrees.
-     */
-    public void setPortraitRotation(int rotation) {
-
-        if (rotation == 0
-            || rotation == 90
-            || rotation == 180
-            || rotation == 270) {
-            portraitRotation = rotation;
-        } else {
-            throw new IllegalArgumentException("The portrait rotation must be one"
-                + " of the values 0, 90, 180, 270");
-
-        }
-
-    }
-
-    /**
-     * Sets the rotation to be used for landsacpe pages, valid values are 0, 90,
-     * 180, 270 (default).
-     *
-     * @param rotation
-     *            The rotation in degrees.
-     */
-    public void setLandscapeRotation(int rotation) {
-
-        if (rotation == 0
-            || rotation == 90
-            || rotation == 180
-            || rotation == 270) {
-            landscapeRotation = rotation;
-        } else {
-            throw new IllegalArgumentException("The landscape rotation must be one"
-                + " of the values 0, 90, 180, 270");
-        }
-
-    }
-
-    /**
      * Get the MIME type of the renderer.
      *
-     * @return   The MIME type of the renderer
-=======
-     * Get the MIME type of the renderer.
-     *
      * @return The MIME type of the renderer
->>>>>>> 392d02e2
      */
     public String getMimeType() {
         return MimeConstants.MIME_AFP;
@@ -1807,12 +623,8 @@
      * Method to render the page extension.
      * <p>
      *
-<<<<<<< HEAD
-     * @param pageViewport the page object
-=======
      * @param pageViewport
      *            the page object
->>>>>>> 392d02e2
      */
     private void renderPageObjectExtensions(PageViewport pageViewport) {
         pageSegmentMap.clear();
@@ -1820,15 +632,9 @@
                 && pageViewport.getExtensionAttachments().size() > 0) {
             // Extract all AFPPageSetup instances from the attachment list on
             // the s-p-m
-<<<<<<< HEAD
-            Iterator i = pageViewport.getExtensionAttachments().iterator();
-            while (i.hasNext()) {
-                ExtensionAttachment attachment = (ExtensionAttachment)i.next();
-=======
             Iterator it = pageViewport.getExtensionAttachments().iterator();
             while (it.hasNext()) {
                 ExtensionAttachment attachment = (ExtensionAttachment) it.next();
->>>>>>> 392d02e2
                 if (AFPPageSetup.CATEGORY.equals(attachment.getCategory())) {
                     AFPPageSetup aps = (AFPPageSetup) attachment;
                     String element = aps.getElementName();
@@ -1860,208 +666,6 @@
     }
 
     /**
-<<<<<<< HEAD
-     * Converts FOP mpt measurement to afp measurement units
-     * @param mpt the millipoints value
-     */
-    private int mpts2units(int mpt) {
-        return mpts2units((double) mpt);
-    }
-
-    /**
-     * Converts FOP pt measurement to afp measurement units
-     * @param mpt the millipoints value
-     */
-    private int pts2units(float mpt) {
-        return mpts2units(mpt * 1000d);
-    }
-
-    /**
-     * Converts FOP mpt measurement to afp measurement units
-     *
-     * @param mpt
-     *            the millipoints value
-     * @return afp measurement unit value
-     */
-    private int mpts2units(double mpt) {
-        return (int)Math.round(mpt / (DPI_CONVERSION_FACTOR / getResolution()));
-    }
-
-    /**
-     * Converts a byte array containing 24 bit RGB image data to a grayscale
-     * image.
-     *
-     * @param io
-     *            the target image object
-     * @param raw
-     *            the buffer containing the RGB image data
-     * @param width
-     *            the width of the image in pixels
-     * @param height
-     *            the height of the image in pixels
-     * @param bitsPerPixel
-     *            the number of bits to use per pixel
-     */
-    protected static void convertToGrayScaleImage(ImageObject io, byte[] raw, int width,
-            int height, int bitsPerPixel) {
-        int pixelsPerByte = 8 / bitsPerPixel;
-        int bytewidth = (width / pixelsPerByte);
-        if ((width % pixelsPerByte) != 0) {
-            bytewidth++;
-        }
-        byte[] bw = new byte[height * bytewidth];
-        byte ib;
-        for (int y = 0; y < height; y++) {
-            ib = 0;
-            int i = 3 * y * width;
-            for (int x = 0; x < width; x++, i += 3) {
-
-                // see http://www.jguru.com/faq/view.jsp?EID=221919
-                double greyVal = 0.212671d * ((int) raw[i] & 0xff) + 0.715160d
-                        * ((int) raw[i + 1] & 0xff) + 0.072169d
-                        * ((int) raw[i + 2] & 0xff);
-                switch (bitsPerPixel) {
-                case 1:
-                    if (greyVal < 128) {
-                        ib |= (byte) (1 << (7 - (x % 8)));
-                    }
-                    break;
-                case 4:
-                    greyVal /= 16;
-                    ib |= (byte) ((byte) greyVal << ((1 - (x % 2)) * 4));
-                    break;
-                case 8:
-                    ib = (byte) greyVal;
-                    break;
-                default:
-                    throw new UnsupportedOperationException(
-                            "Unsupported bits per pixel: " + bitsPerPixel);
-                }
-
-                if ((x % pixelsPerByte) == (pixelsPerByte - 1)
-                        || ((x + 1) == width)) {
-                    bw[(y * bytewidth) + (x / pixelsPerByte)] = ib;
-                    ib = 0;
-                }
-            }
-        }
-        io.setImageIDESize((byte) bitsPerPixel);
-        io.setImageData(bw);
-    }
-
-    private final class ViewPortPos {
-        private int x = 0;
-
-        private int y = 0;
-
-        private int rot = 0;
-
-        private ViewPortPos() {
-        }
-
-        private ViewPortPos(Rectangle2D view, CTM ctm) {
-            ViewPortPos currentVP = (ViewPortPos) viewPortPositions
-                    .get(viewPortPositions.size() - 1);
-            int xOrigin;
-            int yOrigin;
-            int width;
-            int height;
-            switch (currentVP.rot) {
-            case 90:
-                width = mpts2units(view.getHeight());
-                height = mpts2units(view.getWidth());
-                xOrigin = pageWidth - width - mpts2units(view.getY())
-                        - currentVP.y;
-                yOrigin = mpts2units(view.getX()) + currentVP.x;
-                break;
-            case 180:
-                width = mpts2units(view.getWidth());
-                height = mpts2units(view.getHeight());
-                xOrigin = pageWidth - width - mpts2units(view.getX())
-                        - currentVP.x;
-                yOrigin = pageHeight - height - mpts2units(view.getY())
-                        - currentVP.y;
-                break;
-            case 270:
-                width = mpts2units(view.getHeight());
-                height = mpts2units(view.getWidth());
-                xOrigin = mpts2units(view.getY()) + currentVP.y;
-                yOrigin = pageHeight - height - mpts2units(view.getX())
-                        - currentVP.x;
-                break;
-            default:
-                xOrigin = mpts2units(view.getX()) + currentVP.x;
-                yOrigin = mpts2units(view.getY()) + currentVP.y;
-                width = mpts2units(view.getWidth());
-                height = mpts2units(view.getHeight());
-                break;
-            }
-            this.rot = currentVP.rot;
-            double[] ctmf = ctm.toArray();
-            if (ctmf[0] == 0.0d && ctmf[1] == -1.0d && ctmf[2] == 1.0d
-                    && ctmf[3] == 0.d) {
-                this.rot += 270;
-            } else if (ctmf[0] == -1.0d && ctmf[1] == 0.0d && ctmf[2] == 0.0d
-                    && ctmf[3] == -1.0d) {
-                this.rot += 180;
-            } else if (ctmf[0] == 0.0d && ctmf[1] == 1.0d && ctmf[2] == -1.0d
-                    && ctmf[3] == 0.0d) {
-                this.rot += 90;
-            }
-            this.rot %= 360;
-            switch (this.rot) {
-            /*
-             * case 0: this.x = mpts2units(view.getX()) + x; this.y =
-             * mpts2units(view.getY()) + y; break; case 90: this.x =
-             * mpts2units(view.getY()) + y; this.y = _pageWidth -
-             * mpts2units(view.getX() + view.getWidth()) - x; break; case 180:
-             * this.x = _pageWidth - mpts2units(view.getX() + view.getWidth()) -
-             * x; this.y = _pageHeight - mpts2units(view.getY() +
-             * view.getHeight()) - y; break; case 270: this.x = _pageHeight -
-             * mpts2units(view.getY() + view.getHeight()) - y; this.y =
-             * mpts2units(view.getX()) + x; break;
-             */
-            case 0:
-                this.x = xOrigin;
-                this.y = yOrigin;
-                break;
-            case 90:
-                this.x = yOrigin;
-                this.y = pageWidth - width - xOrigin;
-                break;
-            case 180:
-                this.x = pageWidth - width - xOrigin;
-                this.y = pageHeight - height - yOrigin;
-                break;
-            case 270:
-                this.x = pageHeight - height - yOrigin;
-                this.y = xOrigin;
-                break;
-            default:
-            }
-        }
-
-        public String toString() {
-            return "x:" + x + " y:" + y + " rot:" + rot;
-        }
-
-    }
-
-    private List viewPortPositions = new ArrayList();
-
-    private void pushViewPortPos(ViewPortPos vpp) {
-        viewPortPositions.add(vpp);
-        afpDataStream.setOffsets(vpp.x, vpp.y, vpp.rot);
-    }
-
-    private ViewPortPos popViewPortPos() {
-        ViewPortPos current = (ViewPortPos)viewPortPositions.remove(viewPortPositions.size() - 1);
-        if (viewPortPositions.size() > 0) {
-            ViewPortPos vpp = (ViewPortPos)viewPortPositions.get(viewPortPositions.size() - 1);
-            afpDataStream.setOffsets(vpp.x, vpp.y, vpp.rot);
-        }
-        return current;
-=======
      * Sets the rotation to be used for portrait pages, valid values are 0
      * (default), 90, 180, 270.
      *
@@ -2081,7 +685,6 @@
      */
     public void setLandscapeRotation(int rotation) {
         paintingState.setLandscapeRotation(rotation);
->>>>>>> 392d02e2
     }
 
     /**
@@ -2091,21 +694,7 @@
      *            number of bits per pixel
      */
     public void setBitsPerPixel(int bitsPerPixel) {
-<<<<<<< HEAD
-        this.bitsPerPixel = bitsPerPixel;
-        switch (bitsPerPixel) {
-            case 1:
-            case 4:
-            case 8:
-            break;
-        default:
-            log.warn("Invalid bits_per_pixel value, must be 1, 4 or 8.");
-            bitsPerPixel = 8;
-            break;
-        }
-=======
         paintingState.setBitsPerPixel(bitsPerPixel);
->>>>>>> 392d02e2
     }
 
     /**
@@ -2119,8 +708,6 @@
     }
 
     /**
-<<<<<<< HEAD
-=======
      * Sets whether images are supported natively or not
      *
      * @param nativeImages
@@ -2131,29 +718,18 @@
     }
 
     /**
->>>>>>> 392d02e2
      * Sets the output/device resolution
      *
      * @param resolution
      *            the output resolution (dpi)
      */
     public void setResolution(int resolution) {
-<<<<<<< HEAD
-        if (log.isDebugEnabled()) {
-            log.debug("renderer-resolution set to: " + resolution + "dpi");
-        }
-        this.resolution = resolution;
-=======
         paintingState.setResolution(resolution);
->>>>>>> 392d02e2
     }
 
     /**
      * Returns the output/device resolution.
-<<<<<<< HEAD
-=======
-     *
->>>>>>> 392d02e2
+     *
      * @return the resolution in dpi
      */
     public int getResolution() {
