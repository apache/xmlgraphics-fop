/*
 * Licensed to the Apache Software Foundation (ASF) under one or more
 * contributor license agreements.  See the NOTICE file distributed with
 * this work for additional information regarding copyright ownership.
 * The ASF licenses this file to You under the Apache License, Version 2.0
 * (the "License"); you may not use this file except in compliance with
 * the License.  You may obtain a copy of the License at
 *
 *      http://www.apache.org/licenses/LICENSE-2.0
 *
 * Unless required by applicable law or agreed to in writing, software
 * distributed under the License is distributed on an "AS IS" BASIS,
 * WITHOUT WARRANTIES OR CONDITIONS OF ANY KIND, either express or implied.
 * See the License for the specific language governing permissions and
 * limitations under the License.
 */

/* $Id$ */

package org.apache.fop.render.afp;

import org.apache.fop.render.RendererContextConstants;

/**
 * Defines a number of standard constants (keys) for use by the RendererContext class.
 */
public interface AFPRendererContextConstants extends RendererContextConstants {

    /**
     * Key for a Boolean value that enables grayscale processing instead of color
     * processing.
     */
    String AFP_GRAYSCALE = "afpGrayscale";

<<<<<<< HEAD
=======
    /** The font information for the AFP renderer. */
    String AFP_FONT_INFO = "afpFontInfo";

    /** The afp resource manager */
    String AFP_RESOURCE_MANAGER = "afpResourceManager";

    /** The afp painting state */
    String AFP_PAINTING_STATE = "afpPaintingState";
>>>>>>> 392d02e2
}<|MERGE_RESOLUTION|>--- conflicted
+++ resolved
@@ -32,8 +32,6 @@
      */
     String AFP_GRAYSCALE = "afpGrayscale";
 
-<<<<<<< HEAD
-=======
     /** The font information for the AFP renderer. */
     String AFP_FONT_INFO = "afpFontInfo";
 
@@ -42,5 +40,4 @@
 
     /** The afp painting state */
     String AFP_PAINTING_STATE = "afpPaintingState";
->>>>>>> 392d02e2
 }