--- conflicted
+++ resolved
@@ -25,7 +25,6 @@
 
 import org.apache.commons.io.IOUtils;
 
-<<<<<<< HEAD
 import org.apache.xmlgraphics.image.loader.Image;
 import org.apache.xmlgraphics.image.loader.ImageSize;
 import org.apache.xmlgraphics.image.loader.impl.ImageRawStream;
@@ -33,19 +32,11 @@
 import org.apache.fop.afp.AFPDataObjectInfo;
 import org.apache.fop.afp.AFPObjectAreaInfo;
 import org.apache.fop.afp.AFPPaintingState;
+import org.apache.fop.afp.AFPResourceInfo;
+import org.apache.fop.afp.AFPResourceManager;
+import org.apache.fop.afp.modca.ResourceObject;
 import org.apache.fop.render.ImageHandler;
 import org.apache.fop.render.RenderingContext;
-=======
-import org.apache.xmlgraphics.image.loader.ImageInfo;
-import org.apache.xmlgraphics.image.loader.ImageSize;
-import org.apache.xmlgraphics.image.loader.impl.ImageRawStream;
->>>>>>> 879e33c0
-
-import org.apache.fop.afp.AFPDataObjectInfo;
-import org.apache.fop.afp.AFPObjectAreaInfo;
-import org.apache.fop.afp.AFPPaintingState;
-import org.apache.fop.afp.AFPResourceInfo;
-import org.apache.fop.afp.modca.ResourceObject;
 
 /**
  * A base abstract AFP raw stream image handler
@@ -57,29 +48,12 @@
     public AFPDataObjectInfo generateDataObjectInfo(
             AFPRendererImageInfo rendererImageInfo) throws IOException {
         AFPDataObjectInfo dataObjectInfo = super.generateDataObjectInfo(rendererImageInfo);
-<<<<<<< HEAD
-=======
+        ImageRawStream rawStream = (ImageRawStream) rendererImageInfo.getImage();
         AFPRendererContext rendererContext
             = (AFPRendererContext)rendererImageInfo.getRendererContext();
         AFPInfo afpInfo = rendererContext.getInfo();
 
-        ImageInfo imageInfo = rendererImageInfo.getImageInfo();
-        String mimeType = imageInfo.getMimeType();
-        if (mimeType != null) {
-            dataObjectInfo.setMimeType(mimeType);
-        }
-
-        AFPResourceInfo resourceInfo = dataObjectInfo.getResourceInfo();
-        if (!resourceInfo.levelChanged()) {
-            resourceInfo.setLevel(afpInfo.getResourceManager().getResourceLevelDefaults()
-                    .getDefaultResourceLevel(ResourceObject.TYPE_IMAGE));
-        }
-
->>>>>>> 879e33c0
-        ImageRawStream rawStream = (ImageRawStream) rendererImageInfo.getImage();
-
-
-        updateDataObjectInfo(dataObjectInfo, rawStream);
+        updateDataObjectInfo(dataObjectInfo, rawStream, afpInfo.getResourceManager());
 
         setAdditionalParameters(dataObjectInfo, rawStream);
         return dataObjectInfo;
@@ -97,8 +71,15 @@
     }
 
     private void updateDataObjectInfo(AFPDataObjectInfo dataObjectInfo,
-            ImageRawStream rawStream) throws IOException {
+            ImageRawStream rawStream, AFPResourceManager resourceManager) throws IOException {
         dataObjectInfo.setMimeType(rawStream.getFlavor().getMimeType());
+
+        AFPResourceInfo resourceInfo = dataObjectInfo.getResourceInfo();
+        if (!resourceInfo.levelChanged()) {
+            resourceInfo.setLevel(resourceManager.getResourceLevelDefaults()
+                    .getDefaultResourceLevel(ResourceObject.TYPE_IMAGE));
+        }
+
         InputStream inputStream = rawStream.createInputStream();
         try {
             dataObjectInfo.setData(IOUtils.toByteArray(inputStream));
@@ -133,13 +114,8 @@
         dataObjectInfo.setObjectAreaInfo(createObjectAreaInfo(afpContext.getPaintingState(), pos));
 
         // set object area info
-<<<<<<< HEAD
         //AFPObjectAreaInfo objectAreaInfo = dataObjectInfo.getObjectAreaInfo();
         AFPPaintingState paintingState = afpContext.getPaintingState();
-=======
-        AFPObjectAreaInfo objectAreaInfo = dataObjectInfo.getObjectAreaInfo();
-        AFPPaintingState paintingState = afpInfo.getPaintingState();
->>>>>>> 879e33c0
         int resolution = paintingState.getResolution();
         AFPObjectAreaInfo objectAreaInfo = dataObjectInfo.getObjectAreaInfo();
         objectAreaInfo.setWidthRes(resolution);
@@ -147,7 +123,7 @@
 
         // Image content
         ImageRawStream imageStream = (ImageRawStream)image;
-        updateDataObjectInfo(dataObjectInfo, imageStream);
+        updateDataObjectInfo(dataObjectInfo, imageStream, afpContext.getResourceManager());
         setAdditionalParameters(dataObjectInfo, imageStream);
 
         // Create image
