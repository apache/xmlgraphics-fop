--- conflicted
+++ resolved
@@ -387,12 +387,11 @@
      * @param traitCode the trait key
      * @param prop the value of the trait
      */
-<<<<<<< HEAD
-    public void addTrait(Object traitCode, Object prop) {
+    public void addTrait(Integer traitCode, Object prop) {
         if (traits == null) {
             traits = new java.util.HashMap<Integer, Object>(20);
         }
-        traits.put((Integer) traitCode, prop);
+        traits.put(traitCode, prop);
     }
 
     /**
@@ -406,13 +405,6 @@
         } else {
             this.traits = null;
         }
-=======
-    public void addTrait(Integer traitCode, Object prop) {
-        if (props == null) {
-            props = new java.util.HashMap<Integer, Object>(20);
-        }
-        props.put(traitCode, prop);
->>>>>>> d7dd29b1
     }
 
     /**
