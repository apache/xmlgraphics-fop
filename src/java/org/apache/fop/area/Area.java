--- conflicted
+++ resolved
@@ -116,11 +116,7 @@
     /**
      * Traits for this area stored in a HashMap
      */
-<<<<<<< HEAD
-    protected Map traits = null;
-=======
-    protected Map<Integer, Object> props = null;
->>>>>>> 2d570d35
+    protected Map<Integer, Object> traits = null;
 
     /**
      * logging instance
@@ -392,11 +388,10 @@
      * @param prop the value of the trait
      */
     public void addTrait(Object traitCode, Object prop) {
-<<<<<<< HEAD
         if (traits == null) {
-            traits = new java.util.HashMap(20);
-        }
-        traits.put(traitCode, prop);
+            traits = new java.util.HashMap<Integer, Object>(20);
+        }
+        traits.put((Integer) traitCode, prop);
     }
 
     /**
@@ -410,12 +405,6 @@
         } else {
             this.traits = null;
         }
-=======
-        if (props == null) {
-            props = new java.util.HashMap<Integer, Object>(20);
-        }
-        props.put((Integer)traitCode, prop);
->>>>>>> 2d570d35
     }
 
     /**
@@ -423,13 +412,8 @@
      *
      * @return the map of traits
      */
-<<<<<<< HEAD
-    public Map getTraits() {
+    public Map<Integer, Object> getTraits() {
         return this.traits;
-=======
-    public Map<Integer, Object> getTraits() {
-        return this.props;
->>>>>>> 2d570d35
     }
 
     /** @return true if the area has traits */
@@ -443,13 +427,8 @@
      * @param traitCode the trait key
      * @return the trait value
      */
-<<<<<<< HEAD
-    public Object getTrait(Object oTraitCode) {
-        return (traits != null ? traits.get(oTraitCode) : null);
-=======
     public Object getTrait(Integer traitCode) {
-        return (props != null ? props.get(traitCode) : null);
->>>>>>> 2d570d35
+        return (traits != null ? traits.get(traitCode) : null);
     }
 
     /**
