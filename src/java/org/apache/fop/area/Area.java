/*
 * Licensed to the Apache Software Foundation (ASF) under one or more
 * contributor license agreements.  See the NOTICE file distributed with
 * this work for additional information regarding copyright ownership.
 * The ASF licenses this file to You under the Apache License, Version 2.0
 * (the "License"); you may not use this file except in compliance with
 * the License.  You may obtain a copy of the License at
 *
 *      http://www.apache.org/licenses/LICENSE-2.0
 *
 * Unless required by applicable law or agreed to in writing, software
 * distributed under the License is distributed on an "AS IS" BASIS,
 * WITHOUT WARRANTIES OR CONDITIONS OF ANY KIND, either express or implied.
 * See the License for the specific language governing permissions and
 * limitations under the License.
 */

/* $Id$ */

package org.apache.fop.area;

import java.io.Serializable;
import java.util.Map;

import org.apache.commons.logging.Log;
import org.apache.commons.logging.LogFactory;
import org.apache.fop.traits.BorderProps;

// If the area appears more than once in the output
// or if the area has external data it is cached
// to keep track of it and to minimize rendered output
// renderers can render the output once and display it
// for every occurence
// this should also extend to all outputs (including PDFGraphics2D)
// and all types of renderers

/**
 * Base object for all areas.
 */
public class Area extends AreaTreeObject implements Serializable {
    // stacking directions
    /**
     * Stacking left to right
     */
    public static final int LR = 0;

    /**
     * Stacking right to left
     */
    public static final int RL = 1;

    /**
     * Stacking top to bottom
     */
    public static final int TB = 2;

    /**
     * Stacking bottom to top
     */
    public static final int BT = 3;

    // orientations for reference areas
    /**
     * Normal orientation
     */
    public static final int ORIENT_0 = 0;

    /**
     * Rotated 90 degrees clockwise
     */
    public static final int ORIENT_90 = 1;

    /**
     * Rotate 180 degrees
     */
    public static final int ORIENT_180 = 2;

    /**
     * Rotated 270 degrees clockwise
     */
    public static final int ORIENT_270 = 3;

    // area class values

    /**
     * Normal class
     */
    public static final int CLASS_NORMAL = 0;

    /**
     * Fixed position class
     */
    public static final int CLASS_FIXED = 1;

    /**
     * Absolute position class
     */
    public static final int CLASS_ABSOLUTE = 2;

    /**
     * Before float class
     */
    public static final int CLASS_BEFORE_FLOAT = 3;

    /**
     * Footnote class
     */
    public static final int CLASS_FOOTNOTE = 4;

    /**
     * Side float class
     */
    public static final int CLASS_SIDE_FLOAT = 5;

    // IMPORTANT: make sure this is the maximum + 1
    /**
     * Maximum class count
     */
    public static final int CLASS_MAX = CLASS_SIDE_FLOAT + 1;

    private int areaClass = CLASS_NORMAL;
<<<<<<< HEAD

=======
    
>>>>>>> 6c827ad0
    /** the area's inline-progression-dimension */
    protected int ipd;

    /** the area's block-progression-dimension */
    protected int bpd;

    /**
     * Traits for this area stored in a HashMap
     */
    protected Map props = null;

    /**
     * logging instance
     */
    protected static Log log = LogFactory.getLog(Area.class);


    /**
     * Get the area class of this area.
     *
     * @return the area class
     */
    public int getAreaClass() {
        return this.areaClass;
    }

    /**
     * Set the area class of this area.
     *
     * @param areaClass the area class
     */
    public void setAreaClass(int areaClass) {
        this.areaClass = areaClass;
    }

    /**
     * Set the inline progression dimension of content rectangle
     * for this area.
     *
     * @param ipd the new inline progression dimension
     * @see <a href="http://www.w3.org/TR/xsl/#inline-progression-dimension">ipd</a>
     */
    public void setIPD(int ipd) {
        this.ipd = ipd;
    }

    /**
     * Get the inline progression dimension of the content rectangle
     * for this area.
     *
     * @return the inline progression dimension
     * @see <a href="http://www.w3.org/TR/xsl/#inline-progression-dimension">ipd</a>
     */
    public int getIPD() {
        return this.ipd;
    }

    /**
     * Set the block progression dimension of the content rectangle
     * for this area.
     *
<<<<<<< HEAD
     * @param bpd the new block progression dimension
=======
     * @param b the new block progression dimension
>>>>>>> 6c827ad0
     * @see <a href="http://www.w3.org/TR/xsl/#block-progression-dimension">bpd</a>
     */
    public void setBPD(int bpd) {
        this.bpd = bpd;
    }

    /**
     * Get the block progression dimension of the content rectangle
     * for this area.
     *
     * @return the block progression dimension
     * @see <a href="http://www.w3.org/TR/xsl/#block-progression-dimension">bpd</a>
     */
    public int getBPD() {
        return bpd;
    }

    /**
     * Get the allocation inline progression dimension of this area.
     * This adds the content, borders and the padding to find the
     * total allocated IPD.
     *
     * @return the total IPD allocation for this area
     */
    public int getAllocIPD() {
        return getBorderAndPaddingWidthStart() + getIPD() + getBorderAndPaddingWidthEnd();
    }

    /**
     * Get the allocation block progression dimension of this area.
     * This adds the content, borders, padding and spaces to find the
     * total allocated BPD.
     *
     * @return the total BPD allocation for this area
     */
    public int getAllocBPD() {
        return getSpaceBefore() + getBorderAndPaddingWidthBefore() + getBPD()
                + getBorderAndPaddingWidthAfter() + getSpaceAfter();
    }

    /**
     * Return the sum of region border- and padding-before
     *
     * @return width in millipoints
     */
    public int getBorderAndPaddingWidthBefore() {
        int margin = 0;
        BorderProps bps = (BorderProps) getTrait(Trait.BORDER_BEFORE);
        if (bps != null) {
            margin = bps.width;
        }

        Integer padWidth = (Integer) getTrait(Trait.PADDING_BEFORE);
        if (padWidth != null) {
            margin += padWidth.intValue();
        }

        return margin;
    }

    /**
     * Return the sum of region border- and padding-after
     *
     * @return width in millipoints
     */
    public int getBorderAndPaddingWidthAfter() {
        int margin = 0;

        BorderProps bps = (BorderProps) getTrait(Trait.BORDER_AFTER);
        if (bps != null) {
            margin = bps.width;
        }

        Integer padWidth = (Integer) getTrait(Trait.PADDING_AFTER);
        if (padWidth != null) {
            margin += padWidth.intValue();
        }

        return margin;
    }

    /**
     * Return the sum of region border- and padding-start
     *
     * @return width in millipoints
     */
    public int getBorderAndPaddingWidthStart() {
        int margin = 0;
        BorderProps bps = (BorderProps) getTrait(Trait.BORDER_START);
        if (bps != null) {
            margin = bps.width;
        }

        Integer padWidth = (Integer) getTrait(Trait.PADDING_START);
        if (padWidth != null) {
            margin += padWidth.intValue();
        }

        return margin;
    }

    /**
     * Return the sum of region border- and padding-end
     *
     * @return width in millipoints
     */
    public int getBorderAndPaddingWidthEnd() {
        int margin = 0;
        BorderProps bps = (BorderProps) getTrait(Trait.BORDER_END);
        if (bps != null) {
            margin = bps.width;
        }

        Integer padWidth = (Integer) getTrait(Trait.PADDING_END);
        if (padWidth != null) {
            margin += padWidth.intValue();
        }

        return margin;
    }

    /**
     * Returns the space before
     *
     * @return width in millipoints
     */
    public int getSpaceBefore() {
        int margin = 0;
        Integer space = (Integer) getTrait(Trait.SPACE_BEFORE);
        if (space != null) {
            margin = space.intValue();
        }
        return margin;
    }

    /**
     * Returns the space after
     *
     * @return width in millipoints
     */
    public int getSpaceAfter() {
        int margin = 0;
        Integer space = (Integer) getTrait(Trait.SPACE_AFTER);
        if (space != null) {
            margin = space.intValue();
        }
        return margin;
    }

    /**
     * Returns the space start
     *
     * @return width in millipoints
     */
    public int getSpaceStart() {
        int margin = 0;
        Integer space = (Integer) getTrait(Trait.SPACE_START);
        if (space != null) {
            margin = space.intValue();
        }
        return margin;
    }

    /**
     * Returns the space end
     *
     * @return width in millipoints
     */
    public int getSpaceEnd() {
        int margin = 0;
        Integer space = (Integer) getTrait(Trait.SPACE_END);
        if (space != null) {
            margin = space.intValue();
        }
        return margin;
    }

    /**
     * Add a child to this area.
     * The default is to do nothing. Subclasses must override
     * to do something if they can have child areas.
     *
     * @param child the child area to add
     */
    public void addChildArea(Area child) {
    }

    /**
     * Add a trait to this area.
     *
     * @param traitCode the trait key
     * @param prop the value of the trait
     */
    public void addTrait(Object traitCode, Object prop) {
        if (props == null) {
            props = new java.util.HashMap(20);
        }
        props.put(traitCode, prop);
    }

    /**
     * Get the map of all traits on this area.
     *
     * @return the map of traits
     */
    public Map getTraits() {
        return this.props;
    }

    /** @return true if the area has traits */
    public boolean hasTraits() {
        return (this.props != null);
    }

    /**
     * Get a trait from this area.
     *
     * @param oTraitCode the trait key
     * @return the trait value
     */
    public Object getTrait(Object oTraitCode) {
        return (props != null ? props.get(oTraitCode) : null);
    }

    /**
     * Checks whether a certain trait is set on this area.
     * @param oTraitCode the trait key
     * @return true if the trait is set
     */
    public boolean hasTrait(Object oTraitCode) {
        return (getTrait(oTraitCode) != null);
    }

    /**
     * Get a boolean trait from this area.
     * @param oTraitCode the trait key
     * @return the trait value
     */
    public boolean getTraitAsBoolean(Object oTraitCode) {
        return Boolean.TRUE.equals(getTrait(oTraitCode));
    }

    /**
     * Get a trait from this area as an integer.
     *
     * @param oTraitCode the trait key
     * @return the trait value
     */
    public int getTraitAsInteger(Object oTraitCode) {
        final Object obj = getTrait(oTraitCode);
        if (obj instanceof Integer) {
            return ((Integer)obj).intValue();
        } else {
            throw new IllegalArgumentException("Trait "
                    + oTraitCode.getClass().getName()
                    + " could not be converted to an integer");
        }
    }

    /**
     * {@inheritDoc}
     * @return ipd and bpd of area
     * */
    public String toString() {
        StringBuffer sb = new StringBuffer(super.toString());
        sb.append(" {ipd=").append(Integer.toString(getIPD()));
        sb.append(", bpd=").append(Integer.toString(getBPD()));
        sb.append("}");
        return sb.toString();
    }
}
<|MERGE_RESOLUTION|>--- conflicted
+++ resolved
@@ -38,6 +38,9 @@
  * Base object for all areas.
  */
 public class Area extends AreaTreeObject implements Serializable {
+
+    private static final long serialVersionUID = 6342888466142626492L;
+
     // stacking directions
     /**
      * Stacking left to right
@@ -119,11 +122,7 @@
     public static final int CLASS_MAX = CLASS_SIDE_FLOAT + 1;
 
     private int areaClass = CLASS_NORMAL;
-<<<<<<< HEAD
-
-=======
-    
->>>>>>> 6c827ad0
+
     /** the area's inline-progression-dimension */
     protected int ipd;
 
@@ -138,7 +137,7 @@
     /**
      * logging instance
      */
-    protected static Log log = LogFactory.getLog(Area.class);
+    protected static final Log log = LogFactory.getLog(Area.class);
 
 
     /**
@@ -178,18 +177,14 @@
      * @see <a href="http://www.w3.org/TR/xsl/#inline-progression-dimension">ipd</a>
      */
     public int getIPD() {
-        return this.ipd;
+        return ipd;
     }
 
     /**
      * Set the block progression dimension of the content rectangle
      * for this area.
      *
-<<<<<<< HEAD
      * @param bpd the new block progression dimension
-=======
-     * @param b the new block progression dimension
->>>>>>> 6c827ad0
      * @see <a href="http://www.w3.org/TR/xsl/#block-progression-dimension">bpd</a>
      */
     public void setBPD(int bpd) {
