--- conflicted
+++ resolved
@@ -22,11 +22,8 @@
 import java.awt.Color;
 import java.awt.Rectangle;
 import java.awt.geom.Rectangle2D;
-<<<<<<< HEAD
 import java.io.FileNotFoundException;
 import java.io.IOException;
-=======
->>>>>>> 6c827ad0
 import java.nio.CharBuffer;
 import java.util.List;
 import java.util.Map;
@@ -44,15 +41,9 @@
 
 import org.w3c.dom.DOMImplementation;
 import org.w3c.dom.Document;
-<<<<<<< HEAD
 import org.xml.sax.Attributes;
 import org.xml.sax.ContentHandler;
 import org.xml.sax.Locator;
-=======
-
-import org.xml.sax.Attributes;
-import org.xml.sax.ContentHandler;
->>>>>>> 6c827ad0
 import org.xml.sax.SAXException;
 import org.xml.sax.helpers.AttributesImpl;
 import org.xml.sax.helpers.DefaultHandler;
@@ -60,21 +51,15 @@
 import org.apache.commons.logging.Log;
 import org.apache.commons.logging.LogFactory;
 
-<<<<<<< HEAD
 import org.apache.xmlgraphics.image.loader.ImageException;
-=======
->>>>>>> 6c827ad0
 import org.apache.xmlgraphics.image.loader.ImageInfo;
 import org.apache.xmlgraphics.image.loader.ImageManager;
 import org.apache.xmlgraphics.image.loader.ImageSessionContext;
 import org.apache.xmlgraphics.util.QName;
 
-<<<<<<< HEAD
 import org.apache.fop.ResourceEventProducer;
 import org.apache.fop.accessibility.AccessibilityEventProducer;
 import org.apache.fop.accessibility.StructureTreeBuilder;
-=======
->>>>>>> 6c827ad0
 import org.apache.fop.apps.FOUserAgent;
 import org.apache.fop.area.Trait.Background;
 import org.apache.fop.area.Trait.InternalLink;
@@ -102,11 +87,8 @@
 import org.apache.fop.util.ContentHandlerFactoryRegistry;
 import org.apache.fop.util.ConversionUtils;
 import org.apache.fop.util.DefaultErrorListener;
-<<<<<<< HEAD
 import org.apache.fop.util.DelegatingContentHandler;
 import org.apache.fop.util.XMLConstants;
-=======
->>>>>>> 6c827ad0
 import org.apache.fop.util.XMLUtil;
 
 /**
@@ -116,7 +98,7 @@
 public class AreaTreeParser {
 
     /** Logger instance */
-    protected static Log log = LogFactory.getLog(AreaTreeParser.class);
+    protected static final Log log = LogFactory.getLog(AreaTreeParser.class);
 
     private static SAXTransformerFactory tFactory
         = (SAXTransformerFactory)SAXTransformerFactory.newInstance();
@@ -235,22 +217,24 @@
             makers.put("bookmarkTree", new BookmarkTreeMaker());
             makers.put("bookmark", new BookmarkMaker());
             makers.put("destination", new DestinationMaker());
-<<<<<<< HEAD
 
             if (userAgent.isAccessibilityEnabled()) {
                 structureTreeBuilder = new StructureTreeBuilder(tFactory);
                 userAgent.setStructureTree(structureTreeBuilder.getStructureTree());
             }
-=======
->>>>>>> 6c827ad0
         }
 
         private Area findAreaType(Class clazz) {
             if (areaStack.size() > 0) {
                 int pos = areaStack.size() - 1;
                 Object obj = null;
-                while (pos >= 0 && !(clazz.isInstance(obj = areaStack.get(pos)))) {
-                    pos--;
+                while ( pos >= 0 ) {
+                    obj = areaStack.get(pos);
+                    if ( clazz.isInstance ( obj ) ) {
+                        break;
+                    } else {
+                        pos--;
+                    }
                 }
                 if (pos >= 0) {
                     return (Area)obj;
@@ -316,7 +300,6 @@
                 delegate.startDocument();
                 delegate.startElement(uri, localName, qName, attributes);
             } else {
-<<<<<<< HEAD
                 boolean handled = true;
                 if ("".equals(uri)) {
                     if (localName.equals("pageSequence") && userAgent.isAccessibilityEnabled()) {
@@ -332,19 +315,6 @@
                         delegateStack.push(qName);
                         delegate.startDocument();
                         delegate.startElement(uri, localName, qName, attributes);
-=======
-                lastAttributes = new AttributesImpl(attributes);
-                boolean handled = true;
-                if ("".equals(uri)) {
-                    Maker maker = (Maker)makers.get(localName);
-                    content.clear();
-                    ignoreCharacters = true;
-                    if (maker != null) {
-                        ignoreCharacters = maker.ignoreCharacters();
-                        maker.startElement(attributes);
-                    } else if ("extension-attachments".equals(localName)) {
-                        //TODO implement me
->>>>>>> 6c827ad0
                     } else {
                         if (pageSequenceAttributes != null) {
                             /*
@@ -468,10 +438,7 @@
                 pageSequence.setLanguage(lang);
                 String country = attributes.getValue("country");
                 pageSequence.setCountry(country);
-<<<<<<< HEAD
                 transferForeignObjects(attributes, pageSequence);
-=======
->>>>>>> 6c827ad0
                 areaStack.push(pageSequence);
             }
         }
@@ -503,11 +470,7 @@
                 if (currentPageViewport != null) {
                     throw new IllegalStateException("currentPageViewport must be null");
                 }
-<<<<<<< HEAD
                 Rectangle viewArea = XMLUtil.getAttributeAsRectangle(attributes, "bounds");
-=======
-                Rectangle2D viewArea = XMLUtil.getAttributeAsRectangle2D(attributes, "bounds");
->>>>>>> 6c827ad0
                 int pageNumber = XMLUtil.getAttributeAsInt(attributes, "nr", -1);
                 String key = attributes.getValue("key");
                 String pageNumberString = attributes.getValue("formatted-nr");
@@ -947,10 +910,7 @@
                 viewport.setContentPosition(XMLUtil.getAttributeAsRectangle2D(attributes, "pos"));
                 viewport.setClip(XMLUtil.getAttributeAsBoolean(attributes, "clip", false));
                 viewport.setOffset(XMLUtil.getAttributeAsInt(attributes, "offset", 0));
-<<<<<<< HEAD
                 setPtr(viewport, attributes);
-=======
->>>>>>> 6c827ad0
                 Area parent = (Area)areaStack.peek();
                 parent.addChildArea(viewport);
                 areaStack.push(viewport);
@@ -1182,7 +1142,6 @@
                                     = userAgent.getImageSessionContext();
                                 ImageInfo info = manager.getImageInfo(uri, sessionContext);
                                 bkg.setImageInfo(info);
-<<<<<<< HEAD
                             } catch (ImageException e) {
                                 ResourceEventProducer eventProducer
                                     = ResourceEventProducer.Provider.get(
@@ -1198,10 +1157,6 @@
                                     = ResourceEventProducer.Provider.get(
                                         this.userAgent.getEventBroadcaster());
                                 eventProducer.imageIOError(this, uri, ioe, getLocator());
-=======
-                            } catch (Exception e) {
-                                log.error("Background image not available: " + uri, e);
->>>>>>> 6c827ad0
                             }
 
                             String repeat = attributes.getValue("bkg-repeat");
@@ -1259,7 +1214,6 @@
             }
         }
 
-<<<<<<< HEAD
         private void setPtr(Area area, Attributes attributes) {
             String ptr = attributes.getValue("ptr");
             if (ptr != null) {
@@ -1267,8 +1221,6 @@
             }
         }
 
-=======
->>>>>>> 6c827ad0
         /** {@inheritDoc} */
         public void characters(char[] ch, int start, int length) throws SAXException {
             if (delegate != null) {
