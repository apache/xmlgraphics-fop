/*
 * Licensed to the Apache Software Foundation (ASF) under one or more
 * contributor license agreements.  See the NOTICE file distributed with
 * this work for additional information regarding copyright ownership.
 * The ASF licenses this file to You under the Apache License, Version 2.0
 * (the "License"); you may not use this file except in compliance with
 * the License.  You may obtain a copy of the License at
 *
 *      http://www.apache.org/licenses/LICENSE-2.0
 *
 * Unless required by applicable law or agreed to in writing, software
 * distributed under the License is distributed on an "AS IS" BASIS,
 * WITHOUT WARRANTIES OR CONDITIONS OF ANY KIND, either express or implied.
 * See the License for the specific language governing permissions and
 * limitations under the License.
 */

/* $Id$ */

package org.apache.fop.area;

import java.util.Collections;
import java.util.Iterator;
import java.util.List;
import java.util.Map;

import org.apache.xmlgraphics.util.QName;

/**
 * Abstract base class for all area tree objects.
 */
public abstract class AreaTreeObject {

    /** Foreign attributes */
    protected Map foreignAttributes = null;

<<<<<<< HEAD
=======
    /** Extension attachments */
    protected List/*<ExtensionAttachment>*/ extensionAttachments = null;
    
>>>>>>> 392d02e2
    /**
     * Sets a foreign attribute.
     * @param name the qualified name of the attribute
     * @param value the attribute value
     */
    public void setForeignAttribute(QName name, String value) {
        if (this.foreignAttributes == null) {
            this.foreignAttributes = new java.util.HashMap();
        }
        this.foreignAttributes.put(name, value);
    }

    /**
     * Set foreign attributes from a Map.
     * @param atts a Map with attributes (keys: QName, values: String)
     */
    public void setForeignAttributes(Map atts) {
        if (atts.size() == 0) {
            return;
        }
        Iterator iter = atts.entrySet().iterator();
        while (iter.hasNext()) {
            Map.Entry entry = (Map.Entry)iter.next();
            String value = (String)entry.getValue();
            //The casting is only to ensure type safety (too bad we can't use generics, yet)
            setForeignAttribute((QName)entry.getKey(), value);
        }
    }

    /**
     * Returns the value of a foreign attribute on the area.
     * @param name the qualified name of the attribute
     * @return the attribute value or null if it isn't set
     */
    public String getForeignAttributeValue(QName name) {
        if (this.foreignAttributes != null) {
            return (String)this.foreignAttributes.get(name);
        } else {
            return null;
        }
    }

    /** @return the foreign attributes associated with this area */
    public Map getForeignAttributes() {
        if (this.foreignAttributes != null) {
            return Collections.unmodifiableMap(this.foreignAttributes);
        } else {
            return Collections.EMPTY_MAP;
        }
    }
<<<<<<< HEAD


=======
    
    /**
     * Set extension attachments from a List 
     * @param extensionAttachments a List with extension attachments
     */
    public void setExtensionAttachments(List extensionAttachments) {
        this.extensionAttachments = extensionAttachments;
    }

    /** @return the extension attachments associated with this area */
    public List getExtensionAttachments() {
        if (this.foreignAttributes != null) {
            return Collections.unmodifiableList(this.extensionAttachments);
        } else {
            return Collections.EMPTY_LIST;
        }
    }    
>>>>>>> 392d02e2
}<|MERGE_RESOLUTION|>--- conflicted
+++ resolved
@@ -34,12 +34,9 @@
     /** Foreign attributes */
     protected Map foreignAttributes = null;
 
-<<<<<<< HEAD
-=======
     /** Extension attachments */
     protected List/*<ExtensionAttachment>*/ extensionAttachments = null;
     
->>>>>>> 392d02e2
     /**
      * Sets a foreign attribute.
      * @param name the qualified name of the attribute
@@ -90,10 +87,6 @@
             return Collections.EMPTY_MAP;
         }
     }
-<<<<<<< HEAD
-
-
-=======
     
     /**
      * Set extension attachments from a List 
@@ -111,5 +104,4 @@
             return Collections.EMPTY_LIST;
         }
     }    
->>>>>>> 392d02e2
 }