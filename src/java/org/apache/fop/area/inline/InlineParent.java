/*
 * Licensed to the Apache Software Foundation (ASF) under one or more
 * contributor license agreements.  See the NOTICE file distributed with
 * this work for additional information regarding copyright ownership.
 * The ASF licenses this file to You under the Apache License, Version 2.0
 * (the "License"); you may not use this file except in compliance with
 * the License.  You may obtain a copy of the License at
 *
 *      http://www.apache.org/licenses/LICENSE-2.0
 *
 * Unless required by applicable law or agreed to in writing, software
 * distributed under the License is distributed on an "AS IS" BASIS,
 * WITHOUT WARRANTIES OR CONDITIONS OF ANY KIND, either express or implied.
 * See the License for the specific language governing permissions and
 * limitations under the License.
 */

/* $Id$ */

package org.apache.fop.area.inline;

<<<<<<< HEAD
import org.apache.fop.area.Area;

import java.util.ArrayList;
import java.util.Iterator;
import java.util.List;
=======
import java.util.List;

import org.apache.fop.area.Area;
>>>>>>> d4ec49dd

/**
 * Inline parent area.
 * This is an inline area that can have other inlines as children.
 */
public class InlineParent extends InlineArea {

    private static final long serialVersionUID = -3047168298770354813L;

    /**
     * The list of inline areas added to this inline parent.
     */
    protected List<InlineArea> inlines = new java.util.ArrayList<InlineArea>();

    /** Controls whether the IPD is automatically adjusted based on the area's children. */
    protected transient boolean autoSize;

    /**
     * Create a new inline parent to add areas to.
     */
    public InlineParent() {
    }

    /**
     * Override generic Area method.
     *
     * @param childArea the child area to add
     */
    @Override
    public void addChildArea(Area childArea) {
        if (inlines.size() == 0) {
            autoSize = (getIPD() == 0);
        }
        if (childArea instanceof InlineArea) {
            InlineArea inlineChildArea = (InlineArea) childArea;
            inlines.add(inlineChildArea);
            // set the parent area for the child area
            inlineChildArea.setParentArea(this);
            if (autoSize) {
                increaseIPD(inlineChildArea.getAllocIPD());
            }
            updateLevel ( childArea.getBidiLevel() );
        }
    }

    /**
     * Get the child areas for this inline parent.
     *
     * @return the list of child areas
     */
    public List<InlineArea> getChildAreas() {
        return inlines;
    }

    /**
     * recursively apply the variation factor to all descendant areas
     * @param variationFactor the variation factor that must be applied to adjustments
     * @param lineStretch     the total stretch of the line
     * @param lineShrink      the total shrink of the line
     * @return true if there is an UnresolvedArea descendant
     */
    @Override
    public boolean applyVariationFactor(double variationFactor,
                                        int lineStretch, int lineShrink) {
        boolean bUnresolvedAreasPresent = false;
        int cumulativeIPD = 0;
        // recursively apply variation factor to descendant areas
        for (int i = 0, len = inlines.size(); i < len; i++) {
            InlineArea inline = inlines.get(i);
            bUnresolvedAreasPresent |= inline.applyVariationFactor(
                    variationFactor, lineStretch, lineShrink);
            cumulativeIPD += inline.getIPD();  //Update this area's IPD based on changes to children
        }
        setIPD(cumulativeIPD);

        return bUnresolvedAreasPresent;
    }

    /**
     * Reset bidirectionality level of all children to default (-1),
     * signalling that they will inherit the level of their parent text area.
     */
    public void resetChildrenLevel() {
        for ( Iterator it = inlines.iterator(); it.hasNext();) {
            ( (InlineArea) it.next() ) .resetBidiLevel();
        }
    }
    private void updateLevel ( int newLevel ) {
        if ( newLevel >= 0 ) {
            int curLevel = getBidiLevel();
            if ( curLevel >= 0 ) {
                if ( newLevel < curLevel ) {
                    setBidiLevel ( newLevel );
                }
            } else {
                setBidiLevel ( newLevel );
            }
        }
    }


}<|MERGE_RESOLUTION|>--- conflicted
+++ resolved
@@ -19,17 +19,10 @@
 
 package org.apache.fop.area.inline;
 
-<<<<<<< HEAD
-import org.apache.fop.area.Area;
-
-import java.util.ArrayList;
+import java.util.List;
 import java.util.Iterator;
-import java.util.List;
-=======
-import java.util.List;
 
 import org.apache.fop.area.Area;
->>>>>>> d4ec49dd
 
 /**
  * Inline parent area.
