/*
 * Licensed to the Apache Software Foundation (ASF) under one or more
 * contributor license agreements.  See the NOTICE file distributed with
 * this work for additional information regarding copyright ownership.
 * The ASF licenses this file to You under the Apache License, Version 2.0
 * (the "License"); you may not use this file except in compliance with
 * the License.  You may obtain a copy of the License at
 *
 *      http://www.apache.org/licenses/LICENSE-2.0
 *
 * Unless required by applicable law or agreed to in writing, software
 * distributed under the License is distributed on an "AS IS" BASIS,
 * WITHOUT WARRANTIES OR CONDITIONS OF ANY KIND, either express or implied.
 * See the License for the specific language governing permissions and
 * limitations under the License.
 */

/* $Id$ */

package org.apache.fop.area.inline;

import java.util.List;
import java.util.Iterator;

import org.apache.fop.area.Area;

/**
 * Inline parent area.
 * This is an inline area that can have other inlines as children.
 */
public class InlineParent extends InlineArea {

    private static final long serialVersionUID = -3047168298770354813L;

    /**
     * The list of inline areas added to this inline parent.
     */
    protected List<InlineArea> inlines = new java.util.ArrayList<InlineArea>();

    /** Controls whether the IPD is automatically adjusted based on the area's children. */
    protected transient boolean autoSize;

    /** The offset of the <q>beforest</q> child area of this area. */
    protected int minChildOffset;

    /**
     * The offset of the <q>afterest</q> child area of this area. Offset from the
     * before-edge of this area's content-rectangle and the after-edge of the child area's
     * allocation-rectangle.
     */
    private int maxAfterEdge;

    @Override
    public void addChildArea(Area c) {
        assert c instanceof InlineArea;
        if (inlines.size() == 0) {
            autoSize = (getIPD() == 0);
        }
<<<<<<< HEAD
        if (childArea instanceof InlineArea) {
            InlineArea inlineChildArea = (InlineArea) childArea;
            inlines.add(inlineChildArea);
            // set the parent area for the child area
            inlineChildArea.setParentArea(this);
            if (autoSize) {
                increaseIPD(inlineChildArea.getAllocIPD());
            }
            updateLevel ( childArea.getBidiLevel() );
=======
        InlineArea childArea = (InlineArea) c;
        inlines.add(childArea);
        // set the parent area for the child area
        childArea.setParentArea(this);
        if (autoSize) {
            increaseIPD(childArea.getAllocIPD());
>>>>>>> 9f0263b3
        }
        int childOffset = childArea.getVirtualOffset();
        minChildOffset = Math.min(minChildOffset, childOffset);
        maxAfterEdge = Math.max(maxAfterEdge, childOffset + childArea.getVirtualBPD());
    }

    @Override
    int getVirtualOffset() {
        return getOffset() + minChildOffset;
    }

    @Override
    int getVirtualBPD() {
        return maxAfterEdge - minChildOffset;
    }

    /**
     * Get the child areas for this inline parent.
     *
     * @return the list of child areas
     */
    public List<InlineArea> getChildAreas() {
        return inlines;
    }

    /**
     * recursively apply the variation factor to all descendant areas
     * @param variationFactor the variation factor that must be applied to adjustments
     * @param lineStretch     the total stretch of the line
     * @param lineShrink      the total shrink of the line
     * @return true if there is an UnresolvedArea descendant
     */
    @Override
    public boolean applyVariationFactor(double variationFactor,
                                        int lineStretch, int lineShrink) {
        boolean hasUnresolvedAreas = false;
        int cumulativeIPD = 0;
        // recursively apply variation factor to descendant areas
        for (int i = 0, len = inlines.size(); i < len; i++) {
            InlineArea inline = inlines.get(i);
            hasUnresolvedAreas |= inline.applyVariationFactor(
                    variationFactor, lineStretch, lineShrink);
            cumulativeIPD += inline.getIPD();  //Update this area's IPD based on changes to children
        }
        setIPD(cumulativeIPD);

        return hasUnresolvedAreas;
    }

<<<<<<< HEAD
    /**
     * Reset bidirectionality level of all children to default (-1),
     * signalling that they will inherit the level of their parent text area.
     */
    public void resetChildrenLevel() {
        for ( Iterator it = inlines.iterator(); it.hasNext();) {
            ( (InlineArea) it.next() ) .resetBidiLevel();
        }
    }
    private void updateLevel ( int newLevel ) {
        if ( newLevel >= 0 ) {
            int curLevel = getBidiLevel();
            if ( curLevel >= 0 ) {
                if ( newLevel < curLevel ) {
                    setBidiLevel ( newLevel );
                }
            } else {
                setBidiLevel ( newLevel );
            }
        }
    }


}
=======
}
>>>>>>> 9f0263b3
<|MERGE_RESOLUTION|>--- conflicted
+++ resolved
@@ -56,24 +56,13 @@
         if (inlines.size() == 0) {
             autoSize = (getIPD() == 0);
         }
-<<<<<<< HEAD
-        if (childArea instanceof InlineArea) {
-            InlineArea inlineChildArea = (InlineArea) childArea;
-            inlines.add(inlineChildArea);
-            // set the parent area for the child area
-            inlineChildArea.setParentArea(this);
-            if (autoSize) {
-                increaseIPD(inlineChildArea.getAllocIPD());
-            }
-            updateLevel ( childArea.getBidiLevel() );
-=======
         InlineArea childArea = (InlineArea) c;
         inlines.add(childArea);
         // set the parent area for the child area
         childArea.setParentArea(this);
         if (autoSize) {
             increaseIPD(childArea.getAllocIPD());
->>>>>>> 9f0263b3
+            updateLevel ( childArea.getBidiLevel() );
         }
         int childOffset = childArea.getVirtualOffset();
         minChildOffset = Math.min(minChildOffset, childOffset);
@@ -82,7 +71,7 @@
 
     @Override
     int getVirtualOffset() {
-        return getOffset() + minChildOffset;
+        return getBlockProgressionOffset() + minChildOffset;
     }
 
     @Override
@@ -123,7 +112,6 @@
         return hasUnresolvedAreas;
     }
 
-<<<<<<< HEAD
     /**
      * Reset bidirectionality level of all children to default (-1),
      * signalling that they will inherit the level of their parent text area.
@@ -147,7 +135,4 @@
     }
 
 
-}
-=======
-}
->>>>>>> 9f0263b3
+}