--- conflicted
+++ resolved
@@ -205,55 +205,6 @@
         put(OVERLINE_COLOR, new TraitInfo("overline-score-color", Color.class));
         put(LINETHROUGH,    new TraitInfo("through-score", Boolean.class));
         put(LINETHROUGH_COLOR, new TraitInfo("through-score-color", Color.class));
-<<<<<<< HEAD
-        put(BLINK,        new TraitInfo("blink", Boolean.class));
-        //put(OFFSET, new TraitInfo("offset", Integer.class));
-        //put(SHADOW, new TraitInfo("shadow", Integer.class));
-        put(BORDER_START,
-                          new TraitInfo("border-start", BorderProps.class));
-        put(BORDER_END,
-                          new TraitInfo("border-end", BorderProps.class));
-        put(BORDER_BEFORE,
-                          new TraitInfo("border-before", BorderProps.class));
-        put(BORDER_AFTER,
-                          new TraitInfo("border-after", BorderProps.class));
-        put(PADDING_START,
-                          new TraitInfo("padding-start", Integer.class));
-        put(PADDING_END,
-                          new TraitInfo("padding-end", Integer.class));
-        put(PADDING_BEFORE,
-                          new TraitInfo("padding-before", Integer.class));
-        put(PADDING_AFTER,
-                          new TraitInfo("padding-after", Integer.class));
-        put(SPACE_START,
-                          new TraitInfo("space-start", Integer.class));
-        put(SPACE_END,
-                          new TraitInfo("space-end", Integer.class));
-        //put(BREAK_BEFORE,
-        //                  new TraitInfo("break-before", Integer.class));
-        //put(BREAK_AFTER,
-        //                  new TraitInfo("break-after", Integer.class));
-        put(START_INDENT,
-                new TraitInfo("start-indent", Integer.class));
-        put(END_INDENT,
-                new TraitInfo("end-indent", Integer.class));
-        put(SPACE_BEFORE,
-                new TraitInfo("space-before", Integer.class));
-        put(SPACE_AFTER,
-                new TraitInfo("space-after", Integer.class));
-        put(IS_REFERENCE_AREA,
-                new TraitInfo("is-reference-area", Boolean.class));
-        put(IS_VIEWPORT_AREA,
-                new TraitInfo("is-viewport-area", Boolean.class));
-        put(WRITING_MODE,
-                new TraitInfo("writing-mode", WritingMode.class));
-        put(INLINE_PROGRESSION_DIRECTION,
-                new TraitInfo("inline-progression-direction", Direction.class));
-        put(BLOCK_PROGRESSION_DIRECTION,
-                new TraitInfo("block-progression-direction", Direction.class));
-        put(SHIFT_DIRECTION,
-                new TraitInfo("shift-direction", Direction.class));
-=======
         put(BLINK,          new TraitInfo("blink", Boolean.class));
         //put(OFFSET,       new TraitInfo("offset", Integer.class));
         //put(SHADOW,       new TraitInfo("shadow", Integer.class));
@@ -275,7 +226,14 @@
         put(SPACE_AFTER,    new TraitInfo("space-after", Integer.class));
         put(IS_REFERENCE_AREA,  new TraitInfo("is-reference-area", Boolean.class));
         put(IS_VIEWPORT_AREA,   new TraitInfo("is-viewport-area", Boolean.class));
->>>>>>> 2ca4fdd3
+        put(WRITING_MODE,
+                new TraitInfo("writing-mode", WritingMode.class));
+        put(INLINE_PROGRESSION_DIRECTION,
+                new TraitInfo("inline-progression-direction", Direction.class));
+        put(BLOCK_PROGRESSION_DIRECTION,
+                new TraitInfo("block-progression-direction", Direction.class));
+        put(SHIFT_DIRECTION,
+                new TraitInfo("shift-direction", Direction.class));
 
     }
 
