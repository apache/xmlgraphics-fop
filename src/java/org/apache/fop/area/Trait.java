--- conflicted
+++ resolved
@@ -34,7 +34,10 @@
  * Area traits used for rendering.
  * This class represents an area trait that specifies a value for rendering.
  */
-public class Trait implements Serializable {
+public final class Trait implements Serializable {
+
+    private Trait() {
+    }
 
     /**
      * Id reference line, not resolved.
@@ -194,18 +197,12 @@
     public static final Integer OVERLINE_COLOR = new Integer(35);
     /** Trait for color of linethrough decorations when rendering inline parent. */
     public static final Integer LINETHROUGH_COLOR = new Integer(36);
-<<<<<<< HEAD
     
     /** The ptr trait. Used for accessibility   */
     public static final Integer PTR = new Integer(37);
 
     /** Maximum value used by trait keys */
     public static final int MAX_TRAIT_KEY = 37;
-=======
-
-    /** Maximum value used by trait keys */
-    public static final int MAX_TRAIT_KEY = 36;
->>>>>>> 6c827ad0
 
     private static final TraitInfo[] TRAIT_INFO = new TraitInfo[MAX_TRAIT_KEY + 1];
 
