--- conflicted
+++ resolved
@@ -124,8 +124,8 @@
     private PDFEncryption encryption;
 
     /** the colorspace (0=RGB, 1=CMYK) */
-    private PDFDeviceColorSpace colorspace =
-        new PDFDeviceColorSpace(PDFDeviceColorSpace.DEVICE_RGB);
+    private PDFDeviceColorSpace colorspace
+        = new PDFDeviceColorSpace(PDFDeviceColorSpace.DEVICE_RGB);
 
     /** the counter for Pattern name numbering (e.g. 'Pattern1') */
     private int patternCount = 0;
@@ -355,7 +355,6 @@
     }
 
     /**
-<<<<<<< HEAD
      * Makes sure a Lang entry has been set on the document catalog, setting it
      * to a default value if necessary. When accessibility is enabled the
      * language must be specified for any text element in the document.
@@ -375,8 +374,6 @@
     }
 
     /**
-=======
->>>>>>> 6c827ad0
      * Get the {@link PDFInfo} object for this document.
      *
      * @return the {@link PDFInfo} object
@@ -1020,9 +1017,7 @@
         output(stream);
         for (int count = 0; count < this.trailerObjects.size(); count++) {
             PDFObject o = (PDFObject)this.trailerObjects.get(count);
-            this.location.set(
-                o.getObjectNumber() - 1,
-                new Integer(this.position));
+            setLocation(o.getObjectNumber() - 1, this.position);
             this.position += o.output(stream);
         }
         /* output the xref table and increment the character position
