/*
 * Licensed to the Apache Software Foundation (ASF) under one or more
 * contributor license agreements.  See the NOTICE file distributed with
 * this work for additional information regarding copyright ownership.
 * The ASF licenses this file to You under the Apache License, Version 2.0
 * (the "License"); you may not use this file except in compliance with
 * the License.  You may obtain a copy of the License at
 *
 *      http://www.apache.org/licenses/LICENSE-2.0
 *
 * Unless required by applicable law or agreed to in writing, software
 * distributed under the License is distributed on an "AS IS" BASIS,
 * WITHOUT WARRANTIES OR CONDITIONS OF ANY KIND, either express or implied.
 * See the License for the specific language governing permissions and
 * limitations under the License.
 */

/* $Id$ */

package org.apache.fop.pdf;

import java.text.MessageFormat;

/**
 * This class allows tracks the enabled PDF profiles (PDF/A and PDF/X) and provides methods to
 * the libarary and its users to enable the generation of PDFs conforming to the enabled PDF
 * profiles.
 * <p>
 * Some profile from PDF/X and PDF/A can be active simultaneously (example: PDF/A-1 and
 * PDF/X-3:2003).
 */
public class PDFProfile {

    /**
     * Indicates the PDF/A mode currently active. Defaults to "no restrictions", i.e.
     * PDF/A not active.
     */
    protected PDFAMode pdfAMode = PDFAMode.DISABLED;

    /**
     * Indicates the PDF/X mode currently active. Defaults to "no restrictions", i.e.
     * PDF/X not active.
     */
    protected PDFXMode pdfXMode = PDFXMode.DISABLED;

    private PDFDocument doc;

    /**
     * Main constructor
     * @param doc the PDF document
     */
    public PDFProfile(PDFDocument doc) {
        this.doc = doc;
    }

    /**
     * Validates if the requested profile combination is compatible.
     */
    protected void validateProfileCombination() {
        if (pdfAMode != PDFAMode.DISABLED) {
            if (pdfAMode == PDFAMode.PDFA_1B) {
                if (pdfXMode != PDFXMode.DISABLED && pdfXMode != PDFXMode.PDFX_3_2003) {
                    throw new PDFConformanceException(
                            pdfAMode + " and " + pdfXMode + " are not compatible!");
                }
            }
        }
    }

    /** @return the PDFDocument this profile is attached to */
    public PDFDocument getDocument() {
        return this.doc;
    }

    /** @return the PDF/A mode */
    public PDFAMode getPDFAMode() {
        return this.pdfAMode;
    }

    /** @return true if any PDF/A mode is active */
    public boolean isPDFAActive() {
        return getPDFAMode() != PDFAMode.DISABLED;
    }

    /**
     * Sets the PDF/A mode
     * @param mode the PDF/A mode
     */
    public void setPDFAMode(PDFAMode mode) {
        if (mode == null) {
            mode = PDFAMode.DISABLED;
        }
        this.pdfAMode = mode;
        validateProfileCombination();
    }

    /** @return the PDF/X mode */
    public PDFXMode getPDFXMode() {
        return this.pdfXMode;
    }

    /** @return true if any PDF/X mode is active */
    public boolean isPDFXActive() {
        return getPDFXMode() != PDFXMode.DISABLED;
    }

    /**
     * Sets the PDF/X mode
     * @param mode the PDF/X mode
     */
    public void setPDFXMode(PDFXMode mode) {
        if (mode == null) {
            mode = PDFXMode.DISABLED;
        }
        this.pdfXMode = mode;
        validateProfileCombination();
    }

    /** {@inheritDoc} */
    public String toString() {
        StringBuffer sb = new StringBuffer();
        if (isPDFAActive() && isPDFXActive()) {
            sb.append("[").append(getPDFAMode()).append(",").append(getPDFXMode()).append("]");
        } else if (isPDFAActive()) {
            sb.append(getPDFAMode());
        } else if (isPDFXActive()) {
            sb.append(getPDFXMode());
        } else {
            sb.append(super.toString());
        }
        return sb.toString();
    }

    //---------=== Info and validation methods ===---------

    private String format(String pattern, Object arg) {
        return MessageFormat.format(pattern, new Object[] {arg});
    }

    /** Checks if encryption is allowed. */
    public void verifyEncryptionAllowed() {
        final String err = "{0} doesn't allow encrypted PDFs";
        if (isPDFAActive()) {
            throw new PDFConformanceException(format(err, getPDFAMode()));
        }
        if (isPDFXActive()) {
            throw new PDFConformanceException(format(err, getPDFXMode()));
        }
    }

    /** Checks if PostScript XObjects are allowed. */
    public void verifyPSXObjectsAllowed() {
        final String err = "PostScript XObjects are prohibited when {0}"
                + " is active. Convert EPS graphics to another format.";
        if (isPDFAActive()) {
            throw new PDFConformanceException(format(err, getPDFAMode()));
        }
        if (isPDFXActive()) {
            throw new PDFConformanceException(format(err, getPDFXMode()));
        }
    }

    /**
     * Checks if the use of transparency is allowed.
     * @param context Context information for the user to identify the problem spot
     */
    public void verifyTransparencyAllowed(String context) {
        final String err = "{0} does not allow the use of transparency. ({1})";
        if (isPDFAActive()) {
            throw new PDFConformanceException(MessageFormat.format(err,
                    new Object[] {getPDFAMode(), context}));
        }
        if (isPDFXActive()) {
            throw new PDFConformanceException(MessageFormat.format(err,
                    new Object[] {getPDFXMode(), context}));
        }
    }

    /** Checks if the right PDF version is set. */
    public void verifyPDFVersion() {
        final String err = "PDF version must be 1.4 for {0}";
        if (getPDFAMode().isPDFA1LevelB()
                && getDocument().getPDFVersion() != PDFDocument.PDF_VERSION_1_4) {
            throw new PDFConformanceException(format(err, getPDFAMode()));
        }
        if (getPDFXMode() == PDFXMode.PDFX_3_2003
                && getDocument().getPDFVersion() != PDFDocument.PDF_VERSION_1_4) {
            throw new PDFConformanceException(format(err, getPDFXMode()));
        }
    }

<<<<<<< HEAD
    /**
     * Checks a few things required for tagged PDF.
     */
    public void verifyTaggedPDF() {
        if (getPDFAMode().isPDFA1LevelA()) {
            final String err = "{0} requires the {1} dictionary entry to be set";
            PDFDictionary markInfo = getDocument().getRoot().getMarkInfo();
            if (markInfo == null) {
                throw new PDFConformanceException(format(
                        "{0} requires the MarkInfo dictionary to be present", getPDFAMode()));
            }
            if (!Boolean.TRUE.equals(markInfo.get("Marked"))) {
                throw new PDFConformanceException(format(err,
                        new Object[] {getPDFAMode(), "Marked"}));
            }
            if (getDocument().getRoot().getStructTreeRoot() == null) {
                throw new PDFConformanceException(format(err,
                        new Object[] {getPDFAMode(), "StructTreeRoot"}));
            }
            if (getDocument().getRoot().getLanguage() == null) {
                throw new PDFConformanceException(format(err,
                        new Object[] {getPDFAMode(), "Lang"}));
            }
        }
    }

=======
>>>>>>> 6c827ad0
    /** @return true if the ID entry must be present in the trailer. */
    public boolean isIDEntryRequired() {
        return isPDFAActive() || isPDFXActive();
    }

    /** @return true if all fonts need to be embedded. */
    public boolean isFontEmbeddingRequired() {
        return isPDFAActive() || isPDFXActive();
    }

    /** Checks if a title may be absent. */
    public void verifyTitleAbsent() {
        if (isPDFXActive()) {
            final String err = "{0} requires the title to be set.";
            throw new PDFConformanceException(format(err, getPDFXMode()));
        }
    }

    /** @return true if the ModDate Info entry must be present. */
    public boolean isModDateRequired() {
        return getPDFXMode() == PDFXMode.PDFX_3_2003;
    }

    /** @return true if the Trapped Info entry must be present. */
    public boolean isTrappedEntryRequired() {
        return getPDFXMode() == PDFXMode.PDFX_3_2003;
    }

    /** @return true if annotations are allowed */
    public boolean isAnnotationAllowed() {
        return !isPDFXActive();
    }

    /** Checks if annotations are allowed. */
    public void verifyAnnotAllowed() {
        if (!isAnnotationAllowed()) {
            final String err = "{0} does not allow annotations inside the printable area.";
            //Note: this rule is simplified. Refer to the standard for details.
            throw new PDFConformanceException(format(err, getPDFXMode()));
        }
    }

    /** Checks if Actions are allowed. */
    public void verifyActionAllowed() {
        if (isPDFXActive()) {
            final String err = "{0} does not allow Actions.";
            throw new PDFConformanceException(format(err, getPDFXMode()));
        }
    }

}<|MERGE_RESOLUTION|>--- conflicted
+++ resolved
@@ -189,7 +189,6 @@
         }
     }
 
-<<<<<<< HEAD
     /**
      * Checks a few things required for tagged PDF.
      */
@@ -216,8 +215,6 @@
         }
     }
 
-=======
->>>>>>> 6c827ad0
     /** @return true if the ID entry must be present in the trailer. */
     public boolean isIDEntryRequired() {
         return isPDFAActive() || isPDFXActive();
@@ -268,4 +265,16 @@
         }
     }
 
+    /** Checks if embedded files are allowed. */
+    public void verifyEmbeddedFilesAllowed() {
+        final String err = "{0} does not allow embedded files.";
+        if (isPDFAActive()) {
+            throw new PDFConformanceException(format(err, getPDFAMode()));
+        }
+        if (isPDFXActive()) {
+            //Implicit since file specs are forbidden
+            throw new PDFConformanceException(format(err, getPDFXMode()));
+        }
+    }
+
 }