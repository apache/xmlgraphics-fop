/*
 * Licensed to the Apache Software Foundation (ASF) under one or more
 * contributor license agreements.  See the NOTICE file distributed with
 * this work for additional information regarding copyright ownership.
 * The ASF licenses this file to You under the Apache License, Version 2.0
 * (the "License"); you may not use this file except in compliance with
 * the License.  You may obtain a copy of the License at
 *
 *      http://www.apache.org/licenses/LICENSE-2.0
 *
 * Unless required by applicable law or agreed to in writing, software
 * distributed under the License is distributed on an "AS IS" BASIS,
 * WITHOUT WARRANTIES OR CONDITIONS OF ANY KIND, either express or implied.
 * See the License for the specific language governing permissions and
 * limitations under the License.
 */

/* $Id$ */

package org.apache.fop.layoutmgr;

import java.util.List;

import org.apache.fop.fo.Constants;

/**
 * This class represents an unresolved break possibility.
 */
public class BreakElement extends UnresolvedListElement {

    private int penaltyWidth;
    private int penaltyValue;
    private int breakClass = -1;
    private List pendingBeforeMarks;
    private List pendingAfterMarks;

    /**
     * Main constructor
     * @param position the Position instance needed by the addAreas stage of the LMs.
     * @param penaltyValue the penalty value for the penalty element to be constructed
     * @param context the layout context which contains the pending conditional elements
     */
    public BreakElement(Position position, int penaltyValue, LayoutContext context) {
        this(position, penaltyValue, -1, context);
    }

    /**
     * Create a new BreakElement for the given {@code position}, {@code penaltyValue}
     * and {@code breakClass}. (Used principally to generate break-possibilities in
     * ranges of content that must be kept together within the context corresponding
     * to the {@code breakClass}; expected to be one of {@link Constants#EN_AUTO},
     * {@link Constants#EN_LINE}, {@link Constants#EN_COLUMN} or {@link Constants#EN_PAGE})
     * @param position  the corresponding {@link Position}
     * @param penaltyValue  the penalty value
     * @param breakClass    the break class
     * @param context       the {@link LayoutContext}
     */
    public BreakElement(Position position, int penaltyValue, int breakClass, LayoutContext context) {
        this(position, 0, penaltyValue, breakClass, context);
    }

    /**
     * Constructor for hard breaks.
     *
     * @param position the Position instance needed by the addAreas stage of the LMs.
     * @param penaltyWidth the penalty width
     * @param penaltyValue the penalty value for the penalty element to be constructed
     * @param breakClass the break class of this penalty (one of {@link Constants#EN_AUTO},
     * {@link Constants#EN_COLUMN}, {@link Constants#EN_PAGE},
     * {@link Constants#EN_EVEN_PAGE}, {@link Constants#EN_ODD_PAGE})
     * @param context the layout context which contains the pending conditional elements
     */
    public BreakElement(Position position, int penaltyWidth, int penaltyValue,
                int breakClass, LayoutContext context) {
        super(position);
        this.penaltyWidth = penaltyWidth;
        this.penaltyValue = penaltyValue;
        this.breakClass = breakClass;
        this.pendingBeforeMarks = context.getPendingBeforeMarks();
        this.pendingAfterMarks = context.getPendingAfterMarks();
    }

<<<<<<< HEAD
    private static String getBreakClassName(int breakClass) {
        return AbstractBreaker.getBreakClassName(breakClass);
    }

=======
>>>>>>> 6c827ad0
    /** {@inheritDoc} */
    public boolean isConditional() {
        return false; //Does not really apply here
    }

    /** {@inheritDoc} */
    /*
    public boolean isPenalty() {
        return true; //not entirely true but a BreakElement will generate a penalty later
    }*/

    /** @return the penalty width */
    public int getPenaltyWidth() {
        return this.penaltyWidth;
    }

    /** @return the penalty value */
    public int getPenaltyValue() {
        return this.penaltyValue;
    }

    /**
     * Sets the penalty value.
     * @param p the new penalty value
     */
    public void setPenaltyValue(int p) {
        this.penaltyValue = p;
    }

    /** {@inheritDoc} */
    public boolean isForcedBreak() {
        return penaltyValue == -KnuthElement.INFINITE;
    }

    /**
     * Returns the break class of this penalty.
     *
     * @return one of {@link Constants#EN_AUTO}, {@link Constants#EN_COLUMN},
     * {@link Constants#EN_PAGE}, {@link Constants#EN_EVEN_PAGE},
     * {@link Constants#EN_ODD_PAGE}
     */
    public int getBreakClass() {
        return breakClass;
    }

    /**
     * Sets the break class.
     *
     * @param breakClass one of {@link Constants#EN_AUTO}, {@link Constants#EN_COLUMN},
     * {@link Constants#EN_PAGE}, {@link Constants#EN_EVEN_PAGE},
     * {@link Constants#EN_ODD_PAGE}
     */
    public void setBreakClass(int breakClass) {
        this.breakClass = breakClass;
    }

    /** @return the pending border and padding elements at the before edge */
    public List getPendingBeforeMarks() {
        return this.pendingBeforeMarks;
    }

    /** @return the pending border and padding elements at the after edge */
    public List getPendingAfterMarks() {
        return this.pendingAfterMarks;
    }

    /**
     * Clears all pending marks associated with this break element. This is used in break
     * cases where we only know very late if the break is actually after all the content
     * of an FO has been generated.
     */
    public void clearPendingMarks() {
        this.pendingBeforeMarks = null;
        this.pendingAfterMarks = null;
    }

    /** {@inheritDoc} */
    public String toString() {
        StringBuffer sb = new StringBuffer(64);
        sb.append("BreakPossibility[p:");
        sb.append(KnuthPenalty.valueOf(this.penaltyValue));
        if (isForcedBreak()) {
            sb.append(" (forced break, ")
                    .append(getBreakClassName(this.breakClass))
                    .append(")");
        } else if (this.penaltyValue >= 0 && this.breakClass != -1) {
            sb.append(" (keep constraint, ")
                    .append(getBreakClassName(this.breakClass))
                    .append(")");
        }
        sb.append("; w:");
        sb.append(penaltyWidth);
        sb.append("]");
        return sb.toString();
    }

}<|MERGE_RESOLUTION|>--- conflicted
+++ resolved
@@ -55,7 +55,8 @@
      * @param breakClass    the break class
      * @param context       the {@link LayoutContext}
      */
-    public BreakElement(Position position, int penaltyValue, int breakClass, LayoutContext context) {
+    public BreakElement(Position position, int penaltyValue, int breakClass,
+                        LayoutContext context) {
         this(position, 0, penaltyValue, breakClass, context);
     }
 
@@ -80,13 +81,10 @@
         this.pendingAfterMarks = context.getPendingAfterMarks();
     }
 
-<<<<<<< HEAD
     private static String getBreakClassName(int breakClass) {
         return AbstractBreaker.getBreakClassName(breakClass);
     }
 
-=======
->>>>>>> 6c827ad0
     /** {@inheritDoc} */
     public boolean isConditional() {
         return false; //Does not really apply here
