--- conflicted
+++ resolved
@@ -928,7 +928,6 @@
         if ( ( script == null ) || "auto".equals(script) ) {
             script = CharUtilities.scriptTagFromCode ( CharUtilities.dominantScript ( ics ) );
         }
-<<<<<<< HEAD
         if ( ( language == null ) || "none".equals(language) ) {
             language = "dflt";
         }
@@ -973,11 +972,6 @@
 
     private AreaInfo processWordNoMapping(int lastIndex, final Font font, AreaInfo prevAreaInfo,
             final char breakOpportunityChar, final boolean endsWithHyphen, int level) {
-        int wordLength = lastIndex - thisStart;
-=======
-        Font font = FontSelector
-            .selectFontForCharactersInText(foText, thisStart, lastIndex, foText, this);
->>>>>>> 49d91ede
         boolean kerning = font.hasKerning();
         MinOptMax wordIPD = MinOptMax.ZERO;
 
@@ -1012,44 +1006,29 @@
                 }
             }
         }
-        boolean endsWithHyphen = checkEndsWithHyphen
-                                 && foText.charAt(lastIndex) == CharUtilities.SOFT_HYPHEN;
         if (kerning
                 && ( breakOpportunityChar != 0 )
                 && !TextLayoutManager.isSpace(breakOpportunityChar)
                 && lastIndex > 0
                 && endsWithHyphen) {
-<<<<<<< HEAD
-            final int kern = font.getKernValue(foText.charAt(lastIndex - 1), breakOpportunityChar);
-=======
-            int kern = font.getKernValue(foText.charAt(lastIndex - 1), ch);
->>>>>>> 49d91ede
+            int kern = font.getKernValue(foText.charAt(lastIndex - 1), breakOpportunityChar);
             if (kern != 0) {
                 addToLetterAdjust(lastIndex, kern);
                 //TODO: add kern to wordIPD?
             }
         }
-<<<<<<< HEAD
-        int letterSpaces = wordLength - 1;
-        // if there is a break opportunity and the next one (break character)
-        // is not a space, it could be used as a line end;
-        // add one more letter space, in case other text follows
-        if (( breakOpportunityChar != 0 ) && !TextLayoutManager.isSpace(breakOpportunityChar)) {
-            letterSpaces++;
-=======
         // shy+chars at start of word: wordLength == 0 && breakOpportunity
         // shy only characters in word: wordLength == 0 && !breakOpportunity
         int wordLength = lastIndex - thisStart;
         int letterSpaces = 0;
         if (wordLength != 0) {
             letterSpaces = wordLength - 1;
-            // if there is a break opportunity and the next one
+            // if there is a break opportunity and the next one (break character)
             // is not a space, it could be used as a line end;
             // add one more letter space, in case other text follows
-            if (breakOpportunity && !TextLayoutManager.isSpace(ch)) {
-                letterSpaces++;
-            }
->>>>>>> 49d91ede
+            if (( breakOpportunityChar != 0 ) && !TextLayoutManager.isSpace(breakOpportunityChar)) {
+                  letterSpaces++;
+            }
         }
         assert letterSpaces >= 0;
         wordIPD = wordIPD.plus(letterSpaceIPD.mult(letterSpaces));
