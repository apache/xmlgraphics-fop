--- conflicted
+++ resolved
@@ -1115,39 +1115,6 @@
         return oldList;
     }
 
-<<<<<<< HEAD
-    /**
-     * Removes the <code>AreaInfo</code> object represented by the given elements, so that it won't
-     * generate any element when <code>getChangedKnuthElements</code> is called.
-     *
-     * @param oldList the elements representing the word space
-     */
-    public void removeWordSpace(final List oldList) {
-        // find the element storing the Position whose value
-        // points to the AreaInfo object
-        final ListIterator oldListIterator = oldList.listIterator();
-        if (((KnuthElement) ((LinkedList) oldList).getFirst()).isPenalty()) {
-            // non breaking space: oldList starts with a penalty
-            oldListIterator.next();
-        }
-        if (oldList.size() > 2) {
-            // alignment is either center, start or end:
-            // the first two elements does not store the needed Position
-            oldListIterator.next();
-            oldListIterator.next();
-        }
-        KnuthElement knuthElement = (KnuthElement) oldListIterator.next();
-        int leafValue = ((LeafPosition) knuthElement.getPosition()).getLeafPos();
-        // only the last word space can be a trailing space!
-        if (leafValue == areaInfos.size() - 1) {
-            removeAreaInfo(leafValue);
-        } else {
-            TextLayoutManager.LOG.error("trying to remove a non-trailing word space");
-        }
-    }
-
-=======
->>>>>>> e058f4d9
     /** {@inheritDoc} */
     public void hyphenate(Position pos, HyphContext hyphContext) {
         AreaInfo areaInfo = getAreaInfo(((LeafPosition) pos).getLeafPos() + changeOffset);
