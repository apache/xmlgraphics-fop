/*
 * Licensed to the Apache Software Foundation (ASF) under one or more
 * contributor license agreements.  See the NOTICE file distributed with
 * this work for additional information regarding copyright ownership.
 * The ASF licenses this file to You under the Apache License, Version 2.0
 * (the "License"); you may not use this file except in compliance with
 * the License.  You may obtain a copy of the License at
 *
 *      http://www.apache.org/licenses/LICENSE-2.0
 *
 * Unless required by applicable law or agreed to in writing, software
 * distributed under the License is distributed on an "AS IS" BASIS,
 * WITHOUT WARRANTIES OR CONDITIONS OF ANY KIND, either express or implied.
 * See the License for the specific language governing permissions and
 * limitations under the License.
 */

/* $Id$ */

package org.apache.fop.layoutmgr.inline;

import java.util.Iterator;
import java.util.LinkedList;
import java.util.List;
import java.util.ListIterator;

import org.apache.fop.area.Area;
import org.apache.fop.area.inline.Space;
import org.apache.fop.fo.FObj;
import org.apache.fop.fo.properties.SpaceProperty;
import org.apache.fop.layoutmgr.AbstractLayoutManager;
import org.apache.fop.layoutmgr.KnuthElement;
import org.apache.fop.layoutmgr.LayoutContext;
import org.apache.fop.layoutmgr.LayoutManager;
import org.apache.fop.layoutmgr.NonLeafPosition;
import org.apache.fop.layoutmgr.Position;
import org.apache.fop.layoutmgr.PositionIterator;
import org.apache.fop.traits.MinOptMax;

/**
 * Class modelling the commonalities of layoutmanagers for objects
 * which stack children in the inline direction, such as Inline or
 * Line. It should not be instantiated directly.
 */
public abstract class InlineStackingLayoutManager extends AbstractLayoutManager
                                         implements InlineLevelLayoutManager {


    protected static class StackingIter extends PositionIterator {

        StackingIter(Iterator parentIter) {
            super(parentIter);
        }

        protected LayoutManager getLM(Object nextObj) {
            return ((Position) nextObj).getLM();
        }

        protected Position getPos(Object nextObj) {
            return ((Position) nextObj);
        }
    }

    /**
     * Size of border and padding in BPD (ie, before and after).
     */
    protected MinOptMax extraBPD;

    private Area currentArea; // LineArea or InlineParent

    /** The child layout context */
    protected LayoutContext childLC;

<<<<<<< HEAD
=======
    /** Used to store previous content IPD for each child LM. */
    private HashMap hmPrevIPD = new HashMap();

>>>>>>> 6c827ad0
    /**
     * Create an inline stacking layout manager.
     * This is used for fo's that create areas that
     * contain inline areas.
     *
     * @param node the formatting object that creates the area
     */
    protected InlineStackingLayoutManager(FObj node) {
        super(node);
        extraBPD = MinOptMax.ZERO;
    }

    /**
     * Set the iterator.
     *
     * @param iter the iterator for this LM
     */
    public void setLMiter(ListIterator iter) {
        childLMiter = iter;
    }

    /**
     * Returns the extra IPD needed for any leading or trailing fences for the
     * current area.
     * @param bNotFirst true if not the first area for this layout manager
     * @param bNotLast true if not the last area for this layout manager
     * @return the extra IPD as a MinOptMax spec
     */
    protected MinOptMax getExtraIPD(boolean bNotFirst, boolean bNotLast) {
        return MinOptMax.ZERO;
    }


    /**
     * Indication if the current area has a leading fence.
     * @param bNotFirst true if not the first area for this layout manager
     * @return the leading fence flag
     */
    protected boolean hasLeadingFence(boolean bNotFirst) {
        return false;
    }

    /**
     * Indication if the current area has a trailing fence.
     * @param bNotLast true if not the last area for this layout manager
     * @return the trailing fence flag
     */
    protected boolean hasTrailingFence(boolean bNotLast) {
        return false;
    }

    /**
     * Get the space at the start of the inline area.
     * @return the space property describing the space
     */
    protected SpaceProperty getSpaceStart() {
        return null;
    }

    /**
     * Get the space at the end of the inline area.
     * @return the space property describing the space
     */
    protected SpaceProperty getSpaceEnd() {
        return null;
    }

    /**
<<<<<<< HEAD
=======
     * TODO: Explain this method
     * @param lm ???
     * @return ???
     */
    protected MinOptMax getPrevIPD(LayoutManager lm) {
        return (MinOptMax) hmPrevIPD.get(lm);
    }

    /**
     * Clear the previous IPD calculation.
     */
    protected void clearPrevIPD() {
        hmPrevIPD.clear();
    }

    /**
>>>>>>> 6c827ad0
     * Returns the current area.
     * @return the current area
     */
    protected Area getCurrentArea() {
        return currentArea;
    }

    /**
     * Set the current area.
     * @param area the current area
     */
    protected void setCurrentArea(Area area) {
        currentArea = area;
    }

    /**
     * Trait setter to be overridden by subclasses.
     * @param bNotFirst true if this is not the first child area added
     * @param bNotLast true if this is not the last child area added
     */
    protected void setTraits(boolean bNotFirst, boolean bNotLast) {
    }

    /**
     * Set the current child layout context
     * @param lc the child layout context
     */
    protected void setChildContext(LayoutContext lc) {
        childLC = lc;
    }

    /**
     * Current child layout context
     * @return the current child layout context
     */
    protected LayoutContext getContext() {
        return childLC;
    }

    /**
     * Adds a space to the area.
     *
     * @param parentArea the area to which to add the space
     * @param spaceRange the space range specifier
     * @param spaceAdjust the factor by which to stretch or shrink the space
     */
    protected void addSpace(Area parentArea, MinOptMax spaceRange, double spaceAdjust) {
        if (spaceRange != null) {
            int iAdjust = spaceRange.getOpt();
            if (spaceAdjust > 0.0) {
                // Stretch by factor
                iAdjust += (int) (spaceRange.getStretch() * spaceAdjust);
            } else if (spaceAdjust < 0.0) {
                // Shrink by factor
                iAdjust += (int) (spaceRange.getShrink() * spaceAdjust);
            }
            if (iAdjust != 0) {
                //getLogger().debug("Add leading space: " + iAdjust);
                Space ls = new Space();
                ls.setIPD(iAdjust);
                parentArea.addChildArea(ls);
            }
        }
    }

    /** {@inheritDoc} */
    public List addALetterSpaceTo(List oldList) {
        // old list contains only a box, or the sequence: box penalty glue box

        ListIterator oldListIterator = oldList.listIterator();
        KnuthElement element = null;
        // "unwrap" the Position stored in each element of oldList
        while (oldListIterator.hasNext()) {
            element = (KnuthElement) oldListIterator.next();
            element.setPosition(element.getPosition().getPosition());
        }

        // The last element may not have a layout manager (its position == null);
        // this may happen if it is a padding box; see bug 39571.
        InlineLevelLayoutManager LM =
            (InlineLevelLayoutManager) element.getLayoutManager();
        if (LM != null) {
            oldList = LM.addALetterSpaceTo(oldList);
        }
        // "wrap" again the Position stored in each element of oldList
        oldListIterator = oldList.listIterator();
        while (oldListIterator.hasNext()) {
            element = (KnuthElement) oldListIterator.next();
            element.setPosition(notifyPos(new NonLeafPosition(this, element.getPosition())));
        }

        return oldList;
    }

    /**
     * remove the AreaInfo object represented by the given elements,
     * so that it won't generate any element when getChangedKnuthElements
     * will be called
     *
     * @param oldList the elements representing the word space
     */
    public void removeWordSpace(List oldList) {
        ListIterator oldListIterator = oldList.listIterator();
        KnuthElement element = null;
        // "unwrap" the Position stored in each element of oldList
        while (oldListIterator.hasNext()) {
            element = (KnuthElement) oldListIterator.next();
            element.setPosition(element.getPosition().getPosition());
        }

        ((InlineLevelLayoutManager)
                   element.getLayoutManager()).removeWordSpace(oldList);

    }

    /** {@inheritDoc} */
<<<<<<< HEAD
    public String getWordChars(Position pos) {
        Position newPos = pos.getPosition();
        return ((InlineLevelLayoutManager) newPos.getLM()).getWordChars(newPos);
=======
    public void getWordChars(StringBuffer sbChars, Position pos) {
        Position newPos = pos.getPosition();
        ((InlineLevelLayoutManager)
         newPos.getLM()).getWordChars(sbChars, newPos);
>>>>>>> 6c827ad0
    }

    /** {@inheritDoc} */
    public void hyphenate(Position pos, HyphContext hc) {
        Position newPos = pos.getPosition();
        ((InlineLevelLayoutManager)
         newPos.getLM()).hyphenate(newPos, hc);
    }

    /** {@inheritDoc} */
    public boolean applyChanges(List oldList) {
        // "unwrap" the Positions stored in the elements
        ListIterator oldListIterator = oldList.listIterator();
        KnuthElement oldElement;
        while (oldListIterator.hasNext()) {
            oldElement = (KnuthElement) oldListIterator.next();
            oldElement.setPosition
                (oldElement.getPosition().getPosition());
        }
        // reset the iterator
        oldListIterator = oldList.listIterator();

        InlineLevelLayoutManager prevLM = null;
        InlineLevelLayoutManager currLM;
        int fromIndex = 0;

        boolean bSomethingChanged = false;
        while (oldListIterator.hasNext()) {
            oldElement = (KnuthElement) oldListIterator.next();
            currLM = (InlineLevelLayoutManager) oldElement.getLayoutManager();
            // initialize prevLM
            if (prevLM == null) {
                prevLM = currLM;
            }

            if (currLM != prevLM || !oldListIterator.hasNext()) {
                if (prevLM == this || currLM == this) {
                    prevLM = currLM;
                } else if (oldListIterator.hasNext()) {
                    bSomethingChanged
                        = prevLM.applyChanges(oldList.subList(fromIndex
                                                              , oldListIterator.previousIndex()))
                        || bSomethingChanged;
                    prevLM = currLM;
                    fromIndex = oldListIterator.previousIndex();
                } else if (currLM == prevLM) {
                    bSomethingChanged
                        = (prevLM != null)
                            && prevLM.applyChanges(oldList.subList(fromIndex, oldList.size()))
                            || bSomethingChanged;
                } else {
                    bSomethingChanged
                        = prevLM.applyChanges(oldList.subList(fromIndex
                                                              , oldListIterator.previousIndex()))
                            || bSomethingChanged;
                    if (currLM != null) {
                        bSomethingChanged
                            = currLM.applyChanges(oldList.subList(oldListIterator.previousIndex()
                                                                  , oldList.size()))
                            || bSomethingChanged;
                    }
                }
            }
        }

        // "wrap" again the Positions stored in the elements
        oldListIterator = oldList.listIterator();
        while (oldListIterator.hasNext()) {
            oldElement = (KnuthElement) oldListIterator.next();
            oldElement.setPosition
                (notifyPos(new NonLeafPosition(this, oldElement.getPosition())));
        }
        return bSomethingChanged;
    }

    /**
     * {@inheritDoc}
     */
    public List getChangedKnuthElements(List oldList, int alignment) {
        // "unwrap" the Positions stored in the elements
        ListIterator oldListIterator = oldList.listIterator();
        KnuthElement oldElement;
        while (oldListIterator.hasNext()) {
            oldElement = (KnuthElement) oldListIterator.next();
            oldElement.setPosition
                (oldElement.getPosition().getPosition());
        }
        // reset the iterator
        oldListIterator = oldList.listIterator();

        KnuthElement returnedElement;
        LinkedList returnedList = new LinkedList();
        LinkedList returnList = new LinkedList();
        InlineLevelLayoutManager prevLM = null;
        InlineLevelLayoutManager currLM;
        int fromIndex = 0;

        while (oldListIterator.hasNext()) {
            oldElement = (KnuthElement) oldListIterator.next();
            currLM = (InlineLevelLayoutManager) oldElement.getLayoutManager();
            if (prevLM == null) {
                prevLM = currLM;
            }

            if (currLM != prevLM || !oldListIterator.hasNext()) {
                if (oldListIterator.hasNext()) {
                    returnedList.addAll
                        (prevLM.getChangedKnuthElements
                         (oldList.subList(fromIndex,
                                          oldListIterator.previousIndex()),
                          /*flaggedPenalty,*/ alignment));
                    prevLM = currLM;
                    fromIndex = oldListIterator.previousIndex();
                } else if (currLM == prevLM) {
                    returnedList.addAll
                        (prevLM.getChangedKnuthElements
                         (oldList.subList(fromIndex, oldList.size()),
                          /*flaggedPenalty,*/ alignment));
                } else {
                    returnedList.addAll
                        (prevLM.getChangedKnuthElements
                         (oldList.subList(fromIndex,
                                          oldListIterator.previousIndex()),
                          /*flaggedPenalty,*/ alignment));
                    if (currLM != null) {
                        returnedList.addAll
                            (currLM.getChangedKnuthElements
                             (oldList.subList(oldListIterator.previousIndex(),
                                              oldList.size()),
                              /*flaggedPenalty,*/ alignment));
                    }
                }
            }
        }

        // "wrap" the Position stored in each element of returnedList
        ListIterator listIter = returnedList.listIterator();
        while (listIter.hasNext()) {
            returnedElement = (KnuthElement) listIter.next();
            returnedElement.setPosition
                (notifyPos(new NonLeafPosition(this, returnedElement.getPosition())));
            returnList.add(returnedElement);
        }
        return returnList;
    }
}<|MERGE_RESOLUTION|>--- conflicted
+++ resolved
@@ -46,16 +46,27 @@
                                          implements InlineLevelLayoutManager {
 
 
+    /**
+     * A stacking iterator.
+     */
     protected static class StackingIter extends PositionIterator {
 
         StackingIter(Iterator parentIter) {
             super(parentIter);
         }
 
+        /**
+         * @param nextObj the next object
+         * @return layout manager of next object
+         */
         protected LayoutManager getLM(Object nextObj) {
             return ((Position) nextObj).getLM();
         }
 
+        /**
+         * @param nextObj the next object
+         * @return position of next object
+         */
         protected Position getPos(Object nextObj) {
             return ((Position) nextObj);
         }
@@ -71,12 +82,6 @@
     /** The child layout context */
     protected LayoutContext childLC;
 
-<<<<<<< HEAD
-=======
-    /** Used to store previous content IPD for each child LM. */
-    private HashMap hmPrevIPD = new HashMap();
-
->>>>>>> 6c827ad0
     /**
      * Create an inline stacking layout manager.
      * This is used for fo's that create areas that
@@ -145,25 +150,6 @@
     }
 
     /**
-<<<<<<< HEAD
-=======
-     * TODO: Explain this method
-     * @param lm ???
-     * @return ???
-     */
-    protected MinOptMax getPrevIPD(LayoutManager lm) {
-        return (MinOptMax) hmPrevIPD.get(lm);
-    }
-
-    /**
-     * Clear the previous IPD calculation.
-     */
-    protected void clearPrevIPD() {
-        hmPrevIPD.clear();
-    }
-
-    /**
->>>>>>> 6c827ad0
      * Returns the current area.
      * @return the current area
      */
@@ -231,65 +217,52 @@
 
     /** {@inheritDoc} */
     public List addALetterSpaceTo(List oldList) {
+        return addALetterSpaceTo(oldList, 0);
+    }
+
+    /** {@inheritDoc} */
+    public List addALetterSpaceTo(List oldList, int thisDepth) {
         // old list contains only a box, or the sequence: box penalty glue box
 
-        ListIterator oldListIterator = oldList.listIterator();
-        KnuthElement element = null;
-        // "unwrap" the Position stored in each element of oldList
-        while (oldListIterator.hasNext()) {
-            element = (KnuthElement) oldListIterator.next();
-            element.setPosition(element.getPosition().getPosition());
-        }
+        ListIterator oldListIterator = oldList.listIterator(oldList.size());
+        KnuthElement element = (KnuthElement) oldListIterator.previous();
+        int depth = thisDepth + 1;
 
         // The last element may not have a layout manager (its position == null);
         // this may happen if it is a padding box; see bug 39571.
-        InlineLevelLayoutManager LM =
-            (InlineLevelLayoutManager) element.getLayoutManager();
-        if (LM != null) {
-            oldList = LM.addALetterSpaceTo(oldList);
-        }
-        // "wrap" again the Position stored in each element of oldList
+        Position pos = element.getPosition();
+        InlineLevelLayoutManager lm = null;
+        if (pos != null) {
+            lm = (InlineLevelLayoutManager) pos.getLM(depth);
+        }
+        if (lm == null) {
+            return oldList;
+        }
+        oldList = lm.addALetterSpaceTo(oldList, depth);
+        // "wrap" the Position stored in new elements of oldList
         oldListIterator = oldList.listIterator();
         while (oldListIterator.hasNext()) {
             element = (KnuthElement) oldListIterator.next();
-            element.setPosition(notifyPos(new NonLeafPosition(this, element.getPosition())));
+            pos = element.getPosition();
+            lm = null;
+            if (pos != null) {
+                lm = (InlineLevelLayoutManager) pos.getLM(thisDepth);
+            }
+            // in old elements the position at thisDepth is a position for this LM
+            // only wrap new elements
+            if (lm != this) {
+                // new element, wrap position
+                element.setPosition(notifyPos(new NonLeafPosition(this, element.getPosition())));
+            }
         }
 
         return oldList;
     }
 
-    /**
-     * remove the AreaInfo object represented by the given elements,
-     * so that it won't generate any element when getChangedKnuthElements
-     * will be called
-     *
-     * @param oldList the elements representing the word space
-     */
-    public void removeWordSpace(List oldList) {
-        ListIterator oldListIterator = oldList.listIterator();
-        KnuthElement element = null;
-        // "unwrap" the Position stored in each element of oldList
-        while (oldListIterator.hasNext()) {
-            element = (KnuthElement) oldListIterator.next();
-            element.setPosition(element.getPosition().getPosition());
-        }
-
-        ((InlineLevelLayoutManager)
-                   element.getLayoutManager()).removeWordSpace(oldList);
-
-    }
-
-    /** {@inheritDoc} */
-<<<<<<< HEAD
+    /** {@inheritDoc} */
     public String getWordChars(Position pos) {
         Position newPos = pos.getPosition();
         return ((InlineLevelLayoutManager) newPos.getLM()).getWordChars(newPos);
-=======
-    public void getWordChars(StringBuffer sbChars, Position pos) {
-        Position newPos = pos.getPosition();
-        ((InlineLevelLayoutManager)
-         newPos.getLM()).getWordChars(sbChars, newPos);
->>>>>>> 6c827ad0
     }
 
     /** {@inheritDoc} */
@@ -301,16 +274,14 @@
 
     /** {@inheritDoc} */
     public boolean applyChanges(List oldList) {
-        // "unwrap" the Positions stored in the elements
+        return applyChanges(oldList, 0);
+    }
+
+    /** {@inheritDoc} */
+    public boolean applyChanges(List oldList, int depth) {
         ListIterator oldListIterator = oldList.listIterator();
         KnuthElement oldElement;
-        while (oldListIterator.hasNext()) {
-            oldElement = (KnuthElement) oldListIterator.next();
-            oldElement.setPosition
-                (oldElement.getPosition().getPosition());
-        }
-        // reset the iterator
-        oldListIterator = oldList.listIterator();
+        depth += 1;
 
         InlineLevelLayoutManager prevLM = null;
         InlineLevelLayoutManager currLM;
@@ -319,7 +290,12 @@
         boolean bSomethingChanged = false;
         while (oldListIterator.hasNext()) {
             oldElement = (KnuthElement) oldListIterator.next();
-            currLM = (InlineLevelLayoutManager) oldElement.getLayoutManager();
+            Position pos = oldElement.getPosition();
+            if (pos == null) {
+                currLM = null;
+            } else {
+                currLM = (InlineLevelLayoutManager) pos.getLM(depth);
+            }
             // initialize prevLM
             if (prevLM == null) {
                 prevLM = currLM;
@@ -330,38 +306,34 @@
                     prevLM = currLM;
                 } else if (oldListIterator.hasNext()) {
                     bSomethingChanged
-                        = prevLM.applyChanges(oldList.subList(fromIndex
-                                                              , oldListIterator.previousIndex()))
+                        = prevLM.applyChanges(oldList.subList(fromIndex,
+                                                              oldListIterator.previousIndex()),
+                                                              depth)
                         || bSomethingChanged;
                     prevLM = currLM;
                     fromIndex = oldListIterator.previousIndex();
                 } else if (currLM == prevLM) {
                     bSomethingChanged
                         = (prevLM != null)
-                            && prevLM.applyChanges(oldList.subList(fromIndex, oldList.size()))
+                            && prevLM.applyChanges(oldList.subList(fromIndex,
+                                                                   oldList.size()), depth)
                             || bSomethingChanged;
                 } else {
                     bSomethingChanged
-                        = prevLM.applyChanges(oldList.subList(fromIndex
-                                                              , oldListIterator.previousIndex()))
+                        = prevLM.applyChanges(oldList.subList(fromIndex,
+                                                              oldListIterator.previousIndex()),
+                                                              depth)
                             || bSomethingChanged;
                     if (currLM != null) {
                         bSomethingChanged
-                            = currLM.applyChanges(oldList.subList(oldListIterator.previousIndex()
-                                                                  , oldList.size()))
+                            = currLM.applyChanges(oldList.subList(oldListIterator.previousIndex(),
+                                                                  oldList.size()), depth)
                             || bSomethingChanged;
                     }
                 }
             }
         }
 
-        // "wrap" again the Positions stored in the elements
-        oldListIterator = oldList.listIterator();
-        while (oldListIterator.hasNext()) {
-            oldElement = (KnuthElement) oldListIterator.next();
-            oldElement.setPosition
-                (notifyPos(new NonLeafPosition(this, oldElement.getPosition())));
-        }
         return bSomethingChanged;
     }
 
@@ -369,16 +341,15 @@
      * {@inheritDoc}
      */
     public List getChangedKnuthElements(List oldList, int alignment) {
+        return getChangedKnuthElements(oldList, alignment, 0);
+    }
+
+    /** {@inheritDoc} */
+    public List getChangedKnuthElements(List oldList, int alignment, int depth) {
         // "unwrap" the Positions stored in the elements
         ListIterator oldListIterator = oldList.listIterator();
         KnuthElement oldElement;
-        while (oldListIterator.hasNext()) {
-            oldElement = (KnuthElement) oldListIterator.next();
-            oldElement.setPosition
-                (oldElement.getPosition().getPosition());
-        }
-        // reset the iterator
-        oldListIterator = oldList.listIterator();
+        depth += 1;
 
         KnuthElement returnedElement;
         LinkedList returnedList = new LinkedList();
@@ -389,7 +360,12 @@
 
         while (oldListIterator.hasNext()) {
             oldElement = (KnuthElement) oldListIterator.next();
-            currLM = (InlineLevelLayoutManager) oldElement.getLayoutManager();
+            Position pos = oldElement.getPosition();
+            if (pos == null) {
+                currLM = null;
+            } else {
+                currLM = (InlineLevelLayoutManager) pos.getLM(depth);
+            }
             if (prevLM == null) {
                 prevLM = currLM;
             }
@@ -398,33 +374,31 @@
                 if (oldListIterator.hasNext()) {
                     returnedList.addAll
                         (prevLM.getChangedKnuthElements
-                         (oldList.subList(fromIndex,
-                                          oldListIterator.previousIndex()),
-                          /*flaggedPenalty,*/ alignment));
+                         (oldList.subList(fromIndex, oldListIterator.previousIndex()),
+                          alignment, depth));
                     prevLM = currLM;
                     fromIndex = oldListIterator.previousIndex();
                 } else if (currLM == prevLM) {
                     returnedList.addAll
                         (prevLM.getChangedKnuthElements
                          (oldList.subList(fromIndex, oldList.size()),
-                          /*flaggedPenalty,*/ alignment));
+                          alignment, depth));
                 } else {
                     returnedList.addAll
                         (prevLM.getChangedKnuthElements
-                         (oldList.subList(fromIndex,
-                                          oldListIterator.previousIndex()),
-                          /*flaggedPenalty,*/ alignment));
+                         (oldList.subList(fromIndex, oldListIterator.previousIndex()),
+                          alignment, depth));
                     if (currLM != null) {
                         returnedList.addAll
                             (currLM.getChangedKnuthElements
-                             (oldList.subList(oldListIterator.previousIndex(),
-                                              oldList.size()),
-                              /*flaggedPenalty,*/ alignment));
+                             (oldList.subList(oldListIterator.previousIndex(), oldList.size()),
+                              alignment, depth));
                     }
                 }
             }
         }
 
+        // this is a new list
         // "wrap" the Position stored in each element of returnedList
         ListIterator listIter = returnedList.listIterator();
         while (listIter.hasNext()) {
@@ -433,6 +407,7 @@
                 (notifyPos(new NonLeafPosition(this, returnedElement.getPosition())));
             returnList.add(returnedElement);
         }
+
         return returnList;
     }
 }