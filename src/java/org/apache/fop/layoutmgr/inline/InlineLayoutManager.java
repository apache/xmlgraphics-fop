/*
 * Licensed to the Apache Software Foundation (ASF) under one or more
 * contributor license agreements.  See the NOTICE file distributed with
 * this work for additional information regarding copyright ownership.
 * The ASF licenses this file to You under the Apache License, Version 2.0
 * (the "License"); you may not use this file except in compliance with
 * the License.  You may obtain a copy of the License at
 *
 *      http://www.apache.org/licenses/LICENSE-2.0
 *
 * Unless required by applicable law or agreed to in writing, software
 * distributed under the License is distributed on an "AS IS" BASIS,
 * WITHOUT WARRANTIES OR CONDITIONS OF ANY KIND, either express or implied.
 * See the License for the specific language governing permissions and
 * limitations under the License.
 */

/* $Id$ */

package org.apache.fop.layoutmgr.inline;

import java.util.Iterator;
import java.util.LinkedList;
import java.util.List;
import java.util.ListIterator;

import org.apache.commons.logging.Log;
import org.apache.commons.logging.LogFactory;

import org.apache.fop.area.Area;
import org.apache.fop.area.inline.InlineArea;
import org.apache.fop.area.inline.InlineBlockParent;
import org.apache.fop.area.inline.InlineParent;
import org.apache.fop.datatypes.Length;
import org.apache.fop.fo.flow.Inline;
import org.apache.fop.fo.flow.InlineLevel;
import org.apache.fop.fo.flow.Leader;
import org.apache.fop.fo.pagination.Title;
import org.apache.fop.fo.properties.CommonBorderPaddingBackground;
import org.apache.fop.fo.properties.CommonFont;
import org.apache.fop.fo.properties.CommonMarginInline;
import org.apache.fop.fo.properties.SpaceProperty;
import org.apache.fop.fonts.Font;
import org.apache.fop.fonts.FontInfo;
import org.apache.fop.fonts.FontTriplet;
import org.apache.fop.layoutmgr.BlockKnuthSequence;
import org.apache.fop.layoutmgr.BlockLevelLayoutManager;
import org.apache.fop.layoutmgr.BreakElement;
import org.apache.fop.layoutmgr.InlineKnuthSequence;
import org.apache.fop.layoutmgr.KnuthBox;
import org.apache.fop.layoutmgr.KnuthSequence;
import org.apache.fop.layoutmgr.LayoutContext;
import org.apache.fop.layoutmgr.LayoutManager;
import org.apache.fop.layoutmgr.NonLeafPosition;
import org.apache.fop.layoutmgr.Position;
import org.apache.fop.layoutmgr.PositionIterator;
import org.apache.fop.layoutmgr.SpaceSpecifier;
import org.apache.fop.layoutmgr.TraitSetter;
import org.apache.fop.traits.MinOptMax;
import org.apache.fop.traits.SpaceVal;
import org.apache.fop.util.ListUtil;

/**
 * LayoutManager for objects which stack children in the inline direction,
 * such as Inline or Line
 */
public class InlineLayoutManager extends InlineStackingLayoutManager {

    /**
     * logging instance
     */
    private static Log log = LogFactory.getLog(InlineLayoutManager.class);

    private CommonMarginInline inlineProps = null;
    private CommonBorderPaddingBackground borderProps = null;

    private boolean areaCreated = false;
    private LayoutManager lastChildLM = null; // Set when return last breakposs;

    private Font font;

    /** The alignment adjust property */
    protected Length alignmentAdjust;
    /** The alignment baseline property */
    protected int alignmentBaseline = EN_BASELINE;
    /** The baseline shift property */
    protected Length baselineShift;
    /** The dominant baseline property */
    protected int dominantBaseline;
    /** The line height property */
    protected SpaceProperty lineHeight;
    /** The keep-together property */
    //private KeepProperty keepTogether;

    private AlignmentContext alignmentContext = null;

    /**
     * Create an inline layout manager.
     * This is used for fo's that create areas that
     * contain inline areas.
     *
     * @param node the formatting object that creates the area
     */
    // The node should be FObjMixed
    public InlineLayoutManager(InlineLevel node) {
        super(node);
    }

    private Inline getInlineFO() {
        return (Inline) fobj;
    }

    /** {@inheritDoc} */
    @Override
    public void initialize() {
        InlineLevel fobj = (InlineLevel) this.fobj;

        int padding = 0;

        FontInfo fi = fobj.getFOEventHandler().getFontInfo();
        CommonFont commonFont = fobj.getCommonFont();
        FontTriplet[] fontkeys = commonFont.getFontState(fi);
        font = fi.getFontInstance(fontkeys[0], commonFont.fontSize.getValue(this));

        lineHeight = fobj.getLineHeight();
        borderProps = fobj.getCommonBorderPaddingBackground();
        inlineProps = fobj.getCommonMarginInline();

        if (fobj instanceof Inline) {
            alignmentAdjust = ((Inline)fobj).getAlignmentAdjust();
            alignmentBaseline = ((Inline)fobj).getAlignmentBaseline();
            baselineShift = ((Inline)fobj).getBaselineShift();
            dominantBaseline = ((Inline)fobj).getDominantBaseline();
        } else if (fobj instanceof Leader) {
            alignmentAdjust = ((Leader)fobj).getAlignmentAdjust();
            alignmentBaseline = ((Leader)fobj).getAlignmentBaseline();
            baselineShift = ((Leader)fobj).getBaselineShift();
            dominantBaseline = ((Leader)fobj).getDominantBaseline();
        }
        if (borderProps != null) {
            padding = borderProps.getPadding(CommonBorderPaddingBackground.BEFORE, false, this);
            padding += borderProps.getBorderWidth(CommonBorderPaddingBackground.BEFORE,
                                                 false);
            padding += borderProps.getPadding(CommonBorderPaddingBackground.AFTER, false, this);
            padding += borderProps.getBorderWidth(CommonBorderPaddingBackground.AFTER, false);
        }
        extraBPD = MinOptMax.getInstance(padding);

    }

    /** {@inheritDoc} */
    @Override
    protected MinOptMax getExtraIPD(boolean isNotFirst, boolean isNotLast) {
        int borderAndPadding = 0;
        if (borderProps != null) {
            borderAndPadding
                = borderProps.getPadding(CommonBorderPaddingBackground.START, isNotFirst, this);
            borderAndPadding
                += borderProps.getBorderWidth(CommonBorderPaddingBackground.START, isNotFirst);
            borderAndPadding
                += borderProps.getPadding(CommonBorderPaddingBackground.END, isNotLast, this);
            borderAndPadding
                += borderProps.getBorderWidth(CommonBorderPaddingBackground.END, isNotLast);
        }
        return MinOptMax.getInstance(borderAndPadding);
    }


    /** {@inheritDoc} */
    @Override
    protected boolean hasLeadingFence(boolean isNotFirst) {
        return borderProps != null
            && (borderProps.getPadding(CommonBorderPaddingBackground.START, isNotFirst, this) > 0
                || borderProps.getBorderWidth(CommonBorderPaddingBackground.START, isNotFirst) > 0
               );
    }

    /** {@inheritDoc} */
    @Override
    protected boolean hasTrailingFence(boolean isNotLast) {
        return borderProps != null
            && (borderProps.getPadding(CommonBorderPaddingBackground.END, isNotLast, this) > 0
                || borderProps.getBorderWidth(CommonBorderPaddingBackground.END, isNotLast) > 0
               );
    }

    /** {@inheritDoc} */
    @Override
    protected SpaceProperty getSpaceStart() {
        return inlineProps != null ? inlineProps.spaceStart : null;
    }
    /** {@inheritDoc} */
    @Override
    protected SpaceProperty getSpaceEnd() {
        return inlineProps != null ? inlineProps.spaceEnd : null;
    }

    /**
     * Create and initialize an <code>InlineArea</code>
     *
     * @param isInline   true if the parent is an inline
     * @return the area
     */
    protected InlineArea createArea(boolean isInline) {
        InlineArea area;
<<<<<<< HEAD
        if (hasInlineParent) {
            area = new InlineParent();
            area.setBlockProgressionOffset(0);
=======
        if (isInline) {
            area = createInlineParent();
            area.setOffset(0);
>>>>>>> 427df0fa
        } else {
            area = new InlineBlockParent();
        }
        if (fobj instanceof Inline) {
            TraitSetter.setProducerID(area, getInlineFO().getId());
        }
        return area;
    }

    /**
     * Creates the inline area that will contain the areas returned by the
     * children of this layout manager.
     *
     * @return a new inline area
     */
    protected InlineParent createInlineParent() {
        return new InlineParent();
    }

    /** {@inheritDoc} */
    @Override
    protected void setTraits(boolean isNotFirst, boolean isNotLast) {
        if (borderProps != null) {
            // Add border and padding to current area and set flags (FIRST, LAST ...)
            TraitSetter.setBorderPaddingTraits(getCurrentArea(),
                                               borderProps, isNotFirst, isNotLast, this);
            TraitSetter.addBackground(getCurrentArea(), borderProps, this);
        }
    }

    /**
     * @return true if this element must be kept together
     */
    public boolean mustKeepTogether() {
        return mustKeepTogether(this.getParent());
    }

    private boolean mustKeepTogether(LayoutManager lm) {
        if (lm instanceof BlockLevelLayoutManager) {
            return ((BlockLevelLayoutManager) lm).mustKeepTogether();
        } else if (lm instanceof InlineLayoutManager) {
            return ((InlineLayoutManager) lm).mustKeepTogether();
        } else {
            return mustKeepTogether(lm.getParent());
        }
    }

    /** {@inheritDoc} */
    @Override                                                   // CSOK: MethodLength
    public List getNextKnuthElements
        (LayoutContext context, int alignment) {
        LayoutManager curLM;

        // the list returned by child LM
        List<KnuthSequence> returnedList;

        // the list which will be returned to the parent LM
        List<KnuthSequence> returnList = new LinkedList<KnuthSequence>();
        KnuthSequence lastSequence = null;

        if (fobj instanceof Title) {
            alignmentContext = new AlignmentContext(font,
                                    lineHeight.getOptimum(this).getLength().getValue(this),
                                    context.getWritingMode());

        } else {
            alignmentContext = new AlignmentContext(font
                                    , lineHeight.getOptimum(this).getLength().getValue(this)
                                    , alignmentAdjust
                                    , alignmentBaseline
                                    , baselineShift
                                    , dominantBaseline
                                    , context.getAlignmentContext());
        }

        childLC = new LayoutContext(context);
        childLC.setAlignmentContext(alignmentContext);

        if (context.startsNewArea()) {
            // First call to this LM in new parent "area", but this may
            // not be the first area created by this inline
            if (getSpaceStart() != null) {
                context.getLeadingSpace().addSpace(new SpaceVal(getSpaceStart(), this));
            }
        }

        StringBuffer trace = new StringBuffer("InlineLM:");

        // We'll add the border to the first inline sequence created.
        // This flag makes sure we do it only once.
        boolean borderAdded = false;

        if (borderProps != null) {
            childLC.setLineStartBorderAndPaddingWidth(context.getLineStartBorderAndPaddingWidth()
                + borderProps.getPaddingStart(true, this)
                + borderProps.getBorderStartWidth(true)
             );
            childLC.setLineEndBorderAndPaddingWidth(context.getLineEndBorderAndPaddingWidth()
                + borderProps.getPaddingEnd(true, this)
                + borderProps.getBorderEndWidth(true)
             );
        }

        while ((curLM = getChildLM()) != null) {

            if (!(curLM instanceof InlineLevelLayoutManager)) {
                // A block LM
                // Leave room for start/end border and padding
                if (borderProps != null) {
                    childLC.setRefIPD(childLC.getRefIPD()
                            - borderProps.getPaddingStart(lastChildLM != null, this)
                            - borderProps.getBorderStartWidth(lastChildLM != null)
                            - borderProps.getPaddingEnd(hasNextChildLM(), this)
                            - borderProps.getBorderEndWidth(hasNextChildLM()));
                }
            }

            // get KnuthElements from curLM
            returnedList = curLM.getNextKnuthElements(childLC, alignment);
            if (returnList.isEmpty() && childLC.isKeepWithPreviousPending()) {
                childLC.clearKeepWithPreviousPending();
            }
            if (returnedList == null
                    || returnedList.isEmpty()) {
                // curLM returned null or an empty list, because it finished;
                // just iterate once more to see if there is another child
                continue;
            }

            if (curLM instanceof InlineLevelLayoutManager) {
                context.clearKeepWithNextPending();
                // "wrap" the Position stored in each element of returnedList
                ListIterator seqIter = returnedList.listIterator();
                while (seqIter.hasNext()) {
                    KnuthSequence sequence = (KnuthSequence) seqIter.next();
                    sequence.wrapPositions(this);
                }
                int insertionStartIndex = 0;
                if (lastSequence != null
                        && lastSequence.appendSequenceOrClose(returnedList.get(0))) {
                    insertionStartIndex = 1;
                }
                // add border and padding to the first complete sequence of this LM
                if (!borderAdded && !returnedList.isEmpty()) {
                    addKnuthElementsForBorderPaddingStart(returnedList.get(0));
                    borderAdded = true;
                }
                for (Iterator<KnuthSequence> iter = returnedList.listIterator(insertionStartIndex);
                        iter.hasNext();) {
                    returnList.add(iter.next());
                }
            } else { // A block LM
                BlockKnuthSequence sequence = new BlockKnuthSequence(returnedList);
                sequence.wrapPositions(this);
                boolean appended = false;
                if (lastSequence != null) {
                    if (lastSequence.canAppendSequence(sequence)) {
                        BreakElement bk = new BreakElement(new Position(this), 0, context);
                        boolean keepTogether = (mustKeepTogether()
                                                || context.isKeepWithNextPending()
                                                || childLC.isKeepWithPreviousPending());
                        appended = lastSequence.appendSequenceOrClose(sequence, keepTogether, bk);
                    } else {
                        lastSequence.endSequence();
                    }
                }
                if (!appended) {
                    // add border and padding to the first complete sequence of this LM
                    if (!borderAdded) {
                        addKnuthElementsForBorderPaddingStart(sequence);
                        borderAdded = true;
                    }
                    returnList.add(sequence);
                }
                // propagate and clear
                context.updateKeepWithNextPending(childLC.getKeepWithNextPending());
                childLC.clearKeepsPending();
            }
            lastSequence = ListUtil.getLast(returnList);
            lastChildLM = curLM;
        }

        if (lastSequence != null) {
            addKnuthElementsForBorderPaddingEnd(lastSequence);
        }

        setFinished(true);
        log.trace(trace);

        if (returnList.isEmpty()) {
            /*
             * if the FO itself is empty, but has an id specified
             * or associated fo:markers, then we still need a dummy
             * sequence to register its position in the area tree
             */
            if (fobj.hasId() || fobj.hasMarkers()) {
                InlineKnuthSequence emptySeq = new InlineKnuthSequence();
                emptySeq.add(new KnuthInlineBox(
                                0,
                                alignmentContext,
                                notifyPos(getAuxiliaryPosition()),
                                true));
                returnList.add(emptySeq);
            }
        }

        return returnList.isEmpty() ? null : returnList;
    }

    /**
     * Generate and add areas to parent area.
     * Set size of each area. This should only create and return one
     * inline area for any inline parent area.
     *
     * @param parentIter Iterator over Position information returned
     * by this LayoutManager.
     * @param context layout context.
     */
    @Override
    public void addAreas(PositionIterator parentIter,
                         LayoutContext context) {

        addId();

        setChildContext(new LayoutContext(context)); // Store current value

        // "Unwrap" the NonLeafPositions stored in parentIter and put
        // them in a new list.  Set lastLM to be the LayoutManager
        // which created the last Position: if the LAST_AREA flag is
        // set in the layout context, it must be also set in the
        // layout context given to lastLM, but must be cleared in the
        // layout context given to the other LMs.
        List<Position> positionList = new LinkedList<Position>();
        Position pos;
        LayoutManager lastLM = null; // last child LM in this iterator
        Position lastPos = null;
        while (parentIter.hasNext()) {
            pos = parentIter.next();
            if (pos != null && pos.getPosition() != null) {
                if (isFirst(pos)) {
                    /*
                     * If this element is a descendant of a table-header/footer,
                     * its content may be repeated over pages, so the generation
                     * of its areas may be restarted.
                     */
                    areaCreated = false;
                }
                positionList.add(pos.getPosition());
                lastLM = pos.getPosition().getLM();
                lastPos = pos;
            }
        }

        // If this LM has fence, make a new leading space specifier.
        if (hasLeadingFence(areaCreated)) {
            getContext().setLeadingSpace(new SpaceSpecifier(false));
            getContext().setFlags(LayoutContext.RESOLVE_LEADING_SPACE, true);
        } else {
            getContext().setFlags(LayoutContext.RESOLVE_LEADING_SPACE, false);
        }

        if (getSpaceStart() != null) {
            context.getLeadingSpace().addSpace(new SpaceVal(getSpaceStart(), this));
        }

        addMarkersToPage(
                true,
                !areaCreated,
                lastPos == null || isLast(lastPos));

        InlineArea parent = createArea(lastLM == null
                                        || lastLM instanceof InlineLevelLayoutManager);
        parent.setBPD(alignmentContext.getHeight());
        if (parent instanceof InlineParent) {
            parent.setBlockProgressionOffset(alignmentContext.getOffset());
        } else if (parent instanceof InlineBlockParent) {
            // All inline elements are positioned by the renderers relative to
            // the before edge of their content rectangle
            if (borderProps != null) {
                parent.setBlockProgressionOffset(borderProps.getPaddingBefore(false, this)
                                + borderProps.getBorderBeforeWidth(false));
            }
        }
        setCurrentArea(parent);

        PositionIterator childPosIter
            = new PositionIterator(positionList.listIterator());

        LayoutManager prevLM = null;
        LayoutManager childLM;
        while ((childLM = childPosIter.getNextChildLM()) != null) {
            getContext().setFlags(LayoutContext.LAST_AREA,
                                  context.isLastArea() && childLM == lastLM);
            childLM.addAreas(childPosIter, getContext());
            getContext().setLeadingSpace(getContext().getTrailingSpace());
            getContext().setFlags(LayoutContext.RESOLVE_LEADING_SPACE, true);
            prevLM = childLM;
        }


        /* If this LM has a trailing fence, resolve trailing space
         * specs from descendants.  Otherwise, propagate any trailing
         * space specs to the parent LM via the layout context.  If
         * the last child LM called returns LAST_AREA in the layout
         * context and it is the last child LM for this LM, then this
         * must be the last area for the current LM too.
         */
        boolean isLast = (getContext().isLastArea() && prevLM == lastChildLM);

        if (hasTrailingFence(isLast)) {
            addSpace(getCurrentArea(), getContext().getTrailingSpace().resolve(false),
                     getContext().getSpaceAdjust());
            context.setTrailingSpace(new SpaceSpecifier(false));
        } else {
            // Propagate trailing space-spec sequence to parent LM in context.
            context.setTrailingSpace(getContext().getTrailingSpace());
        }
        // Add own trailing space to parent context (or set on area?)
        if (context.getTrailingSpace() != null  && getSpaceEnd() != null) {
            context.getTrailingSpace().addSpace(new SpaceVal(getSpaceEnd(), this));
        }

        // Not sure if lastPos can legally be null or if that masks a different problem.
        // But it seems to fix bug 38053.
        setTraits(areaCreated, lastPos == null || !isLast(lastPos));
        parentLayoutManager.addChildArea(getCurrentArea());

        addMarkersToPage(
                false,
                !areaCreated,
                lastPos == null || isLast(lastPos));

        context.setFlags(LayoutContext.LAST_AREA, isLast);
        areaCreated = true;
        checkEndOfLayout(lastPos);
    }

    /** {@inheritDoc} */
    @Override
    public void addChildArea(Area childArea) {
        Area parent = getCurrentArea();
        if (getContext().resolveLeadingSpace()) {
            addSpace(parent, getContext().getLeadingSpace().resolve(false),
                    getContext().getSpaceAdjust());
        }
        parent.addChildArea(childArea);
    }

    /** {@inheritDoc} */
    @Override
    public List getChangedKnuthElements(List oldList, int alignment, int depth) {
        List returnedList = new LinkedList();
        addKnuthElementsForBorderPaddingStart(returnedList);
        returnedList.addAll(super.getChangedKnuthElements(oldList, alignment, depth));
        addKnuthElementsForBorderPaddingEnd(returnedList);
        return returnedList;
    }

    /**
     * Creates Knuth elements for start border padding and adds them to the return list.
     * @param returnList return list to add the additional elements to
     */
    protected void addKnuthElementsForBorderPaddingStart(List returnList) {
        //Border and Padding (start)
        /*
         * If the returnlist is a BlockKnuthSequence, the border and padding should be added
         * to the first paragraph inside it, but it is too late to do that now.
         * At least, avoid adding it to the bpd sequence.
         */
        if (returnList instanceof BlockKnuthSequence) {
            return;
        }
        CommonBorderPaddingBackground borderAndPadding
                = ((InlineLevel)fobj).getCommonBorderPaddingBackground();
        if (borderAndPadding != null) {
            int ipStart = borderAndPadding.getBorderStartWidth(false)
                         + borderAndPadding.getPaddingStart(false, this);
            if (ipStart > 0) {
                returnList.add(0, new KnuthBox(ipStart, getAuxiliaryPosition(), true));
            }
        }
    }

    /**
     * Creates Knuth elements for end border padding and adds them to the return list.
     * @param returnList return list to add the additional elements to
     */
    protected void addKnuthElementsForBorderPaddingEnd(List returnList) {
        //Border and Padding (after)
        /*
         * If the returnlist is a BlockKnuthSequence, the border and padding should be added
         * to the last paragraph inside it, but it is too late to do that now.
         * At least, avoid adding it to the bpd sequence.
         */
        if (returnList instanceof BlockKnuthSequence) {
            return;
        }
        CommonBorderPaddingBackground borderAndPadding
                = ((InlineLevel)fobj).getCommonBorderPaddingBackground();
        if (borderAndPadding != null) {
            int ipEnd = borderAndPadding.getBorderEndWidth(false)
                        + borderAndPadding.getPaddingEnd(false, this);
            if (ipEnd > 0) {
                returnList.add(new KnuthBox(ipEnd, getAuxiliaryPosition(), true));
            }
        }
    }

    /** @return an auxiliary {@link Position} instance used for things like spaces. */
    protected Position getAuxiliaryPosition() {
        return new NonLeafPosition(this, null);
    }
}<|MERGE_RESOLUTION|>--- conflicted
+++ resolved
@@ -203,15 +203,9 @@
      */
     protected InlineArea createArea(boolean isInline) {
         InlineArea area;
-<<<<<<< HEAD
-        if (hasInlineParent) {
-            area = new InlineParent();
-            area.setBlockProgressionOffset(0);
-=======
         if (isInline) {
             area = createInlineParent();
-            area.setOffset(0);
->>>>>>> 427df0fa
+            area.setBlockProgressionOffset(0);
         } else {
             area = new InlineBlockParent();
         }
