--- conflicted
+++ resolved
@@ -33,12 +33,12 @@
  * method. It is set up by higher level LM and used by lower level LM.
  */
 public class LayoutContext {
-    /**
-     * Values for flags.
-     */
+
+    /**  linebreak at line feed only flag */
     public static final int LINEBREAK_AT_LF_ONLY = 0x01;
     /** Generated break possibility is first in a new area */
     public static final int NEW_AREA = 0x02;
+    /**  ipd unknown flag */
     public static final int IPD_UNKNOWN = 0x04;
     /** Signal to a Line LM that a higher level LM may provoke a change
      *  in the reference area, thus ref area IPD. The LineLM should return
@@ -51,10 +51,13 @@
      * not cause a mandatory break as this break was already handled by a parent layout manager.
      */
     public static final int SUPPRESS_BREAK_BEFORE = 0x10;
+    /** first area flag */
     public static final int FIRST_AREA = 0x20;
+    /** try hypenate flag */
     public static final int TRY_HYPHENATE = 0x40;
+    /** last area flag */
     public static final int LAST_AREA = 0x80;
-
+    /**  resolve leading space flag */
     public static final int RESOLVE_LEADING_SPACE = 0x100;
 
     /**
@@ -78,18 +81,6 @@
      * level LM to allow them to optimize returned break possibilities.
      */
     private MinOptMax stackLimitBP;
-<<<<<<< HEAD
-=======
-    /**
-     * Total available stacking dimension for a "galley-level" layout
-     * manager in inline-progression-direction. It is passed by the
-     * parent LM. For LineLM, the block LM determines this based on
-     * indent properties.
-     * These LM <b>may</b> wish to pass this information down to lower
-     * level LM to allow them to optimize returned break possibilities.
-     */
-    private MinOptMax stackLimitIP;
->>>>>>> 6c827ad0
 
     /** to keep track of spanning in multi-column layout */
     private int currentSpan = Constants.NOT_SET;
@@ -148,13 +139,8 @@
     private int breakBefore;
     private int breakAfter;
 
-<<<<<<< HEAD
     private Keep pendingKeepWithNext = Keep.KEEP_AUTO;
     private Keep pendingKeepWithPrevious = Keep.KEEP_AUTO;
-=======
-    private int pendingKeepWithNext = BlockLevelLayoutManager.KEEP_AUTO;
-    private int pendingKeepWithPrevious = BlockLevelLayoutManager.KEEP_AUTO;
->>>>>>> 6c827ad0
 
     private int disableColumnBalancing;
 
@@ -166,11 +152,7 @@
         this.flags = parentLC.flags;
         this.refIPD = parentLC.refIPD;
         this.writingMode = parentLC.writingMode;
-<<<<<<< HEAD
         setStackLimitBP(parentLC.getStackLimitBP());
-=======
-        setStackLimitsFrom(parentLC);
->>>>>>> 6c827ad0
         this.leadingSpace = parentLC.leadingSpace; //???
         this.trailingSpace = parentLC.trailingSpace; //???
         this.hyphContext = parentLC.hyphContext;
@@ -194,16 +176,12 @@
     public LayoutContext(int flags) {
         this.flags = flags;
         this.refIPD = 0;
-<<<<<<< HEAD
         stackLimitBP = MinOptMax.ZERO;
-=======
-        stackLimitBP = new MinOptMax(0);
-        stackLimitIP = new MinOptMax(0);
->>>>>>> 6c827ad0
         leadingSpace = null;
         trailingSpace = null;
     }
 
+    /** @param source from which pending marks are copied */
     public void copyPendingMarksFrom(LayoutContext source) {
         if (source.pendingAfterMarks != null) {
             this.pendingAfterMarks = new java.util.ArrayList(source.pendingAfterMarks);
@@ -213,10 +191,15 @@
         }
     }
 
+    /** @param flags to set */
     public void setFlags(int flags) {
         setFlags(flags, true);
     }
 
+    /**
+     * @param flags to set or clear
+     * @param bSet true to set, false to clear
+     */
     public void setFlags(int flags, boolean bSet) {
         if (bSet) {
             this.flags |= flags;
@@ -225,26 +208,32 @@
         }
     }
 
+    /** @param flags to clear */
     public void unsetFlags(int flags) {
         setFlags(flags, false);
     }
 
+    /** @return true if new area is set */
     public boolean isStart() {
         return ((this.flags & NEW_AREA) != 0);
     }
 
+    /** @return true if new area is set and leading space is non-null */
     public boolean startsNewArea() {
         return ((this.flags & NEW_AREA) != 0 && leadingSpace != null);
     }
 
+    /** @return true if first area is set */
     public boolean isFirstArea() {
         return ((this.flags & FIRST_AREA) != 0);
     }
 
+    /** @return true if last area is set */
     public boolean isLastArea() {
         return ((this.flags & LAST_AREA) != 0);
     }
 
+    /** @return true if suppress break before is set */
     public boolean suppressBreakBefore() {
         return ((this.flags & SUPPRESS_BREAK_BEFORE) != 0);
     }
@@ -253,11 +242,7 @@
      * Returns the strength of a keep-with-next currently pending.
      * @return the keep-with-next strength
      */
-<<<<<<< HEAD
     public Keep getKeepWithNextPending() {
-=======
-    public int getKeepWithNextPending() {
->>>>>>> 6c827ad0
         return this.pendingKeepWithNext;
     }
 
@@ -265,11 +250,7 @@
      * Returns the strength of a keep-with-previous currently pending.
      * @return the keep-with-previous strength
      */
-<<<<<<< HEAD
     public Keep getKeepWithPreviousPending() {
-=======
-    public int getKeepWithPreviousPending() {
->>>>>>> 6c827ad0
         return this.pendingKeepWithPrevious;
     }
 
@@ -277,18 +258,13 @@
      * Clears any pending keep-with-next strength.
      */
     public void clearKeepWithNextPending() {
-<<<<<<< HEAD
         this.pendingKeepWithNext = Keep.KEEP_AUTO;
-=======
-        this.pendingKeepWithNext = BlockLevelLayoutManager.KEEP_AUTO;
->>>>>>> 6c827ad0
     }
 
     /**
      * Clears any pending keep-with-previous strength.
      */
     public void clearKeepWithPreviousPending() {
-<<<<<<< HEAD
         this.pendingKeepWithPrevious = Keep.KEEP_AUTO;
     }
 
@@ -306,40 +282,14 @@
      */
     public void updateKeepWithNextPending(Keep keep) {
         this.pendingKeepWithNext = this.pendingKeepWithNext.compare(keep);
-=======
-        this.pendingKeepWithPrevious = BlockLevelLayoutManager.KEEP_AUTO;
-    }
-
-    /**
-     * Clears both keep-with-previous and keep-with-next strengths.
-     */
-    public void clearKeepsPending() {
-        clearKeepWithPreviousPending();
-        clearKeepWithNextPending();
-    }
-
-    /**
-     * Updates the currently pending keep-with-next strength.
-     * @param strength the new strength to consider
-     */
-    public void updateKeepWithNextPending(int strength) {
-        this.pendingKeepWithNext = Math.max(this.pendingKeepWithNext, strength);
->>>>>>> 6c827ad0
     }
 
     /**
      * Updates the currently pending keep-with-previous strength.
-<<<<<<< HEAD
      * @param keep the new strength to consider
      */
     public void updateKeepWithPreviousPending(Keep keep) {
         this.pendingKeepWithPrevious = this.pendingKeepWithPrevious.compare(keep);
-=======
-     * @param strength the new strength to consider
-     */
-    public void updateKeepWithPreviousPending(int strength) {
-        this.pendingKeepWithPrevious = Math.max(this.pendingKeepWithPrevious, strength);
->>>>>>> 6c827ad0
     }
 
     /**
@@ -347,11 +297,7 @@
      * @return true if a keep-with-next constraint is pending
      */
     public boolean isKeepWithNextPending() {
-<<<<<<< HEAD
         return !getKeepWithNextPending().isAuto();
-=======
-        return getKeepWithNextPending() != BlockLevelLayoutManager.KEEP_AUTO;
->>>>>>> 6c827ad0
     }
 
     /**
@@ -359,29 +305,30 @@
      * @return true if a keep-with-previous constraint is pending
      */
     public boolean isKeepWithPreviousPending() {
-<<<<<<< HEAD
         return !getKeepWithPreviousPending().isAuto();
-=======
-        return getKeepWithPreviousPending() != BlockLevelLayoutManager.KEEP_AUTO;
->>>>>>> 6c827ad0
-    }
-
+    }
+
+    /** @param space leading space */
     public void setLeadingSpace(SpaceSpecifier space) {
         leadingSpace = space;
     }
 
+    /** @return leading space */
     public SpaceSpecifier getLeadingSpace() {
         return leadingSpace;
     }
 
+    /** @return true if resolve leading space is set */
     public boolean resolveLeadingSpace() {
         return ((this.flags & RESOLVE_LEADING_SPACE) != 0);
     }
 
+    /** @param space trailing space */
     public void setTrailingSpace(SpaceSpecifier space) {
         trailingSpace = space;
     }
 
+    /** @return trailing space */
     public SpaceSpecifier getTrailingSpace() {
         return trailingSpace;
     }
@@ -450,7 +397,6 @@
      */
     public void setStackLimitBP(MinOptMax limit) {
         stackLimitBP = limit;
-<<<<<<< HEAD
     }
 
     /**
@@ -459,45 +405,11 @@
      */
     public MinOptMax getStackLimitBP() {
         return stackLimitBP;
-=======
-    }
-
-    /**
-     * Returns the stack limit in block-progression-dimension.
-     * @return the stack limit
-     */
-    public MinOptMax getStackLimitBP() {
-        return stackLimitBP;
-    }
-
-    /**
-     * Sets the stack limit in inline-progression-dimension.
-     * @param limit the stack limit
-     */
-    public void setStackLimitIP(MinOptMax limit) {
-        stackLimitIP = limit;
-    }
-
-    /**
-     * Returns the stack limit in inline-progression-dimension.
-     * @return the stack limit
-     */
-    public MinOptMax getStackLimitIP() {
-        return stackLimitIP;
-    }
-
-    /**
-     * Sets (Copies) the stack limits in both directions from another layout context.
-     * @param context the layout context to take the values from
-     */
-    public void setStackLimitsFrom(LayoutContext context) {
-        setStackLimitBP(context.getStackLimitBP());
-        setStackLimitIP(context.getStackLimitIP());
->>>>>>> 6c827ad0
     }
 
     /**
      * Sets the inline-progression-dimension of the nearest ancestor reference area.
+     * @param ipd of nearest ancestor reference area
      */
     public void setRefIPD(int ipd) {
         refIPD = ipd;
@@ -512,14 +424,17 @@
         return refIPD;
     }
 
+    /** @param hyph a hyphenation context */
     public void setHyphContext(HyphContext hyph) {
         hyphContext = hyph;
     }
 
+    /** @return hyphenation context */
     public HyphContext getHyphContext() {
         return hyphContext;
     }
 
+    /** @return true if try hyphenate is set */
     public boolean tryHyphenate() {
         return ((this.flags & TRY_HYPHENATE) != 0);
     }
@@ -537,30 +452,39 @@
         return this.bpAlignment;
     }
 
+    /** @param adjust space adjustment */
     public void setSpaceAdjust(double adjust) {
         dSpaceAdjust = adjust;
     }
 
+    /** @return space adjustment */
     public double getSpaceAdjust() {
         return dSpaceAdjust;
     }
 
+    /** @param ipdA ipd adjustment */
     public void setIPDAdjust(double ipdA) {
         ipdAdjust = ipdA;
     }
 
+    /** @return ipd adjustment */
     public double getIPDAdjust() {
         return ipdAdjust;
     }
 
+    /** @param alignmentContext alignment context */
     public void setAlignmentContext(AlignmentContext alignmentContext) {
         this.alignmentContext = alignmentContext;
     }
 
+    /** @return alignment context */
     public AlignmentContext getAlignmentContext() {
         return this.alignmentContext;
     }
 
+    /**
+     * Reset alignment context.
+     */
     public void resetAlignmentContext() {
         if (this.alignmentContext != null) {
             this.alignmentContext = this.alignmentContext.getParentAlignmentContext();
@@ -736,11 +660,6 @@
         return "Layout Context:"
         + "\nStack Limit BPD: \t"
             + (getStackLimitBP() == null ? "null" : getStackLimitBP().toString())
-<<<<<<< HEAD
-=======
-        + "\nStack Limit IPD: \t"
-            + (getStackLimitIP() == null ? "null" : getStackLimitIP().toString())
->>>>>>> 6c827ad0
         + "\nTrailing Space: \t"
             + (getTrailingSpace() == null ? "null" : getTrailingSpace().toString())
         + "\nLeading Space: \t"
@@ -754,7 +673,6 @@
         + "\nStarts New Area: \t" + startsNewArea()
         + "\nIs Last Area: \t" + isLastArea()
         + "\nTry Hyphenate: \t" + tryHyphenate()
-<<<<<<< HEAD
         + "\nKeeps: \t[keep-with-next=" + getKeepWithNextPending()
                 + "][keep-with-previous=" + getKeepWithPreviousPending() + "] pending"
         + "\nBreaks: \tforced [" + (breakBefore != Constants.EN_AUTO ? "break-before" : "") + "]["
@@ -771,25 +689,6 @@
     }
 
     /**
-=======
-        + "\nKeeps: \t[keep-with-next=" + KeepUtil.keepStrengthToString(getKeepWithNextPending())
-                + "][keep-with-previous="
-                + KeepUtil.keepStrengthToString(getKeepWithPreviousPending()) + "] pending"
-        + "\nBreaks: \tforced [" + (breakBefore != Constants.EN_AUTO ? "break-before" : "") + "]["
-        + (breakAfter != Constants.EN_AUTO ? "break-after" : "") + "]";
-    }
-
-    /**
-     * Returns whether the column balancer should be disabled before a spanning block
-     *
-     * @return one of {@link Constants#EN_TRUE}, {@link Constants#EN_FALSE}
-     */
-    public int getDisableColumnBalancing() {
-        return disableColumnBalancing;
-    }
-
-    /**
->>>>>>> 6c827ad0
      * Sets whether the column balancer should be disabled before a spanning block
      *
      * @param disableColumnBalancing the value of the fox:disable-column-balancing property
