--- conflicted
+++ resolved
@@ -26,14 +26,7 @@
 import java.util.ListIterator;
 
 /**
-<<<<<<< HEAD
  * Represents a list of {@link KnuthElement Knuth elements}.
-=======
- * Represents a list of Knuth elements.
- */
-/**
- *
->>>>>>> 6c827ad0
  */
 public abstract class KnuthSequence extends ArrayList {
 
@@ -141,17 +134,9 @@
      * @return the last element of this sequence.
      */
     public ListElement getLast() {
-<<<<<<< HEAD
         return (isEmpty()
                 ? null
                 : (ListElement) ListUtil.getLast(this));
-=======
-        int idx = size();
-        if (idx == 0) {
-            return null;
-        }
-        return (ListElement) get(idx - 1);
->>>>>>> 6c827ad0
     }
 
     /**
@@ -159,17 +144,9 @@
      * @return the removed element.
      */
     public ListElement removeLast() {
-<<<<<<< HEAD
         return (isEmpty()
                 ? null
                 : (ListElement) ListUtil.removeLast(this));
-=======
-        int idx = size();
-        if (idx == 0) {
-            return null;
-        }
-        return (ListElement) remove(idx - 1);
->>>>>>> 6c827ad0
     }
 
     /**
@@ -205,13 +182,20 @@
             ListElement element = null;
             int posIndex = startIndex;
             int lastIndex = size();
-            while (posIndex < lastIndex
-                    && !(element = getElement(posIndex)).isBox()) {
-                posIndex++;
+            while ( posIndex < lastIndex ) {
+                element = getElement(posIndex);
+                if ( !element.isBox() ) {
+                    posIndex++;
+                } else {
+                    break;
+                }
             }
-            if (posIndex != startIndex
-                    && element.isBox()) {
-                return posIndex - 1;
+            if ( posIndex != startIndex ) {
+                if ( ( element != null ) && element.isBox() ) {
+                    return posIndex - 1;
+                } else {
+                    return startIndex;
+                }
             } else {
                 return startIndex;
             }
