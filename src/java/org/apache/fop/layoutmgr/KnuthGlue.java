--- conflicted
+++ resolved
@@ -49,7 +49,6 @@
  */
 public class KnuthGlue extends KnuthElement {
 
-<<<<<<< HEAD
     private final int stretch;
     private final int shrink;
     private final Adjustment adjustmentClass;
@@ -70,11 +69,6 @@
         this.shrink = minOptMax.getShrink();
         this.adjustmentClass = Adjustment.NO_ADJUSTMENT;
     }
-=======
-    private int stretchability;
-    private int shrinkability;
-    private int adjustmentClass = -1;
->>>>>>> 6c827ad0
 
     /**
      * Creates a new <code>KnuthGlue</code>.
@@ -93,6 +87,16 @@
         this.adjustmentClass = Adjustment.NO_ADJUSTMENT;
     }
 
+    /**
+     * Creates a new <code>KnuthGlue</code>.
+     *
+     * @param width     the width of this glue
+     * @param stretch   the stretchability of this glue
+     * @param shrink    the shrinkability of this glue
+     * @param adjustmentClass the adjsutment class
+     * @param pos       the Position stored in this glue
+     * @param auxiliary is this glue auxiliary?
+     */
     public KnuthGlue(int width, int stretch, int shrink, Adjustment adjustmentClass,
                      Position pos, boolean auxiliary) {
         super(width, pos, auxiliary);
