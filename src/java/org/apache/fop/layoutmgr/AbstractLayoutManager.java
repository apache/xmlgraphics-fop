/*
 * Licensed to the Apache Software Foundation (ASF) under one or more
 * contributor license agreements.  See the NOTICE file distributed with
 * this work for additional information regarding copyright ownership.
 * The ASF licenses this file to You under the Apache License, Version 2.0
 * (the "License"); you may not use this file except in compliance with
 * the License.  You may obtain a copy of the License at
 *
 *      http://www.apache.org/licenses/LICENSE-2.0
 *
 * Unless required by applicable law or agreed to in writing, software
 * distributed under the License is distributed on an "AS IS" BASIS,
 * WITHOUT WARRANTIES OR CONDITIONS OF ANY KIND, either express or implied.
 * See the License for the specific language governing permissions and
 * limitations under the License.
 */

/* $Id$ */

package org.apache.fop.layoutmgr;

import java.util.ArrayList;
<<<<<<< HEAD
import java.util.Iterator;
=======
>>>>>>> 6c827ad0
import java.util.List;
import java.util.ListIterator;
import java.util.Map;

import org.apache.commons.logging.Log;
import org.apache.commons.logging.LogFactory;
import org.apache.fop.area.Area;
import org.apache.fop.area.AreaTreeObject;
import org.apache.fop.area.PageViewport;
import org.apache.fop.fo.Constants;
import org.apache.fop.fo.FONode;
import org.apache.fop.fo.FObj;
import org.apache.fop.fo.flow.RetrieveMarker;

/**
 * The base class for most LayoutManagers.
 */
public abstract class AbstractLayoutManager extends AbstractBaseLayoutManager
    implements Constants {

    /**
     * logging instance
     */
    private static Log log = LogFactory.getLog(AbstractLayoutManager.class);

    /** Parent LayoutManager for this LayoutManager */
    protected LayoutManager parentLayoutManager;
    /** List of child LayoutManagers */
    protected List childLMs;
    /** Iterator for child LayoutManagers */
    protected ListIterator fobjIter;
    /** Marker map for markers related to this LayoutManager */
    private Map markers;

    /** True if this LayoutManager has handled all of its content. */
<<<<<<< HEAD
    private boolean isFinished;

    /** child LM during getNextKnuthElement phase */
    protected LayoutManager curChildLM;

    /** child LM iterator during getNextKnuthElement phase */
    protected ListIterator childLMiter;
=======
    private boolean isFinished = false;

    /** child LM during getNextKnuthElement phase */
    protected LayoutManager curChildLM = null;

    /** child LM iterator during getNextKnuthElement phase */
    protected ListIterator childLMiter = null;
>>>>>>> 6c827ad0

    private int lastGeneratedPosition = -1;
    private int smallestPosNumberChecked = Integer.MAX_VALUE;

    /**
     * Abstract layout manager.
     */
    public AbstractLayoutManager() {
    }

    /**
     * Abstract layout manager.
     *
     * @param fo the formatting object for this layout manager
     */
    public AbstractLayoutManager(FObj fo) {
        super(fo);
        if (fo == null) {
            throw new IllegalStateException("Null formatting object found.");
        }
        markers = fo.getMarkers();
        fobjIter = fo.getChildNodes();
        childLMiter = new LMiter(this);
    }

    /** {@inheritDoc} */
    public void setParent(LayoutManager lm) {
        this.parentLayoutManager = lm;
    }

    /** {@inheritDoc} */
    public LayoutManager getParent() {
        return this.parentLayoutManager;
    }

    /** {@inheritDoc} */
    public void initialize() {
        // Empty
    }

    /**
     * Return currently active child LayoutManager or null if
     * all children have finished layout.
     * Note: child must implement LayoutManager! If it doesn't, skip it
     * and print a warning.
     * @return the current child LayoutManager
     */
    protected LayoutManager getChildLM() {
        if (curChildLM != null && !curChildLM.isFinished()) {
            return curChildLM;
        }
        if (childLMiter.hasNext()) {
            curChildLM = (LayoutManager) childLMiter.next();
            curChildLM.initialize();
            return curChildLM;
        }
        return null;
    }

    protected void setCurrentChildLM(LayoutManager childLM) {
        curChildLM = childLM;
        childLMiter = new LMiter(this);
        do {
            curChildLM = (LayoutManager) childLMiter.next();
        } while (curChildLM != childLM);
    }

    /**
     * Return indication if getChildLM will return another LM.
     * @return true if another child LM is still available
     */
    protected boolean hasNextChildLM() {
        return childLMiter.hasNext();
    }

    /**
     * Tell whether this LayoutManager has handled all of its content.
     * @return True if there are no more break possibilities,
     * ie. the last one returned represents the end of the content.
     */
    public boolean isFinished() {
        return isFinished;
    }

    /**
     * Set the flag indicating the LayoutManager has handled all of its content.
     * @param fin the flag value to be set
     */
    public void setFinished(boolean fin) {
        isFinished = fin;
    }

    /** {@inheritDoc} */
    public void addAreas(PositionIterator posIter, LayoutContext context) {
    }

    /** {@inheritDoc} */
    public List getNextKnuthElements(LayoutContext context,
                                           int alignment) {
        log.warn("null implementation of getNextKnuthElements() called!");
        setFinished(true);
        return null;
    }

    /** {@inheritDoc} */
    public List getChangedKnuthElements(List oldList,
                                              int alignment) {
        log.warn("null implementation of getChangeKnuthElement() called!");
        return null;
    }

    /**
     * Return an Area which can contain the passed childArea. The childArea
     * may not yet have any content, but it has essential traits set.
     * In general, if the LayoutManager already has an Area it simply returns
     * it. Otherwise, it makes a new Area of the appropriate class.
     * It gets a parent area for its area by calling its parent LM.
     * Finally, based on the dimensions of the parent area, it initializes
     * its own area. This includes setting the content IPD and the maximum
     * BPD.
     * @param childArea the child area for which the parent area is wanted
     * @return the parent area for the given child
     */
    public Area getParentArea(Area childArea) {
        return null;
    }

    /**
     * Add a child area to the current area. If this causes the maximum
     * dimension of the current area to be exceeded, the parent LM is called
     * to add it.
     * @param childArea the child area to be added
     */
    public void addChildArea(Area childArea) {
    }

    /**
     * Create the LM instances for the children of the
     * formatting object being handled by this LM.
     * @param size the requested number of child LMs
     * @return the list with the preloaded child LMs
     */
    protected List createChildLMs(int size) {
        if (fobjIter == null) {
            return null;
        }
        List newLMs = new ArrayList(size);
        while (fobjIter.hasNext() && newLMs.size() < size ) {
            Object theobj = fobjIter.next();
            if (theobj instanceof FONode) {
                FONode foNode = (FONode) theobj;
                if (foNode instanceof RetrieveMarker) {
                    foNode = getPSLM().resolveRetrieveMarker(
                        (RetrieveMarker) foNode);
                }
                if (foNode != null) {
                    getPSLM().getLayoutManagerMaker().
                        makeLayoutManagers(foNode, newLMs);
                }
            }
        }
        return newLMs;
    }

    /** {@inheritDoc} */
    public PageSequenceLayoutManager getPSLM() {
        return parentLayoutManager.getPSLM();
    }

    /**
     * @see PageSequenceLayoutManager#getCurrentPage()
     * @return the {@link Page} instance corresponding to the current page
     */
    public Page getCurrentPage() {
        return getPSLM().getCurrentPage();
    }

    /** @return the current page viewport */
    public PageViewport getCurrentPV() {
        return getPSLM().getCurrentPage().getPageViewport();
    }

    /**
     * {@inheritDoc}
     */
    public boolean createNextChildLMs(int pos) {
        List newLMs = createChildLMs(pos + 1 - childLMs.size());
        addChildLMs(newLMs);
        return pos < childLMs.size();
    }

    /**
     * {@inheritDoc}
     */
    public List getChildLMs() {
        if (childLMs == null) {
            childLMs = new java.util.ArrayList(10);
        }
        return childLMs;
    }

    /**
     * {@inheritDoc}
     */
    public void addChildLM(LayoutManager lm) {
        if (lm == null) {
            return;
        }
        lm.setParent(this);
        if (childLMs == null) {
            childLMs = new java.util.ArrayList(10);
        }
        childLMs.add(lm);
        if (log.isTraceEnabled()) {
            log.trace(this.getClass().getName()
                    + ": Adding child LM " + lm.getClass().getName());
        }
    }

    /**
     * {@inheritDoc}
     */
    public void addChildLMs(List newLMs) {
        if (newLMs == null || newLMs.size() == 0) {
            return;
        }
        ListIterator iter = newLMs.listIterator();
        while (iter.hasNext()) {
            LayoutManager lm = (LayoutManager) iter.next();
            addChildLM(lm);
        }
    }

    /**
     * Adds a Position to the Position participating in the first|last determination by assigning
     * it a unique position index.
     * @param pos the Position
     * @return the same Position but with a position index
     */
    public Position notifyPos(Position pos) {
        if (pos.getIndex() >= 0) {
            throw new IllegalStateException("Position already got its index");
        }

        lastGeneratedPosition++;
        pos.setIndex(lastGeneratedPosition);
        return pos;
    }

<<<<<<< HEAD
    private void verifyNonNullPosition(Position pos) {
        if (pos == null || pos.getIndex() < 0) {
            throw new IllegalArgumentException(
                    "Only non-null Positions with an index can be checked");
        }
    }

=======
>>>>>>> 6c827ad0
    /**
     * Indicates whether the given Position is the first area-generating Position of this LM.
     * @param pos the Position (must be one with a position index)
     * @return True if it is the first Position
     */
    public boolean isFirst(Position pos) {
        //log.trace("isFirst() smallestPosNumberChecked=" + smallestPosNumberChecked + " " + pos);
        verifyNonNullPosition(pos);
        if (pos.getIndex() == this.smallestPosNumberChecked) {
            return true;
        } else if (pos.getIndex() < this.smallestPosNumberChecked) {
            this.smallestPosNumberChecked = pos.getIndex();
            return true;
        } else {
            return false;
        }
    }

    /**
     * Indicates whether the given Position is the last area-generating Position of this LM.
     * @param pos the Position (must be one with a position index)
     * @return True if it is the last Position
     */
    public boolean isLast(Position pos) {
        verifyNonNullPosition(pos);
        return (pos.getIndex() == this.lastGeneratedPosition
                && isFinished());
    }

    /**
     * Transfers foreign attributes from the formatting object to the area.
     * @param targetArea the area to set the attributes on
     */
<<<<<<< HEAD
    protected void transferForeignAttributes(AreaTreeObject targetArea) {
=======
    protected void transferForeignAttributes(Area targetArea) {
>>>>>>> 6c827ad0
        Map atts = fobj.getForeignAttributes();
        targetArea.setForeignAttributes(atts);
    }

<<<<<<< HEAD
    /**
     * Transfers extension attachments from the formatting object to the area.
     * @param targetArea the area to set the extensions on
     */
    protected void transferExtensionAttachments(AreaTreeObject targetArea) {
        if (fobj.hasExtensionAttachments()) {
            targetArea.setExtensionAttachments(fobj.getExtensionAttachments());
        }
    }

    /**
     * Transfers extensions (foreign attributes and extension attachments) from
     * the formatting object to the area.
     * @param targetArea the area to set the extensions on
     */
    protected void transferExtensions(AreaTreeObject targetArea) {
        transferForeignAttributes(targetArea);
        transferExtensionAttachments(targetArea);
    }

=======
>>>>>>> 6c827ad0
    /**
     * Registers the FO's markers on the current PageViewport
     *
     * @param isStarting    boolean indicating whether the markers qualify as 'starting'
     * @param isFirst   boolean indicating whether the markers qualify as 'first'
     * @param isLast    boolean indicating whether the markers qualify as 'last'
     */
    protected void addMarkersToPage(boolean isStarting, boolean isFirst, boolean isLast) {
        if (this.markers != null) {
            getCurrentPV().addMarkers(
                    this.markers,
                    isStarting,
                    isFirst,
                    isLast);
        }
    }

    /**
     * Registers the FO's id on the current PageViewport
     */
    protected void addId() {
        if (fobj != null) {
            getPSLM().addIDToPage(fobj.getId());
        }
    }

    /**
     * Notifies the {@link PageSequenceLayoutManager} that layout
     * for this LM has ended.
     */
    protected void notifyEndOfLayout() {
        if (fobj != null) {
            getPSLM().notifyEndOfLayout(fobj.getId());
        }
    }

    /**
     * Checks to see if the incoming {@link Position}
     * is the last one for this LM, and if so, calls
     * {@link #notifyEndOfLayout()} and cleans up.
     *
     * @param pos   the {@link Position} to check
     */
    protected void checkEndOfLayout(Position pos) {
        if (pos != null
            && pos.getLM() == this
            && this.isLast(pos)) {

            notifyEndOfLayout();

            /* References to the child LMs are no longer needed
             */
            childLMs = null;
            curChildLM = null;
            childLMiter = null;

            /* markers that qualify have been transferred to the page
             */
            markers = null;

            /* References to the FO's children can be released if the
             * LM is a descendant of the FlowLM. For static-content
             * the FO may still be needed on following pages.
             */
<<<<<<< HEAD
            LayoutManager lm = this.parentLayoutManager;
=======
            LayoutManager lm = this.parentLM;
>>>>>>> 6c827ad0
            while (!(lm instanceof FlowLayoutManager
                        || lm instanceof PageSequenceLayoutManager)) {
                lm = lm.getParent();
            }
            if (lm instanceof FlowLayoutManager) {
                fobj.clearChildNodes();
                fobjIter = null;
            }
        }
    }

    /** {@inheritDoc} */
    public String toString() {
        return (super.toString() + (fobj != null ? "[fobj=" + fobj.toString() + "]" : ""));
    }

<<<<<<< HEAD
    /** {@inheritDoc} */
    public void reset() {
        isFinished = false;
        curChildLM = null;
        childLMiter = new LMiter(this);
        /* Reset all the children LM that have been created so far. */
        for (Iterator iter = getChildLMs().iterator(); iter.hasNext();) {
            ((LayoutManager) iter.next()).reset();
        }
        if (fobj != null) {
            markers = fobj.getMarkers();
        }
        lastGeneratedPosition = -1;
    }

=======
>>>>>>> 6c827ad0
}<|MERGE_RESOLUTION|>--- conflicted
+++ resolved
@@ -20,16 +20,14 @@
 package org.apache.fop.layoutmgr;
 
 import java.util.ArrayList;
-<<<<<<< HEAD
 import java.util.Iterator;
-=======
->>>>>>> 6c827ad0
 import java.util.List;
 import java.util.ListIterator;
 import java.util.Map;
 
 import org.apache.commons.logging.Log;
 import org.apache.commons.logging.LogFactory;
+
 import org.apache.fop.area.Area;
 import org.apache.fop.area.AreaTreeObject;
 import org.apache.fop.area.PageViewport;
@@ -59,7 +57,6 @@
     private Map markers;
 
     /** True if this LayoutManager has handled all of its content. */
-<<<<<<< HEAD
     private boolean isFinished;
 
     /** child LM during getNextKnuthElement phase */
@@ -67,15 +64,6 @@
 
     /** child LM iterator during getNextKnuthElement phase */
     protected ListIterator childLMiter;
-=======
-    private boolean isFinished = false;
-
-    /** child LM during getNextKnuthElement phase */
-    protected LayoutManager curChildLM = null;
-
-    /** child LM iterator during getNextKnuthElement phase */
-    protected ListIterator childLMiter = null;
->>>>>>> 6c827ad0
 
     private int lastGeneratedPosition = -1;
     private int smallestPosNumberChecked = Integer.MAX_VALUE;
@@ -135,6 +123,10 @@
         return null;
     }
 
+    /**
+     * Set currently active child layout manager.
+     * @param childLM the child layout manager
+     */
     protected void setCurrentChildLM(LayoutManager childLM) {
         curChildLM = childLM;
         childLMiter = new LMiter(this);
@@ -325,7 +317,6 @@
         return pos;
     }
 
-<<<<<<< HEAD
     private void verifyNonNullPosition(Position pos) {
         if (pos == null || pos.getIndex() < 0) {
             throw new IllegalArgumentException(
@@ -333,8 +324,6 @@
         }
     }
 
-=======
->>>>>>> 6c827ad0
     /**
      * Indicates whether the given Position is the first area-generating Position of this LM.
      * @param pos the Position (must be one with a position index)
@@ -368,16 +357,11 @@
      * Transfers foreign attributes from the formatting object to the area.
      * @param targetArea the area to set the attributes on
      */
-<<<<<<< HEAD
     protected void transferForeignAttributes(AreaTreeObject targetArea) {
-=======
-    protected void transferForeignAttributes(Area targetArea) {
->>>>>>> 6c827ad0
         Map atts = fobj.getForeignAttributes();
         targetArea.setForeignAttributes(atts);
     }
 
-<<<<<<< HEAD
     /**
      * Transfers extension attachments from the formatting object to the area.
      * @param targetArea the area to set the extensions on
@@ -398,8 +382,6 @@
         transferExtensionAttachments(targetArea);
     }
 
-=======
->>>>>>> 6c827ad0
     /**
      * Registers the FO's markers on the current PageViewport
      *
@@ -464,11 +446,7 @@
              * LM is a descendant of the FlowLM. For static-content
              * the FO may still be needed on following pages.
              */
-<<<<<<< HEAD
             LayoutManager lm = this.parentLayoutManager;
-=======
-            LayoutManager lm = this.parentLM;
->>>>>>> 6c827ad0
             while (!(lm instanceof FlowLayoutManager
                         || lm instanceof PageSequenceLayoutManager)) {
                 lm = lm.getParent();
@@ -485,7 +463,6 @@
         return (super.toString() + (fobj != null ? "[fobj=" + fobj.toString() + "]" : ""));
     }
 
-<<<<<<< HEAD
     /** {@inheritDoc} */
     public void reset() {
         isFinished = false;
@@ -501,6 +478,4 @@
         lastGeneratedPosition = -1;
     }
 
-=======
->>>>>>> 6c827ad0
 }