/*
 * Licensed to the Apache Software Foundation (ASF) under one or more
 * contributor license agreements.  See the NOTICE file distributed with
 * this work for additional information regarding copyright ownership.
 * The ASF licenses this file to You under the Apache License, Version 2.0
 * (the "License"); you may not use this file except in compliance with
 * the License.  You may obtain a copy of the License at
 *
 *      http://www.apache.org/licenses/LICENSE-2.0
 *
 * Unless required by applicable law or agreed to in writing, software
 * distributed under the License is distributed on an "AS IS" BASIS,
 * WITHOUT WARRANTIES OR CONDITIONS OF ANY KIND, either express or implied.
 * See the License for the specific language governing permissions and
 * limitations under the License.
 */

/* $Id$ */

package org.apache.fop.layoutmgr;

import org.apache.commons.logging.Log;
import org.apache.commons.logging.LogFactory;

import org.apache.fop.fo.Constants;

/**
 * The set of nodes is sorted into lines indexed into activeLines.
 * The nodes in each line are linked together in a single linked list by the
<<<<<<< HEAD
 * {@link KnuthNode#next} field. The activeLines array contains a link to the head of
=======
 * KnuthNode.next field. The activeLines array contains a link to the head of
>>>>>>> 6c827ad0
 * the linked list in index 'line*2' and a link to the tail at index 'line*2+1'.
 * <p>
 * The set of active nodes can be traversed by
 * <pre>
 * for (int line = startLine; line &lt; endLine; line++) {
 *     for (KnuthNode node = getNode(line); node != null; node = node.next) {
 *         // Do something with 'node'
 *     }
 * }
 * </pre>
 */
public abstract class BreakingAlgorithm {

    /** the logger for the class */
    protected static Log log = LogFactory.getLog(BreakingAlgorithm.class);

    /** Maximum adjustment ration */
    protected static final int INFINITE_RATIO = 1000;

    private static final int MAX_RECOVERY_ATTEMPTS = 5;

    // constants identifying a subset of the feasible breaks
    /** All feasible breaks are ok. */
    public static final int ALL_BREAKS = 0;
    /** This forbids hyphenation. */
    public static final int NO_FLAGGED_PENALTIES = 1;
    /** wrap-option = "no-wrap". */
    public static final int ONLY_FORCED_BREAKS = 2;

    /** Holder for symbolic literals for the fitness classes */
    static final class FitnessClasses {
        
        private FitnessClasses() {
        }

        static final int VERY_TIGHT = 0;
        static final int TIGHT = 1;
        static final int LOOSE = 2;
        static final int VERY_LOOSE = 3;

        static final String[] NAMES = {
            "VERY TIGHT", "TIGHT", "LOOSE", "VERY LOOSE"
        };

        /**
         * Figure out the fitness class of this line (tight, loose,
         * very tight or very loose).
         * See the section on "More Bells and Whistles" in Knuth's
         * "Breaking Paragraphs Into Lines".
         *
         * @param adjustRatio the adjustment ratio
         * @return the fitness class
         */
        static int computeFitness(double adjustRatio) {
            if (adjustRatio < -0.5) {
                return FitnessClasses.VERY_TIGHT;
            } else if (adjustRatio <= 0.5) {
                return FitnessClasses.TIGHT;
            } else if (adjustRatio <= 1.0) {
                return FitnessClasses.LOOSE;
            } else {
                return FitnessClasses.VERY_LOOSE;
            }
        }
    }

    // parameters of Knuth's algorithm:
    /** Demerit for consecutive lines ending at flagged penalties. */
    protected int repeatedFlaggedDemerit = KnuthPenalty.FLAGGED_PENALTY;
    /** Demerit for consecutive lines belonging to incompatible fitness classes . */
    protected int incompatibleFitnessDemerit = KnuthPenalty.FLAGGED_PENALTY;
    /** Maximum number of consecutive lines ending with a flagged penalty.
     * Only a value >= 1 is a significant limit.
     */
    protected int maxFlaggedPenaltiesCount;

    /**
     * The threshold for considering breaks to be acceptable. The adjustment ratio must be
     * inferior to this threshold.
     */
    private double threshold;

    /**
     * The paragraph of KnuthElements.
     */
    protected KnuthSequence par;

    /**
     * The width of a line (or height of a column in page-breaking mode).
     * -1 indicates that the line widths are different for each line.
     */
    protected int lineWidth = -1;
    /** Force the algorithm to find a set of breakpoints, even if no feasible breakpoints
     * exist.
     */
    private boolean force =  false;
    /** If set to true, doesn't ignore break possibilities which are definitely too short. */
    protected boolean considerTooShort = false;

    /** When in forced mode, the best node leading to a too long line. The line will be
     * too long anyway, but this one will lead to a paragraph with fewest demerits.
     */
    private KnuthNode lastTooLong;
    /** When in forced mode, the best node leading to a too short line. The line will be
     * too short anyway, but this one will lead to a paragraph with fewest demerits.
     */
    private KnuthNode lastTooShort;
    /** The node to be reactivated if no set of feasible breakpoints can be found for this
     * paragraph.
     */
    private KnuthNode lastDeactivated;

    /** Alignment of the paragraph/page. One of EN_START, EN_JUSTIFY, etc. */
    protected int alignment;
    /** Alignment of the paragraph's last line. */
    protected int alignmentLast;
    /** Used to handle the text-indent property (indent the first line of a paragraph). */
    protected boolean indentFirstPart;

    /**
     * The set of active nodes in ascending line order. For each line l, activeLines[2l] contains a
     * link to l's first active node, and activeLines[2l+1] a link to l's last active node. The
     * line number l corresponds to the number of the line ending at the node's breakpoint.
     */
    protected KnuthNode[] activeLines;

    /**
     * The number of active nodes.
     */
    protected int activeNodeCount;

    /**
     * The lowest available line in the set of active nodes.
     */
    protected int startLine = 0;

    /**
     * The highest + 1 available line in the set of active nodes.
     */
    protected int endLine = 0;

    /**
     * The total width of all elements handled so far.
     */
    protected int totalWidth;

    /**
     * The total stretch of all elements handled so far.
     */
    protected int totalStretch = 0;

    /**
     * The total shrink of all elements handled so far.
     */
    protected int totalShrink = 0;

    /**
     * Best records.
     */
    protected BestRecords best;

    private boolean partOverflowRecoveryActivated = true;
    private KnuthNode lastRecovered;

    /**
     * Create a new instance.
     *
     * @param align     alignment of the paragraph/page. One of {@link Constants#EN_START},
     *                  {@link Constants#EN_JUSTIFY}, {@link Constants#EN_CENTER},
     *                  {@link Constants#EN_END}.
     *                  For pages, {@link Constants#EN_BEFORE} and {@link Constants#EN_AFTER}
     *                  are mapped to the corresponding inline properties,
     *                  {@link Constants#EN_START} and {@link Constants#EN_END}.
     * @param alignLast alignment of the paragraph's last line
     * @param first     for the text-indent property ({@code true} if the first line
     *                  of a paragraph should be indented)
     * @param partOverflowRecovery  {@code true} if too long elements should be moved to
     *                              the next line/part
     * @param maxFlagCount  maximum allowed number of consecutive lines ending at a flagged penalty
     *                      item
     */
    public BreakingAlgorithm(int align, int alignLast,
                             boolean first, boolean partOverflowRecovery,
                             int maxFlagCount) {
        this.alignment = align;
        this.alignmentLast = alignLast;
        this.indentFirstPart = first;
        this.partOverflowRecoveryActivated = partOverflowRecovery;
        this.best = new BestRecords();
        this.maxFlaggedPenaltiesCount = maxFlagCount;
    }


    /**
     * Class recording all the informations of a feasible breaking point.
     */
    public class KnuthNode {
        /** index of the breakpoint represented by this node */
        public final int position;                              // CSOK: VisibilityModifier

        /** number of the line ending at this breakpoint */
        public final int line;                                  // CSOK: VisibilityModifier

        /** fitness class of the line ending at this breakpoint. One of 0, 1, 2, 3. */
        public final int fitness;                               // CSOK: VisibilityModifier

        /** accumulated width of the KnuthElements up to after this breakpoint. */
        public final int totalWidth;                            // CSOK: VisibilityModifier

        /** accumulated stretchability of the KnuthElements up to after this breakpoint. */
        public final int totalStretch;                          // CSOK: VisibilityModifier

        /** accumulated shrinkability of the KnuthElements up to after this breakpoint. */
        public final int totalShrink;                           // CSOK: VisibilityModifier

        /** adjustment ratio if the line ends at this breakpoint */
        public final double adjustRatio;                        // CSOK: VisibilityModifier

        /** available stretch of the line ending at this breakpoint */
        public final int availableShrink;                       // CSOK: VisibilityModifier

        /** available shrink of the line ending at this breakpoint */
        public final int availableStretch;                      // CSOK: VisibilityModifier

        /** difference between target and actual line width */
        public final int difference;                            // CSOK: VisibilityModifier

        /** minimum total demerits up to this breakpoint */
        public double totalDemerits;                            // CSOK: VisibilityModifier

        /** best node for the preceding breakpoint */
        public KnuthNode previous;                              // CSOK: VisibilityModifier

        /** next possible node in the same line */
<<<<<<< HEAD
        public KnuthNode next;                                  // CSOK: VisibilityModifier
=======
        public KnuthNode next;
>>>>>>> 6c827ad0

        /**
         * Holds the number of subsequent recovery attempty that are made to get content fit
         * into a line.
         */
<<<<<<< HEAD
        public int fitRecoveryCounter = 0;                      // CSOK: VisibilityModifier

        /**
         * Construct node.
         * @param position an integer
         * @param line an integer
         * @param fitness an integer
         * @param totalWidth an integer
         * @param totalStretch an integer
         * @param totalShrink an integer
         * @param adjustRatio a real number
         * @param availableShrink an integer
         * @param availableStretch an integer
         * @param difference an integer
         * @param totalDemerits a real number
         * @param previous a node
         */
        public KnuthNode                                        // CSOK: ParameterNumber
            (int position, int line, int fitness,
=======
        public int fitRecoveryCounter = 0;

        public KnuthNode(int position, int line, int fitness,
>>>>>>> 6c827ad0
                         int totalWidth, int totalStretch, int totalShrink,
                         double adjustRatio, int availableShrink, int availableStretch,
                         int difference, double totalDemerits, KnuthNode previous) {
            this.position = position;
            this.line = line;
            this.fitness = fitness;
            this.totalWidth = totalWidth;
            this.totalStretch = totalStretch;
            this.totalShrink = totalShrink;
            this.adjustRatio = adjustRatio;
            this.availableShrink = availableShrink;
            this.availableStretch = availableStretch;
            this.difference = difference;
            this.totalDemerits = totalDemerits;
            this.previous = previous;
        }

        /** {@inheritDoc} */
        public String toString() {
            return "<KnuthNode at " + position + " "
                    + totalWidth + "+" + totalStretch + "-" + totalShrink
                    + " line:" + line + " prev:" + (previous != null ? previous.position : -1)
<<<<<<< HEAD
                    + " dem:" + totalDemerits
                    + " fitness:" + FitnessClasses.NAMES[fitness] + ">";
=======
                    + " dem:" + totalDemerits + ">";
>>>>>>> 6c827ad0
        }
    }

    /** Class that stores, for each fitness class, the best active node that could start
     * a line of the corresponding fitness ending at the current element.
     */
    protected class BestRecords {
        private static final double INFINITE_DEMERITS = Double.POSITIVE_INFINITY;

        private double[] bestDemerits = new double[4];
        private KnuthNode[] bestNode = new KnuthNode[4];
        private double[] bestAdjust = new double[4];
        private int[] bestDifference = new int[4];
        private int[] bestAvailableShrink = new int[4];
        private int[] bestAvailableStretch = new int[4];
        /** Points to the fitness class which currently leads to the best demerits. */
        private int bestIndex = -1;

        /** default constructor */
        public BestRecords() {
            reset();
        }

        /** Registers the new best active node for the given fitness class.
         * @param demerits the total demerits of the new optimal set of breakpoints
         * @param node the node starting the line ending at the current element
         * @param adjust adjustment ratio of the current line
         * @param availableShrink how much the current line can be shrinked
         * @param availableStretch how much the current line can be stretched
         * @param difference difference between the width of the considered line and the
         * width of the "real" line
         * @param fitness fitness class of the current line
         */
        public void addRecord(double demerits, KnuthNode node, double adjust,
                              int availableShrink, int availableStretch,
                              int difference, int fitness) {
            if (demerits > bestDemerits[fitness]) {
                log.error("New demerits value greater than the old one");
            }
            bestDemerits[fitness] = demerits;
            bestNode[fitness] = node;
            bestAdjust[fitness] = adjust;
            bestAvailableShrink[fitness] = availableShrink;
            bestAvailableStretch[fitness] = availableStretch;
            bestDifference[fitness] = difference;
            if (bestIndex == -1 || demerits < bestDemerits[bestIndex]) {
                bestIndex = fitness;
            }
        }

        /** @return true if has records (best index not -1) */
        public boolean hasRecords() {
            return (bestIndex != -1);
        }

        /**
         * @param fitness fitness class (0, 1, 2 or 3, i.e. "tight" to "very loose")
         * @return true if there is a set of feasible breakpoints registered for the
         *              given fitness.
         */
        public boolean notInfiniteDemerits(int fitness) {
            return (bestDemerits[fitness] != INFINITE_DEMERITS);
        }

        /**
         * @param fitness to use
         * @return best demerits
         */
        public double getDemerits(int fitness) {
            return bestDemerits[fitness];
        }

        /**
         * @param fitness to use
         * @return best node
         */
        public KnuthNode getNode(int fitness) {
            return bestNode[fitness];
        }

        /**
         * @param fitness to use
         * @return adjustment
         */
        public double getAdjust(int fitness) {
            return bestAdjust[fitness];
        }

        /**
         * @param fitness to use
         * @return available shrink
         */
        public int getAvailableShrink(int fitness) {
            return bestAvailableShrink[fitness];
        }

        /**
         * @param fitness to use
         * @return available stretch
         */
        public int getAvailableStretch(int fitness) {
            return bestAvailableStretch[fitness];
        }

        /**
         * @param fitness to use
         * @return difference
         */
        public int getDifference(int fitness) {
            return bestDifference[fitness];
        }

        /** @return minimum demerits */
        public double getMinDemerits() {
            if (bestIndex != -1) {
                return getDemerits(bestIndex);
            } else {
                // anyway, this should never happen
                return INFINITE_DEMERITS;
            }
        }

        /** Reset when a new breakpoint is being considered. */
        public void reset() {
            for (int i = 0; i < 4; i++) {
                bestDemerits[i] = INFINITE_DEMERITS;
                // there is no need to reset the other arrays
            }
            bestIndex = -1;
        }
    }

    /**
     * @return the number of times the algorithm should try to move overflowing content to the
     * next line/page.
     */
    protected int getMaxRecoveryAttempts() {
        return MAX_RECOVERY_ATTEMPTS;
    }

    /**
     * Controls the behaviour of the algorithm in cases where the first element of a part
     * overflows a line/page.
     * @return true if the algorithm should try to send the element to the next line/page.
     */
    protected boolean isPartOverflowRecoveryActivated() {
        return this.partOverflowRecoveryActivated;
    }

    /**
     * Empty method, hook for subclasses. Called before determining the optimal
     * breakpoints corresponding to a given active node.
     * @param total number of lines for the active node
     * @param demerits total demerits of the paragraph for the active node
     */
    public abstract void updateData1(int total, double demerits);

    /**
     * Empty method, hook for subclasses. Called when determining the optimal breakpoints
     * for a given active node.
     * @param bestActiveNode a node in the chain of best active nodes, corresponding to
     * one of the optimal breakpoints
     * @param sequence the corresponding paragraph
     * @param total the number of lines into which the paragraph will be broken
     */
    public abstract void updateData2(KnuthNode bestActiveNode,
                                     KnuthSequence sequence,
                                     int total);

    /** @param lineWidth the line width */
    public void setConstantLineWidth(int lineWidth) {
        this.lineWidth = lineWidth;
    }

<<<<<<< HEAD
    /**
     * @param par           the paragraph to break
     * @param threshold     upper bound of the adjustment ratio
     * @param force         {@code true} if a set of breakpoints must be found, even
     *                      if there are no feasible ones
     * @param allowedBreaks the type(s) of breaks allowed. One of {@link #ONLY_FORCED_BREAKS},
     *                      {@link #NO_FLAGGED_PENALTIES} or {@link #ALL_BREAKS}.
     *
     * @return  the number of effective breaks
     * @see #findBreakingPoints(KnuthSequence, int, double, boolean, int)
     */
=======
    /** @see #findBreakingPoints(KnuthSequence, int, double, boolean, int) */
>>>>>>> 6c827ad0
    public int findBreakingPoints(KnuthSequence par,
                                  double threshold,
                                  boolean force,
                                  int allowedBreaks) {
        return findBreakingPoints(par, 0, threshold, force, allowedBreaks);
    }

<<<<<<< HEAD
    /**
     * Finds an optimal set of breakpoints for the given paragraph.
     *
     * @param par           the paragraph to break
     * @param startIndex    index of the Knuth element at which the breaking must start
     * @param threshold     upper bound of the adjustment ratio
     * @param force         {@code true} if a set of breakpoints must be found, even
     *                      if there are no feasible ones
     * @param allowedBreaks the type(s) of breaks allowed. One of {@link #ONLY_FORCED_BREAKS},
     *                      {@link #NO_FLAGGED_PENALTIES} or {@link #ALL_BREAKS}.
     *
     * @return  the number of effective breaks
=======
    /** Finds an optimal set of breakpoints for the given paragraph.
     * @param par the paragraph to break
     * @param startIndex index of the Knuth element at which the breaking must start
     * @param threshold upper bound of the adjustment ratio
     * @param force true if a set of breakpoints must be found even if there are no
     * feasible ones
     * @param allowedBreaks one of ONLY_FORCED_BREAKS, NO_FLAGGED_PENALTIES, ALL_BREAKS
>>>>>>> 6c827ad0
     */
    public int findBreakingPoints(KnuthSequence par, int startIndex,
                                  double threshold, boolean force,
                                  int allowedBreaks) {
        this.par = par;
        this.threshold = threshold;
        this.force = force;

        // initialize the algorithm
        initialize();

<<<<<<< HEAD
=======
        // reset lastTooShort and lastTooLong, as they could be not null
        // because of previous calls to findBreakingPoints
        lastTooShort = lastTooLong = null;
        // reset startLine and endLine
        startLine = endLine = 0;
        // current element in the paragraph
        KnuthElement thisElement = null;
>>>>>>> 6c827ad0
        // previous element in the paragraph is a KnuthBox?
        boolean previousIsBox = false;

        // index of the first KnuthBox in the sequence, in case of non-centered
        // alignment. For centered alignment, we need to take into account preceding
        // penalties+glues used for the filler spaces
        int firstBoxIndex = startIndex;
        if (alignment != Constants.EN_CENTER) {
            firstBoxIndex = par.getFirstBoxIndex(startIndex);
        }
        firstBoxIndex = (firstBoxIndex < 0) ? 0 : firstBoxIndex;

        // create an active node representing the starting point
        addNode(0, createNode(firstBoxIndex, 0, 1, 0, 0, 0, 0, 0, 0, 0, 0, null));
        KnuthNode lastForced = getNode(0);


        if (log.isTraceEnabled()) {
            log.trace("Looping over " + (par.size() - startIndex) + " elements");
            log.trace(par);
        }
<<<<<<< HEAD

        // main loop
        for (int elementIndex = startIndex; elementIndex < par.size(); elementIndex++) {

            previousIsBox = handleElementAt(
                    elementIndex, previousIsBox, allowedBreaks).isBox();

=======

        KnuthNode lastForced = getNode(0);

        // main loop
        for (int i = startIndex; i < par.size(); i++) {
            thisElement = getElement(i);
            if (thisElement.isBox()) {
                // a KnuthBox object is not a legal line break
                totalWidth += thisElement.getW();
                previousIsBox = true;
                handleBox((KnuthBox) thisElement);
            } else if (thisElement.isGlue()) {
                // a KnuthGlue object is a legal line break
                // only if the previous object is a KnuthBox
                // consider these glues according to the value of allowedBreaks
                if (previousIsBox
                    && !(allowedBreaks == ONLY_FORCED_BREAKS)) {
                    considerLegalBreak(thisElement, i);
                }
                totalWidth += thisElement.getW();
                totalStretch += thisElement.getY();
                totalShrink += thisElement.getZ();
                previousIsBox = false;
            } else {
                // a KnuthPenalty is a legal line break
                // only if its penalty is not infinite;
                // consider all penalties, non-flagged penalties or non-forcing penalties
                // according to the value of allowedBreaks
                if (((KnuthPenalty) thisElement).getP() < KnuthElement.INFINITE
                    && (!(allowedBreaks == NO_FLAGGED_PENALTIES)
                            || !(((KnuthPenalty) thisElement).isFlagged()))
                    && (!(allowedBreaks == ONLY_FORCED_BREAKS)
                            || ((KnuthPenalty) thisElement).getP() == -KnuthElement.INFINITE)) {
                    considerLegalBreak(thisElement, i);
                }
                previousIsBox = false;
            }
>>>>>>> 6c827ad0
            if (activeNodeCount == 0) {
                if (getIPDdifference() != 0) {
                    return handleIpdChange();
                }
                if (!force) {
                    log.debug("Could not find a set of breaking points " + threshold);
                    return 0;
                }
<<<<<<< HEAD

=======
>>>>>>> 6c827ad0
                // lastDeactivated was a "good" break, while lastTooShort and lastTooLong
                // were "bad" breaks since the beginning;
                // if it is not the node we just restarted from, lastDeactivated can
                // replace either lastTooShort or lastTooLong
                if (lastDeactivated != null
                        && lastDeactivated != lastForced) {
                    replaceLastDeactivated();
                }
<<<<<<< HEAD

                if (lastTooShort == null
                        || lastForced.position == lastTooShort.position) {
                    lastForced = recoverFromOverflow();
=======
                if (lastTooShort == null || lastForced.position == lastTooShort.position) {
                    if (isPartOverflowRecoveryActivated()) {
                        if (this.lastRecovered == null) {
                            this.lastRecovered = lastTooLong;
                            if (log.isDebugEnabled()) {
                                log.debug("Recovery point: " + lastRecovered);
                            }
                        }
                        // content would overflow, insert empty line/page and try again
                        KnuthNode node = createNode(
                                lastTooLong.previous.position, lastTooLong.previous.line + 1, 1,
                                0, 0, 0,
                                0, 0, 0,
                                0, 0, lastTooLong.previous);
                        lastForced = node;
                        node.fitRecoveryCounter = lastTooLong.previous.fitRecoveryCounter + 1;
                        if (log.isDebugEnabled()) {
                            log.debug("first part doesn't fit into line, recovering: "
                                    + node.fitRecoveryCounter);
                        }
                        if (node.fitRecoveryCounter > getMaxRecoveryAttempts()) {
                            while (lastForced.fitRecoveryCounter > 0) {
                                lastForced = lastForced.previous;
                                lastDeactivated = lastForced.previous;
                                startLine--;
                                endLine--;
                            }
                            lastForced = this.lastRecovered;
                            this.lastRecovered = null;
                            startLine = lastForced.line;
                            endLine = lastForced.line;
                            log.debug("rolled back...");
                        }
                    } else {
                        lastForced = lastTooLong;
                    }
>>>>>>> 6c827ad0
                } else {
                    lastForced = lastTooShort;
                    this.lastRecovered = null;
                }
                elementIndex = restartFrom(lastForced, elementIndex);
            }

        }

        finish();

        // there is at least one set of breaking points
        // select one or more active nodes, removing the others from the list
        int line = filterActiveNodes();

        // for each active node, create a set of breaking points
        for (int i = startLine; i < endLine; i++) {
            for (KnuthNode node = getNode(i); node != null; node = node.next) {
                updateData1(node.line, node.totalDemerits);
                calculateBreakPoints(node, par, node.line);
            }
        }

        activeLines = null;
        return line;
    }

    /**
     * obtain ipd difference
     * @return an integer
     */
    protected int getIPDdifference() {
        return 0;
    }

    /**
     * handle ipd change
     * @return an integer
     */
    protected int handleIpdChange() {
        throw new IllegalStateException();
    }

    /**
     * Recover from a {@link KnuthNode} leading to a line that is too long.
     * The default implementation creates a new node corresponding to a break
     * point after the previous node that led to a line that was too short.
     *
     * @param lastTooLong   the node that leads to a "too long" line
     * @return  node corresponding to a breakpoint after the previous "too short" line
     */
    protected KnuthNode recoverFromTooLong(KnuthNode lastTooLong) {
        if (log.isDebugEnabled()) {
            log.debug("Recovering from too long: " + lastTooLong);
        }

        // content would overflow, insert empty line/page and try again
        return createNode(
                lastTooLong.previous.position, lastTooLong.previous.line + 1, 1,
                0, 0, 0,
                0, 0, 0,
                0, 0, lastTooLong.previous);
    }

    /** Initializes the algorithm's variables. */
    protected void initialize() {
        this.totalWidth = 0;
        this.totalStretch = 0;
        this.totalShrink = 0;
        this.lastTooShort = null;
        this.lastTooLong = null;
        this.startLine = 0;
        this.endLine = 0;
        this.activeLines = new KnuthNode[20];
    }

    /**
     * Creates a new active node for a feasible breakpoint at the given position. Only
     * called in forced mode.
     *
     * @param position index of the element in the Knuth sequence
     * @param line number of the line ending at the breakpoint
     * @param fitness fitness class of the line ending at the breakpoint. One of 0, 1, 2, 3.
     * @param totalWidth accumulated width of the KnuthElements up to after the breakpoint
     * @param totalStretch accumulated stretchability of the KnuthElements up to after the
     * breakpoint
     * @param totalShrink accumulated shrinkability of the KnuthElements up to after the
     * breakpoint
     * @param adjustRatio adjustment ratio if the line ends at this breakpoint
     * @param availableShrink available stretch of the line ending at this breakpoint
     * @param availableStretch available shrink of the line ending at this breakpoint
     * @param difference difference between target and actual line width
     * @param totalDemerits minimum total demerits up to the breakpoint
     * @param previous active node for the preceding breakpoint
<<<<<<< HEAD
     * @return a new node
     */
    protected KnuthNode createNode                              // CSOK: ParameterNumber
        (int position, int line, int fitness,
=======
     */
    protected KnuthNode createNode(int position, int line, int fitness,
>>>>>>> 6c827ad0
                                   int totalWidth, int totalStretch, int totalShrink,
                                   double adjustRatio, int availableShrink, int availableStretch,
                                   int difference, double totalDemerits, KnuthNode previous) {
        return new KnuthNode(position, line, fitness,
                             totalWidth, totalStretch, totalShrink,
                             adjustRatio, availableShrink, availableStretch,
                             difference, totalDemerits, previous);
    }

    /** Creates a new active node for a break from the best active node of the given
     * fitness class to the element at the given position.
     * @param position index of the element in the Knuth sequence
     * @param line number of the line ending at the breakpoint
     * @param fitness fitness class of the line ending at the breakpoint. One of 0, 1, 2, 3.
     * @param totalWidth accumulated width of the KnuthElements up to after the breakpoint
     * @param totalStretch accumulated stretchability of the KnuthElements up to after the
     * breakpoint
     * @param totalShrink accumulated shrinkability of the KnuthElements up to after the
     * breakpoint
     * @return a new node
     * @see #createNode(int, int, int, int, int, int, double, int, int, int, double,
     * org.apache.fop.layoutmgr.BreakingAlgorithm.KnuthNode)
     * @see BreakingAlgorithm.BestRecords
     */
    protected KnuthNode createNode(int position, int line, int fitness,
                                   int totalWidth, int totalStretch, int totalShrink) {
        return new KnuthNode(position, line, fitness,
                             totalWidth, totalStretch, totalShrink, best.getAdjust(fitness),
                             best.getAvailableShrink(fitness), best.getAvailableStretch(fitness),
                             best.getDifference(fitness), best.getDemerits(fitness),
                             best.getNode(fitness));
    }

    /**
     * Return the last node that yielded a too short line.
     * @return  the node corresponding to the last too short line
     */
    protected final KnuthNode getLastTooShort() {
        return this.lastTooShort;
    }

    /**
     * Generic handler for a {@link KnuthElement} at the given {@code position},
     * taking into account whether the preceding element was a box, and which
     * type(s) of breaks are allowed.
     * Non-overridable. This method simply serves to route the call to one of the
     * more specific handlers ({@link #handleBox(KnuthBox)},
     * {@link #handleGlueAt(KnuthGlue,int,boolean,int)} or
     * {@link #handlePenaltyAt(KnuthPenalty,int,int)}. The specialized handlers
     * can be overridden by subclasses to add to or modify the default behavior
     * for the different types of elements.
     *
     * @param position      the position index of the element in the paragraph
     * @param previousIsBox {@code true} if the previous element is a box
     * @param allowedBreaks the type(s) of breaks allowed; should be one
     *                      of {@link #ALL_BREAKS}, {@link #NO_FLAGGED_PENALTIES}
     *                      or {@link #ONLY_FORCED_BREAKS}
     * @return  the handled element
     */
    protected final KnuthElement handleElementAt(int position,
                                                 boolean previousIsBox,
                                                 int allowedBreaks) {
        KnuthElement element = getElement(position);
        if (element.isBox()) {
            handleBox((KnuthBox) element);
        } else if (element.isGlue()) {
            handleGlueAt((KnuthGlue) element, position, previousIsBox, allowedBreaks);
        } else if (element.isPenalty()) {
            handlePenaltyAt((KnuthPenalty) element, position, allowedBreaks);
        } else {
            throw new IllegalArgumentException(
                    "Unknown KnuthElement type: expecting KnuthBox, KnuthGlue or KnuthPenalty");
        }
        return element;
    }

    /**
     * Handle a {@link KnuthBox}.
     * <br/><em>Note: default implementation just adds the box's width
     * to the total content width. Subclasses that do not keep track
     * of this themselves, but override this method, should remember
     * to call {@code super.handleBox(box)} to avoid unwanted side-effects.</em>
     *
     * @param box   the {@link KnuthBox} to handle
     */
    protected void handleBox(KnuthBox box) {
        // a KnuthBox object is not a legal line break,
        // just add the width to the total
        totalWidth += box.getWidth();
    }

    /**
     * Handle a {@link KnuthGlue} at the given position,
     * taking into account the additional parameters.
     *
     * @param glue   the {@link KnuthGlue} to handle
     * @param position   the position of the glue in the list
     * @param previousIsBox {@code true} if the preceding element is a box
     * @param allowedBreaks the type of breaks that are allowed
     */
    protected void handleGlueAt(KnuthGlue glue, int position,
                                boolean previousIsBox, int allowedBreaks) {
        // a KnuthGlue object is a legal line break
        // only if the previous object is a KnuthBox
        // consider these glues according to the value of allowedBreaks
        if (previousIsBox
            && !(allowedBreaks == ONLY_FORCED_BREAKS)) {
            considerLegalBreak(glue, position);
        }
        totalWidth += glue.getWidth();
        totalStretch += glue.getStretch();
        totalShrink += glue.getShrink();
    }

    /**
     * Handle a {@link KnuthPenalty} at the given position,
     * taking into account the type of breaks allowed.
     *
     * @param penalty   the {@link KnuthPenalty} to handle
     * @param position  the position of the penalty in the list
     * @param allowedBreaks the type of breaks that are allowed
     */
    protected void handlePenaltyAt(KnuthPenalty penalty, int position,
                                   int allowedBreaks) {
        // a KnuthPenalty is a legal line break
        // only if its penalty is not infinite;
        // consider all penalties, non-flagged penalties or non-forcing penalties
        // according to the value of allowedBreaks
        if (((penalty.getPenalty() < KnuthElement.INFINITE)
                && (!(allowedBreaks == NO_FLAGGED_PENALTIES) || !penalty.isPenaltyFlagged())
                && (!(allowedBreaks == ONLY_FORCED_BREAKS)
                        || penalty.isForcedBreak()))) {
            considerLegalBreak(penalty, position);
        }
    }

    /**
     * Replace the last too-long or too-short node by the last deactivated
     * node, if applicable.
     */
    protected final void replaceLastDeactivated() {
        if (lastDeactivated.adjustRatio > 0) {
            //last deactivated was too short
            lastTooShort = lastDeactivated;
        } else {
            //last deactivated was too long or exactly the right width
            lastTooLong = lastDeactivated;
        }
    }

    /**
     * Recover from an overflow condition.
     *
     * @return  the new {@code lastForced} node
     */
    protected KnuthNode recoverFromOverflow() {
        KnuthNode lastForced;
        if (isPartOverflowRecoveryActivated()) {
            if (lastRecovered == null) {
                lastRecovered = lastTooLong;
                if (log.isDebugEnabled()) {
                    log.debug("Recovery point: " + lastRecovered);
                }
            }
            KnuthNode node = recoverFromTooLong(lastTooLong);
            lastForced = node;
            node.fitRecoveryCounter = lastTooLong.previous.fitRecoveryCounter + 1;
            if (log.isDebugEnabled()) {
                log.debug("first part doesn't fit into line, recovering: "
                        + node.fitRecoveryCounter);
            }
            if (node.fitRecoveryCounter > getMaxRecoveryAttempts()) {
                while (lastForced.fitRecoveryCounter > 0
                        && lastForced.previous != null) {
                    lastForced = lastForced.previous;
                    lastDeactivated = lastForced.previous;
                }
                lastForced = lastRecovered;
                lastRecovered = null;
                startLine = lastForced.line;
                endLine = lastForced.line;
                log.debug("rolled back...");
            }
        } else {
            lastForced = lastTooLong;
        }
        return lastForced;
    }

    /**
     * Restart from the given node at the given index.
     *
     * @param restartingNode    the {@link KnuthNode} to restart from
     * @param currentIndex      the current position index
     * @return  the index of the restart point
     */
    protected int restartFrom(KnuthNode restartingNode, int currentIndex) {
        if (log.isDebugEnabled()) {
            log.debug("Restarting at node " + restartingNode);
        }
        restartingNode.totalDemerits = 0;
        addNode(restartingNode.line, restartingNode);
        startLine = restartingNode.line;
        endLine = startLine + 1;
        totalWidth = restartingNode.totalWidth;
        totalStretch = restartingNode.totalStretch;
        totalShrink = restartingNode.totalShrink;
        lastTooShort = null;
        lastTooLong = null;
        // the width, stretch and shrink already include the width,
        // stretch and shrink of the suppressed glues;
        // advance in the sequence in order to avoid taking into account
        // these elements twice
        int restartingIndex = restartingNode.position;
        while (restartingIndex + 1 < par.size()
               && !(getElement(restartingIndex + 1).isBox())) {
            restartingIndex++;
        }
        return restartingIndex;
    }

    /**
     * Determines if the given breakpoint is a feasible breakpoint. That is, if a decent
     * line may be built between one of the currently active nodes and this breakpoint.
     * @param element the paragraph's element to consider
     * @param elementIdx the element's index inside the paragraph
     */
    protected void considerLegalBreak(KnuthElement element, int elementIdx) {

        if (log.isTraceEnabled()) {
            log.trace("considerLegalBreak() at " + elementIdx
                    + " (" + totalWidth + "+" + totalStretch + "-" + totalShrink
                    + "), parts/lines: " + startLine + "-" + endLine);
            log.trace("\tCurrent active node list: " + activeNodeCount + " " + this.toString("\t"));
        }

        lastDeactivated = null;
        lastTooLong = null;
        for (int line = startLine; line < endLine; line++) {
            for (KnuthNode node = getNode(line); node != null; node = node.next) {
                if (node.position == elementIdx) {
                    continue;
                }
                int difference = computeDifference(node, element, elementIdx);
                if (!elementCanEndLine(element, endLine, difference)) {
                    log.trace("Skipping legal break");
                    break;
                }

                double r = computeAdjustmentRatio(node, difference);
                int availableShrink = totalShrink - node.totalShrink;
                int availableStretch = totalStretch - node.totalStretch;

                if (log.isTraceEnabled()) {
                    log.trace("\tr=" + r + " difference=" + difference);
                    log.trace("\tline=" + line);
                }

                // The line would be too long.
                if (r < -1 || element.isForcedBreak()) {
                    deactivateNode(node, line);
                }

<<<<<<< HEAD
                int fitnessClass = FitnessClasses.computeFitness(r);
                double demerits = computeDemerits(node, element, fitnessClass, r);
                // The line is within the available shrink and the threshold.
                if (r >= -1 && r <= threshold) {
                    activateNode(node, difference, r,
                            demerits, fitnessClass, availableShrink, availableStretch);
                }

                // The line is way too short/long, but we are in forcing mode, so a node is
                // calculated and stored in lastValidNode.
                if (force && (r <= -1 || r > threshold)) {
                    forceNode(node, line, elementIdx, difference, r,
                            demerits, fitnessClass, availableShrink, availableStretch);
=======
                // The line is within the available shrink and the threshold.
                if (r >= -1 && r <= threshold) {
                    int fitnessClass = computeFitness(r);
                    double demerits = computeDemerits(node, element, fitnessClass, r);

                    if (log.isTraceEnabled()) {
                        log.trace("\tDemerits=" + demerits);
                        log.trace("\tFitness class=" + fitnessClass);
                    }

                    if (demerits < best.getDemerits(fitnessClass)) {
                        // updates best demerits data
                        best.addRecord(demerits, node, r, availableShrink, availableStretch,
                                       difference, fitnessClass);
                        lastTooShort = null;
                    }
                }

                // The line is way too short, but we are in forcing mode, so a node is
                // calculated and stored in lastValidNode.
                if (force && (r <= -1 || r > threshold)) {
                    int fitnessClass = computeFitness(r);
                    double demerits = computeDemerits(node, element, fitnessClass, r);
                    int newWidth = totalWidth;
                    int newStretch = totalStretch;
                    int newShrink = totalShrink;

                    // add the width, stretch and shrink of glue elements after
                    // the break
                    // this does not affect the dimension of the line / page, only
                    // the values stored in the node; these would be as if the break
                    // was just before the next box element, thus ignoring glues and
                    // penalties between the "real" break and the following box
                    for (int i = elementIdx; i < par.size(); i++) {
                        KnuthElement tempElement = getElement(i);
                        if (tempElement.isBox()) {
                            break;
                        } else if (tempElement.isGlue()) {
                            newWidth += tempElement.getW();
                            newStretch += tempElement.getY();
                            newShrink += tempElement.getZ();
                        } else if (tempElement.isForcedBreak() && i != elementIdx) {
                            break;
                        }
                    }

                    if (r <= -1) {
                        if (lastTooLong == null || demerits < lastTooLong.totalDemerits) {
                            lastTooLong = createNode(elementIdx, line + 1, fitnessClass,
                                    newWidth, newStretch, newShrink,
                                    r, availableShrink, availableStretch,
                                    difference, demerits, node);
                            if (log.isTraceEnabled()) {
                                log.trace("Picking tooLong " + lastTooLong);
                            }
                        }
                    } else {
                        if (lastTooShort == null || demerits <= lastTooShort.totalDemerits) {
                            if (considerTooShort) {
                                //consider possibilities which are too short
                                best.addRecord(demerits, node, r,
                                        availableShrink, availableStretch,
                                        difference, fitnessClass);
                            }
                            lastTooShort = createNode(elementIdx, line + 1, fitnessClass,
                                    newWidth, newStretch, newShrink,
                                    r, availableShrink, availableStretch,
                                    difference, demerits, node);
                            if (log.isTraceEnabled()) {
                                log.trace("Picking tooShort " + lastTooShort);
                            }
                        }
                    }
>>>>>>> 6c827ad0
                }
            }
            addBreaks(line, elementIdx);
        }
    }

    /**
     * Check if the given {@link KnuthElement} can end the line with the given
     * number.
     * @param element   the element
     * @param line      the line number
     * @param difference an integer
     * @return  {@code true} if the element can end the line
     */
    protected boolean elementCanEndLine(KnuthElement element, int line, int difference) {
        return (!element.isPenalty()
                || element.getPenalty() < KnuthElement.INFINITE);
    }

    /**
     * Force the given {@link KnuthNode}, and register it.
     *
     * @param node  the node
     * @param line  the line number
     * @param elementIdx    the position index of the element
     * @param difference    the difference between content-length and avaialable width
     * @param r     the adjustment ratio
     * @param demerits  demerits produced by the node
     * @param fitnessClass  the fitness class
     * @param availableShrink   the available amount of shrink
     * @param availableStretch  tha available amount of stretch
     */
    protected void forceNode(KnuthNode node,                    // CSOK: ParameterNumber
                             int line,
                             int elementIdx,
                             int difference,
                             double r,
                             double demerits,
                             int fitnessClass,
                             int availableShrink,
                             int availableStretch) {

        int newWidth = totalWidth;
        int newStretch = totalStretch;
        int newShrink = totalShrink;

        // add the width, stretch and shrink of glue elements after
        // the break
        // this does not affect the dimension of the line / page, only
        // the values stored in the node; these would be as if the break
        // was just before the next box element, thus ignoring glues and
        // penalties between the "real" break and the following box
        for (int i = elementIdx; i < par.size(); i++) {
            KnuthElement tempElement = getElement(i);
            if (tempElement.isBox()) {
                break;
            } else if (tempElement.isGlue()) {
                newWidth += tempElement.getWidth();
                newStretch += tempElement.getStretch();
                newShrink += tempElement.getShrink();
            } else if (tempElement.isForcedBreak() && i != elementIdx) {
                break;
            }
        }

        if (r <= -1) {
            log.debug("Considering tooLong, demerits=" + demerits);
            if (lastTooLong == null || demerits < lastTooLong.totalDemerits) {
                lastTooLong = createNode(elementIdx, line + 1, fitnessClass,
                        newWidth, newStretch, newShrink,
                        r, availableShrink, availableStretch,
                        difference, demerits, node);
                if (log.isTraceEnabled()) {
                    log.trace("Picking tooLong " + lastTooLong);
                }
            }
        } else {
            if (lastTooShort == null || demerits <= lastTooShort.totalDemerits) {
                if (considerTooShort) {
                    //consider possibilities which are too short
                    best.addRecord(demerits, node, r,
                            availableShrink, availableStretch,
                            difference, fitnessClass);
                }
                lastTooShort = createNode(elementIdx, line + 1, fitnessClass,
                        newWidth, newStretch, newShrink,
                        r, availableShrink, availableStretch,
                        difference, demerits, node);
                if (log.isTraceEnabled()) {
                    log.trace("Picking tooShort " + lastTooShort);
                }
            }
        }
    }

    /**
     * Activate the given node. Will result in the given {@link KnuthNode}
     * being registered as a feasible breakpoint, if the {@code demerits} are better
     * than that of the best node registered for the given {@code fitnessClass}.
     *
     * @param node  the node
     * @param difference    the difference between content-length and available width
     * @param r     the adjustment ratio
     * @param demerits  demerits produced by the node
     * @param fitnessClass  the fitness class
     * @param availableShrink   the available amount of shrink
     * @param availableStretch  the available amount of stretch
     */
    protected void activateNode(KnuthNode node,
                                int difference,
                                double r,
                                double demerits,
                                int fitnessClass,
                                int availableShrink,
                                int availableStretch) {

        if (log.isTraceEnabled()) {
            log.trace("\tDemerits=" + demerits);
            log.trace("\tFitness class=" + FitnessClasses.NAMES[fitnessClass]);
        }

        if (demerits < best.getDemerits(fitnessClass)) {
            // updates best demerits data
            best.addRecord(demerits, node, r, availableShrink, availableStretch,
                           difference, fitnessClass);
            lastTooShort = null;
        }
    }

    /**
     * Deactivate the given node
     *
     * @param node  the node
     * @param line  the line number
     */
    protected void deactivateNode(KnuthNode node, int line) {
        // Deactivate node...
        if (log.isTraceEnabled()) {
            log.trace("Removing " + node);
        }
        removeNode(line, node);
        // ... and remember it, if it was a good candidate
        lastDeactivated = compareNodes(lastDeactivated, node);
    }

    /**
     * Adds new active nodes for breaks at the given element.
     * @param line number of the previous line; this element will end line number (line+1)
     * @param elementIdx the element's index
     */
    private void addBreaks(int line, int elementIdx) {
        if (!best.hasRecords()) {
            return;
        }

        int newWidth = totalWidth;
        int newStretch = totalStretch;
        int newShrink = totalShrink;

        // add the width, stretch and shrink of glue elements after
        // the break
        // this does not affect the dimension of the line / page, only
        // the values stored in the node; these would be as if the break
        // was just before the next box element, thus ignoring glues and
        // penalties between the "real" break and the following box
        for (int i = elementIdx; i < par.size(); i++) {
            KnuthElement tempElement = getElement(i);
            if (tempElement.isBox()) {
                break;
            } else if (tempElement.isGlue()) {
                newWidth += tempElement.getWidth();
                newStretch += tempElement.getStretch();
                newShrink += tempElement.getShrink();
            } else if (tempElement.isForcedBreak() && i != elementIdx) {
                break;
            }
        }

        // add nodes to the active nodes list
        double minimumDemerits = best.getMinDemerits() + incompatibleFitnessDemerit;
        for (int i = 0; i <= 3; i++) {
            if (best.notInfiniteDemerits(i) && best.getDemerits(i) <= minimumDemerits) {
                // the nodes in activeList must be ordered
                // by line number and position;
                if (log.isTraceEnabled()) {
                    log.trace("\tInsert new break in list of " + activeNodeCount
<<<<<<< HEAD
                            + " from fitness class " + FitnessClasses.NAMES[i]);
=======
                            + " from fitness class " + i);
>>>>>>> 6c827ad0
                }
                KnuthNode newNode = createNode(elementIdx, line + 1, i,
                                               newWidth, newStretch, newShrink);
                addNode(line + 1, newNode);
            }
        }
        best.reset();
    }

    /**
     * Return the difference between the natural width of a line that would be made
     * between the given active node and the given element, and the available width of the
     * real line.
     * @param activeNode    node for the previous breakpoint
     * @param element       currently considered breakpoint
     * @param elementIndex  index of the element that is considered as a breakpoint
     * @return The difference in width. Positive numbers mean extra space in the line,
     * negative number that the line overflows.
     */
    protected int computeDifference(KnuthNode activeNode, KnuthElement element,
                                    int elementIndex) {
        // compute the adjustment ratio
        int actualWidth = totalWidth - activeNode.totalWidth;
        if (element.isPenalty()) {
            actualWidth += element.getWidth();
        }
        return getLineWidth() - actualWidth;
    }

    /**
<<<<<<< HEAD
     * Return the adjustment ratio needed to make up for the difference. A ratio of
=======
     * Return the adjust ration needed to make up for the difference. A ration of
>>>>>>> 6c827ad0
     * <ul>
     *    <li>0 means that the break has the exact right width</li>
     *    <li>&gt;= -1 &amp;&amp; &lt; 0  means that the break is wider than the line,
     *        but within the minimim values of the glues.</li>
     *    <li>&gt;0 &amp;&amp; &lt; 1 means that the break is smaller than the line width,
     *        but within the maximum values of the glues.</li>
     *    <li>&gt; 1 means that the break is too small to make up for the glues.</li>
     * </ul>
     * @param activeNode    the currently active node
     * @param difference    the difference between content-length and available width
     * @return The adjustment ratio.
     */
    protected double computeAdjustmentRatio(KnuthNode activeNode, int difference) {
        // compute the adjustment ratio
        if (difference > 0) {
            int maxAdjustment = totalStretch - activeNode.totalStretch;
            if (maxAdjustment > 0) {
                return (double) difference / maxAdjustment;
            } else {
                return INFINITE_RATIO;
            }
        } else if (difference < 0) {
            int maxAdjustment = totalShrink - activeNode.totalShrink;
            if (maxAdjustment > 0) {
                return (double) difference / maxAdjustment;
            } else {
                return -INFINITE_RATIO;
            }
        } else {
            return 0;
        }
    }
<<<<<<< HEAD
=======

    /**
     * Figure out the fitness class of this line (tight, loose,
     * very tight or very loose).
     * See the section on "More Bells and Whistles" in Knuth's
     * "Breaking Paragraphs Into Lines".
     * @param r
     * @return the fitness class
     */
    private int computeFitness(double r) {
        if (r < -0.5) {
            return 0;
        } else if (r <= 0.5) {
            return 1;
        } else if (r <= 1) {
            return 2;
        } else {
            return 3;
        }
    }
>>>>>>> 6c827ad0

    /**
     * Computes the demerits of the current breaking (that is, up to the given element),
     * if the next-to-last chosen breakpoint is the given active node. This adds to the
     * total demerits of the given active node, the demerits of a line starting at this
     * node and ending at the given element.
     * @param activeNode considered preceding line break
     * @param element considered current line break
     * @param fitnessClass fitness of the current line
     * @param r adjustment ratio for the current line
     * @return the demerit of the current line
     */
    protected double computeDemerits(KnuthNode activeNode, KnuthElement element,
                                  int fitnessClass, double r) {
        double demerits = 0;
        // compute demerits
        double f = Math.abs(r);
        f = 1 + 100 * f * f * f;
        if (element.isPenalty()) {
            double penalty = element.getPenalty();
            if (penalty >= 0) {
                f += penalty;
                demerits = f * f;
            } else if (!element.isForcedBreak()) {
                demerits = f * f - penalty * penalty;
            } else {
                demerits = f * f;
            }
        } else {
            demerits = f * f;
        }

<<<<<<< HEAD
        if (element.isPenalty() && ((KnuthPenalty) element).isPenaltyFlagged()
=======
        if (element.isPenalty() && ((KnuthPenalty) element).isFlagged()
>>>>>>> 6c827ad0
            && getElement(activeNode.position).isPenalty()
            && ((KnuthPenalty) getElement(activeNode.position)).isPenaltyFlagged()) {
            // add demerit for consecutive breaks at flagged penalties
            demerits += repeatedFlaggedDemerit;
            // there are at least two consecutive lines ending with a flagged penalty;
            // check if the previous line end with a flagged penalty too,
            // and if this situation is allowed
            int flaggedPenaltiesCount = 2;
            for (KnuthNode prevNode = activeNode.previous;
                 prevNode != null && flaggedPenaltiesCount <= maxFlaggedPenaltiesCount;
                 prevNode = prevNode.previous) {
                KnuthElement prevElement = getElement(prevNode.position);
                if (prevElement.isPenalty()
                    && ((KnuthPenalty) prevElement).isPenaltyFlagged()) {
                    // the previous line ends with a flagged penalty too
                    flaggedPenaltiesCount++;
                } else {
                    // the previous line does not end with a flagged penalty,
                    // exit the loop
                    break;
                }
            }
            if (maxFlaggedPenaltiesCount >= 1
                && flaggedPenaltiesCount > maxFlaggedPenaltiesCount) {
                // add infinite demerits, so this break will not be chosen
                // unless there isn't any alternative break
                demerits += BestRecords.INFINITE_DEMERITS;
            }
        }
        if (Math.abs(fitnessClass - activeNode.fitness) > 1) {
            // add demerit for consecutive breaks
            // with very different fitness classes
            demerits += incompatibleFitnessDemerit;
        }
        demerits += activeNode.totalDemerits;
        return demerits;
    }

    /**
     * Hook for subclasses to trigger special behavior after ending the
     * main loop in {@link #findBreakingPoints(KnuthSequence,int,double,boolean,int)}
     */
    protected void finish() {
        if (log.isTraceEnabled()) {
            log.trace("Main loop completed " + activeNodeCount);
            log.trace("Active nodes=" + toString(""));
        }
    }

    /**
     * Return the element at index idx in the paragraph.
     * @param idx index of the element.
     * @return the element at index idx in the paragraph.
     */
    protected KnuthElement getElement(int idx) {
        return (KnuthElement) par.get(idx);
    }

    /**
     * Compare two KnuthNodes and return the node with the least demerit.
     * @param node1 The first knuth node.
     * @param node2 The other knuth node.
     * @return the node with the least demerit.
     */
    protected KnuthNode compareNodes(KnuthNode node1, KnuthNode node2) {
        if (node1 == null || node2.position > node1.position) {
            return node2;
        }
        if (node2.position == node1.position) {
            if (node2.totalDemerits < node1.totalDemerits) {
                return node2;
            }
        }
        return node1;
    }

    /**
     * Add a node at the end of the given line's existing active nodes.
     * If this is the first node in the line, adjust endLine accordingly.
     * @param line number of the line ending at the node's corresponding breakpoint
     * @param node the active node to add
     */
    protected void addNode(int line, KnuthNode node) {
        int headIdx = line * 2;
        if (headIdx >= activeLines.length) {
            KnuthNode[] oldList = activeLines;
            activeLines = new KnuthNode[headIdx + headIdx];
            System.arraycopy(oldList, 0, activeLines, 0, oldList.length);
        }
        node.next = null;
        if (activeLines[headIdx + 1] != null) {
            activeLines[headIdx + 1].next = node;
        } else {
            activeLines[headIdx] = node;
            endLine = line + 1;
        }
        activeLines[headIdx + 1] = node;
        activeNodeCount++;
    }

    /**
     * Remove the given active node registered for the given line. If there are no more active nodes
     * for this line, adjust the startLine accordingly.
     * @param line number of the line ending at the node's corresponding breakpoint
     * @param node the node to deactivate
     */
    protected void removeNode(int line, KnuthNode node) {
        int headIdx = line * 2;
        KnuthNode n = getNode(line);
        if (n != node) {
            // nodes could be rightly deactivated in a different order
            KnuthNode prevNode = null;
            while (n != node) {
                prevNode = n;
                n = n.next;
            }
            prevNode.next = n.next;
            if (prevNode.next == null) {
                activeLines[headIdx + 1] = prevNode;
            }
        } else {
            activeLines[headIdx] = node.next;
            if (node.next == null) {
                activeLines[headIdx + 1] = null;
            }
            while (startLine < endLine && getNode(startLine) == null) {
                startLine++;
            }
        }
        activeNodeCount--;
    }

    /**
     * Returns the first active node for the given line.
     * @param line the line/part number
     * @return the requested active node
     */
    protected KnuthNode getNode(int line) {
        return activeLines[line * 2];
    }

    /**
     * Returns the line/part width of a given line/part.
     * @param line the line/part number
     * @return the width/length in millipoints
     */
    protected int getLineWidth(int line) {
<<<<<<< HEAD
        assert lineWidth >= 0;
        return this.lineWidth;
=======
        if (this.lineWidth < 0) {
            throw new IllegalStateException("lineWidth must be set"
                    + (this.lineWidth != 0 ? " and positive, but it is: " + this.lineWidth : ""));
        } else {
            return this.lineWidth;
        }
>>>>>>> 6c827ad0
    }

    /** @return the constant line/part width or -1 if there is no such value */
    protected int getLineWidth() {
        return this.lineWidth;
    }

    /**
     * Creates a string representation of the active nodes. Used for debugging.
     * @param prepend a string to prepend on each entry
     * @return the requested string
     */
    public String toString(String prepend) {
        StringBuffer sb = new StringBuffer();
        sb.append("[\n");
        for (int i = startLine; i < endLine; i++) {
            for (KnuthNode node = getNode(i); node != null; node = node.next) {
                sb.append(prepend).append('\t').append(node).append(",\n");
            }
        }
        sb.append(prepend).append("]");
        return sb.toString();
    }

    /**
     * Filter active nodes.
     * @return an integer
     */
    protected abstract int filterActiveNodes();

    /**
     * Determines the set of optimal breakpoints corresponding to the given active node.
     * @param node the active node
     * @param par the corresponding paragraph
     * @param total the number of lines into which the paragraph will be broken
     */
    protected void calculateBreakPoints(KnuthNode node, KnuthSequence par,
                                      int total) {
        KnuthNode bestActiveNode = node;
        // use bestActiveNode to determine the optimum breakpoints
        for (int i = node.line; i > 0; i--) {
            updateData2(bestActiveNode, par, total);
            bestActiveNode = bestActiveNode.previous;
        }
    }

    /** @return the alignment for normal lines/parts */
    public int getAlignment() {
        return this.alignment;
    }

    /** @return the alignment for the last line/part */
    public int getAlignmentLast() {
        return this.alignmentLast;
    }

}<|MERGE_RESOLUTION|>--- conflicted
+++ resolved
@@ -27,11 +27,7 @@
 /**
  * The set of nodes is sorted into lines indexed into activeLines.
  * The nodes in each line are linked together in a single linked list by the
-<<<<<<< HEAD
  * {@link KnuthNode#next} field. The activeLines array contains a link to the head of
-=======
- * KnuthNode.next field. The activeLines array contains a link to the head of
->>>>>>> 6c827ad0
  * the linked list in index 'line*2' and a link to the tail at index 'line*2+1'.
  * <p>
  * The set of active nodes can be traversed by
@@ -266,17 +262,12 @@
         public KnuthNode previous;                              // CSOK: VisibilityModifier
 
         /** next possible node in the same line */
-<<<<<<< HEAD
         public KnuthNode next;                                  // CSOK: VisibilityModifier
-=======
-        public KnuthNode next;
->>>>>>> 6c827ad0
 
         /**
          * Holds the number of subsequent recovery attempty that are made to get content fit
          * into a line.
          */
-<<<<<<< HEAD
         public int fitRecoveryCounter = 0;                      // CSOK: VisibilityModifier
 
         /**
@@ -294,16 +285,11 @@
          * @param totalDemerits a real number
          * @param previous a node
          */
-        public KnuthNode                                        // CSOK: ParameterNumber
-            (int position, int line, int fitness,
-=======
-        public int fitRecoveryCounter = 0;
-
-        public KnuthNode(int position, int line, int fitness,
->>>>>>> 6c827ad0
-                         int totalWidth, int totalStretch, int totalShrink,
-                         double adjustRatio, int availableShrink, int availableStretch,
-                         int difference, double totalDemerits, KnuthNode previous) {
+        public KnuthNode(                                        // CSOK: ParameterNumber
+                int position, int line, int fitness,
+                int totalWidth, int totalStretch, int totalShrink,
+                double adjustRatio, int availableShrink, int availableStretch,
+                int difference, double totalDemerits, KnuthNode previous) {
             this.position = position;
             this.line = line;
             this.fitness = fitness;
@@ -323,12 +309,8 @@
             return "<KnuthNode at " + position + " "
                     + totalWidth + "+" + totalStretch + "-" + totalShrink
                     + " line:" + line + " prev:" + (previous != null ? previous.position : -1)
-<<<<<<< HEAD
                     + " dem:" + totalDemerits
                     + " fitness:" + FitnessClasses.NAMES[fitness] + ">";
-=======
-                    + " dem:" + totalDemerits + ">";
->>>>>>> 6c827ad0
         }
     }
 
@@ -503,7 +485,6 @@
         this.lineWidth = lineWidth;
     }
 
-<<<<<<< HEAD
     /**
      * @param par           the paragraph to break
      * @param threshold     upper bound of the adjustment ratio
@@ -515,9 +496,6 @@
      * @return  the number of effective breaks
      * @see #findBreakingPoints(KnuthSequence, int, double, boolean, int)
      */
-=======
-    /** @see #findBreakingPoints(KnuthSequence, int, double, boolean, int) */
->>>>>>> 6c827ad0
     public int findBreakingPoints(KnuthSequence par,
                                   double threshold,
                                   boolean force,
@@ -525,7 +503,6 @@
         return findBreakingPoints(par, 0, threshold, force, allowedBreaks);
     }
 
-<<<<<<< HEAD
     /**
      * Finds an optimal set of breakpoints for the given paragraph.
      *
@@ -538,15 +515,6 @@
      *                      {@link #NO_FLAGGED_PENALTIES} or {@link #ALL_BREAKS}.
      *
      * @return  the number of effective breaks
-=======
-    /** Finds an optimal set of breakpoints for the given paragraph.
-     * @param par the paragraph to break
-     * @param startIndex index of the Knuth element at which the breaking must start
-     * @param threshold upper bound of the adjustment ratio
-     * @param force true if a set of breakpoints must be found even if there are no
-     * feasible ones
-     * @param allowedBreaks one of ONLY_FORCED_BREAKS, NO_FLAGGED_PENALTIES, ALL_BREAKS
->>>>>>> 6c827ad0
      */
     public int findBreakingPoints(KnuthSequence par, int startIndex,
                                   double threshold, boolean force,
@@ -558,16 +526,6 @@
         // initialize the algorithm
         initialize();
 
-<<<<<<< HEAD
-=======
-        // reset lastTooShort and lastTooLong, as they could be not null
-        // because of previous calls to findBreakingPoints
-        lastTooShort = lastTooLong = null;
-        // reset startLine and endLine
-        startLine = endLine = 0;
-        // current element in the paragraph
-        KnuthElement thisElement = null;
->>>>>>> 6c827ad0
         // previous element in the paragraph is a KnuthBox?
         boolean previousIsBox = false;
 
@@ -589,7 +547,6 @@
             log.trace("Looping over " + (par.size() - startIndex) + " elements");
             log.trace(par);
         }
-<<<<<<< HEAD
 
         // main loop
         for (int elementIndex = startIndex; elementIndex < par.size(); elementIndex++) {
@@ -597,45 +554,6 @@
             previousIsBox = handleElementAt(
                     elementIndex, previousIsBox, allowedBreaks).isBox();
 
-=======
-
-        KnuthNode lastForced = getNode(0);
-
-        // main loop
-        for (int i = startIndex; i < par.size(); i++) {
-            thisElement = getElement(i);
-            if (thisElement.isBox()) {
-                // a KnuthBox object is not a legal line break
-                totalWidth += thisElement.getW();
-                previousIsBox = true;
-                handleBox((KnuthBox) thisElement);
-            } else if (thisElement.isGlue()) {
-                // a KnuthGlue object is a legal line break
-                // only if the previous object is a KnuthBox
-                // consider these glues according to the value of allowedBreaks
-                if (previousIsBox
-                    && !(allowedBreaks == ONLY_FORCED_BREAKS)) {
-                    considerLegalBreak(thisElement, i);
-                }
-                totalWidth += thisElement.getW();
-                totalStretch += thisElement.getY();
-                totalShrink += thisElement.getZ();
-                previousIsBox = false;
-            } else {
-                // a KnuthPenalty is a legal line break
-                // only if its penalty is not infinite;
-                // consider all penalties, non-flagged penalties or non-forcing penalties
-                // according to the value of allowedBreaks
-                if (((KnuthPenalty) thisElement).getP() < KnuthElement.INFINITE
-                    && (!(allowedBreaks == NO_FLAGGED_PENALTIES)
-                            || !(((KnuthPenalty) thisElement).isFlagged()))
-                    && (!(allowedBreaks == ONLY_FORCED_BREAKS)
-                            || ((KnuthPenalty) thisElement).getP() == -KnuthElement.INFINITE)) {
-                    considerLegalBreak(thisElement, i);
-                }
-                previousIsBox = false;
-            }
->>>>>>> 6c827ad0
             if (activeNodeCount == 0) {
                 if (getIPDdifference() != 0) {
                     return handleIpdChange();
@@ -644,10 +562,7 @@
                     log.debug("Could not find a set of breaking points " + threshold);
                     return 0;
                 }
-<<<<<<< HEAD
-
-=======
->>>>>>> 6c827ad0
+
                 // lastDeactivated was a "good" break, while lastTooShort and lastTooLong
                 // were "bad" breaks since the beginning;
                 // if it is not the node we just restarted from, lastDeactivated can
@@ -656,49 +571,10 @@
                         && lastDeactivated != lastForced) {
                     replaceLastDeactivated();
                 }
-<<<<<<< HEAD
 
                 if (lastTooShort == null
                         || lastForced.position == lastTooShort.position) {
                     lastForced = recoverFromOverflow();
-=======
-                if (lastTooShort == null || lastForced.position == lastTooShort.position) {
-                    if (isPartOverflowRecoveryActivated()) {
-                        if (this.lastRecovered == null) {
-                            this.lastRecovered = lastTooLong;
-                            if (log.isDebugEnabled()) {
-                                log.debug("Recovery point: " + lastRecovered);
-                            }
-                        }
-                        // content would overflow, insert empty line/page and try again
-                        KnuthNode node = createNode(
-                                lastTooLong.previous.position, lastTooLong.previous.line + 1, 1,
-                                0, 0, 0,
-                                0, 0, 0,
-                                0, 0, lastTooLong.previous);
-                        lastForced = node;
-                        node.fitRecoveryCounter = lastTooLong.previous.fitRecoveryCounter + 1;
-                        if (log.isDebugEnabled()) {
-                            log.debug("first part doesn't fit into line, recovering: "
-                                    + node.fitRecoveryCounter);
-                        }
-                        if (node.fitRecoveryCounter > getMaxRecoveryAttempts()) {
-                            while (lastForced.fitRecoveryCounter > 0) {
-                                lastForced = lastForced.previous;
-                                lastDeactivated = lastForced.previous;
-                                startLine--;
-                                endLine--;
-                            }
-                            lastForced = this.lastRecovered;
-                            this.lastRecovered = null;
-                            startLine = lastForced.line;
-                            endLine = lastForced.line;
-                            log.debug("rolled back...");
-                        }
-                    } else {
-                        lastForced = lastTooLong;
-                    }
->>>>>>> 6c827ad0
                 } else {
                     lastForced = lastTooShort;
                     this.lastRecovered = null;
@@ -793,18 +669,13 @@
      * @param difference difference between target and actual line width
      * @param totalDemerits minimum total demerits up to the breakpoint
      * @param previous active node for the preceding breakpoint
-<<<<<<< HEAD
      * @return a new node
      */
-    protected KnuthNode createNode                              // CSOK: ParameterNumber
-        (int position, int line, int fitness,
-=======
-     */
-    protected KnuthNode createNode(int position, int line, int fitness,
->>>>>>> 6c827ad0
-                                   int totalWidth, int totalStretch, int totalShrink,
-                                   double adjustRatio, int availableShrink, int availableStretch,
-                                   int difference, double totalDemerits, KnuthNode previous) {
+    protected KnuthNode createNode(                              // CSOK: ParameterNumber
+            int position, int line, int fitness,
+            int totalWidth, int totalStretch, int totalShrink,
+            double adjustRatio, int availableShrink, int availableStretch,
+            int difference, double totalDemerits, KnuthNode previous) {
         return new KnuthNode(position, line, fitness,
                              totalWidth, totalStretch, totalShrink,
                              adjustRatio, availableShrink, availableStretch,
@@ -1065,7 +936,6 @@
                     deactivateNode(node, line);
                 }
 
-<<<<<<< HEAD
                 int fitnessClass = FitnessClasses.computeFitness(r);
                 double demerits = computeDemerits(node, element, fitnessClass, r);
                 // The line is within the available shrink and the threshold.
@@ -1079,81 +949,6 @@
                 if (force && (r <= -1 || r > threshold)) {
                     forceNode(node, line, elementIdx, difference, r,
                             demerits, fitnessClass, availableShrink, availableStretch);
-=======
-                // The line is within the available shrink and the threshold.
-                if (r >= -1 && r <= threshold) {
-                    int fitnessClass = computeFitness(r);
-                    double demerits = computeDemerits(node, element, fitnessClass, r);
-
-                    if (log.isTraceEnabled()) {
-                        log.trace("\tDemerits=" + demerits);
-                        log.trace("\tFitness class=" + fitnessClass);
-                    }
-
-                    if (demerits < best.getDemerits(fitnessClass)) {
-                        // updates best demerits data
-                        best.addRecord(demerits, node, r, availableShrink, availableStretch,
-                                       difference, fitnessClass);
-                        lastTooShort = null;
-                    }
-                }
-
-                // The line is way too short, but we are in forcing mode, so a node is
-                // calculated and stored in lastValidNode.
-                if (force && (r <= -1 || r > threshold)) {
-                    int fitnessClass = computeFitness(r);
-                    double demerits = computeDemerits(node, element, fitnessClass, r);
-                    int newWidth = totalWidth;
-                    int newStretch = totalStretch;
-                    int newShrink = totalShrink;
-
-                    // add the width, stretch and shrink of glue elements after
-                    // the break
-                    // this does not affect the dimension of the line / page, only
-                    // the values stored in the node; these would be as if the break
-                    // was just before the next box element, thus ignoring glues and
-                    // penalties between the "real" break and the following box
-                    for (int i = elementIdx; i < par.size(); i++) {
-                        KnuthElement tempElement = getElement(i);
-                        if (tempElement.isBox()) {
-                            break;
-                        } else if (tempElement.isGlue()) {
-                            newWidth += tempElement.getW();
-                            newStretch += tempElement.getY();
-                            newShrink += tempElement.getZ();
-                        } else if (tempElement.isForcedBreak() && i != elementIdx) {
-                            break;
-                        }
-                    }
-
-                    if (r <= -1) {
-                        if (lastTooLong == null || demerits < lastTooLong.totalDemerits) {
-                            lastTooLong = createNode(elementIdx, line + 1, fitnessClass,
-                                    newWidth, newStretch, newShrink,
-                                    r, availableShrink, availableStretch,
-                                    difference, demerits, node);
-                            if (log.isTraceEnabled()) {
-                                log.trace("Picking tooLong " + lastTooLong);
-                            }
-                        }
-                    } else {
-                        if (lastTooShort == null || demerits <= lastTooShort.totalDemerits) {
-                            if (considerTooShort) {
-                                //consider possibilities which are too short
-                                best.addRecord(demerits, node, r,
-                                        availableShrink, availableStretch,
-                                        difference, fitnessClass);
-                            }
-                            lastTooShort = createNode(elementIdx, line + 1, fitnessClass,
-                                    newWidth, newStretch, newShrink,
-                                    r, availableShrink, availableStretch,
-                                    difference, demerits, node);
-                            if (log.isTraceEnabled()) {
-                                log.trace("Picking tooShort " + lastTooShort);
-                            }
-                        }
-                    }
->>>>>>> 6c827ad0
                 }
             }
             addBreaks(line, elementIdx);
@@ -1340,11 +1135,7 @@
                 // by line number and position;
                 if (log.isTraceEnabled()) {
                     log.trace("\tInsert new break in list of " + activeNodeCount
-<<<<<<< HEAD
                             + " from fitness class " + FitnessClasses.NAMES[i]);
-=======
-                            + " from fitness class " + i);
->>>>>>> 6c827ad0
                 }
                 KnuthNode newNode = createNode(elementIdx, line + 1, i,
                                                newWidth, newStretch, newShrink);
@@ -1375,11 +1166,7 @@
     }
 
     /**
-<<<<<<< HEAD
      * Return the adjustment ratio needed to make up for the difference. A ratio of
-=======
-     * Return the adjust ration needed to make up for the difference. A ration of
->>>>>>> 6c827ad0
      * <ul>
      *    <li>0 means that the break has the exact right width</li>
      *    <li>&gt;= -1 &amp;&amp; &lt; 0  means that the break is wider than the line,
@@ -1412,29 +1199,6 @@
             return 0;
         }
     }
-<<<<<<< HEAD
-=======
-
-    /**
-     * Figure out the fitness class of this line (tight, loose,
-     * very tight or very loose).
-     * See the section on "More Bells and Whistles" in Knuth's
-     * "Breaking Paragraphs Into Lines".
-     * @param r
-     * @return the fitness class
-     */
-    private int computeFitness(double r) {
-        if (r < -0.5) {
-            return 0;
-        } else if (r <= 0.5) {
-            return 1;
-        } else if (r <= 1) {
-            return 2;
-        } else {
-            return 3;
-        }
-    }
->>>>>>> 6c827ad0
 
     /**
      * Computes the demerits of the current breaking (that is, up to the given element),
@@ -1467,11 +1231,7 @@
             demerits = f * f;
         }
 
-<<<<<<< HEAD
         if (element.isPenalty() && ((KnuthPenalty) element).isPenaltyFlagged()
-=======
-        if (element.isPenalty() && ((KnuthPenalty) element).isFlagged()
->>>>>>> 6c827ad0
             && getElement(activeNode.position).isPenalty()
             && ((KnuthPenalty) getElement(activeNode.position)).isPenaltyFlagged()) {
             // add demerit for consecutive breaks at flagged penalties
@@ -1619,17 +1379,8 @@
      * @return the width/length in millipoints
      */
     protected int getLineWidth(int line) {
-<<<<<<< HEAD
         assert lineWidth >= 0;
         return this.lineWidth;
-=======
-        if (this.lineWidth < 0) {
-            throw new IllegalStateException("lineWidth must be set"
-                    + (this.lineWidth != 0 ? " and positive, but it is: " + this.lineWidth : ""));
-        } else {
-            return this.lineWidth;
-        }
->>>>>>> 6c827ad0
     }
 
     /** @return the constant line/part width or -1 if there is no such value */
