--- conflicted
+++ resolved
@@ -58,15 +58,12 @@
 public abstract class AbstractFOPTranscoder extends SVGAbstractTranscoder {
 
     /**
-<<<<<<< HEAD
      * The key is used to specify the resolution for on-the-fly images generated
      * due to complex effects like gradients and filters.
      */
     public static final TranscodingHints.Key KEY_DEVICE_RESOLUTION = new FloatKey();
 
     /**
-=======
->>>>>>> 6c827ad0
      * The key to specify whether to stroke text instead of using text
      * operations.
      */
@@ -132,8 +129,10 @@
         this.resolver = resolver;
     }
 
-<<<<<<< HEAD
-    /** {@inheritDoc} */
+    /**
+     * @param cfg the configuration
+     * @throws ConfigurationException if not caught
+     */
     public void configure(Configuration cfg) throws ConfigurationException {
         this.cfg = cfg;
     }
@@ -170,8 +169,6 @@
         return effCfg;
     }
 
-=======
->>>>>>> 6c827ad0
     /**
      * Returns the logger associated with this transcoder. It returns a
      * SimpleLog if no logger has been explicitly set.
@@ -220,7 +217,6 @@
         return stroke;
     }
 
-<<<<<<< HEAD
     /**
      * Returns the device resolution that has been set up.
      * @return the device resolution (in dpi)
@@ -286,8 +282,6 @@
         };
     }
 
-=======
->>>>>>> 6c827ad0
     // --------------------------------------------------------------------
     // FOP's default error handler (for transcoders)
     // --------------------------------------------------------------------
