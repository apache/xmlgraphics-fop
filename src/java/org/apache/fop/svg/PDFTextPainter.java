--- conflicted
+++ resolved
@@ -40,7 +40,7 @@
 import org.apache.fop.util.CharUtilities;
 
 /**
- * Renders the attributed character iterator of a {@link TextNode}.
+ * Renders the attributed character iterator of a {@link org.apache.batik.gvt.TextNode}.
  * This class draws the text directly into the PDFGraphics2D so that
  * the text is not drawn using shapes which makes the PDF files larger.
  * If the text is simple enough to draw then it sets the font and calls
@@ -52,12 +52,6 @@
 class PDFTextPainter extends NativeTextPainter {
 
     private static final boolean DEBUG = false;
-<<<<<<< HEAD
-=======
-
-    private final boolean strokeText = false;
-    private final FontInfo fontInfo;
->>>>>>> 6c827ad0
 
     /**
      * Create a new PDF text painter with the given font information.
@@ -114,19 +108,6 @@
             textRun.getLayout().draw(g2d);
             return;
         }
-<<<<<<< HEAD
-=======
-        final PDFGraphics2D pdf = (PDFGraphics2D)g2d;
-        PDFTextUtil textUtil = new PDFTextUtil(pdf.fontInfo) {
-            protected void write(String code) {
-                pdf.currentStream.write(code);
-            }
-        };
-        for (int i = 0; i < textRuns.size(); i++) {
-            TextRun textRun = (TextRun)textRuns.get(i);
-            AttributedCharacterIterator runaci = textRun.getACI();
-            runaci.first();
->>>>>>> 6c827ad0
 
         textUtil.saveGraphicsState();
         textUtil.concatMatrix(g2d.getTransform());
@@ -153,7 +134,6 @@
             if (!visibleChar) {
                 continue;
             }
-<<<<<<< HEAD
             Point2D glyphPos = gv.getGlyphPosition(index);
 
             AffineTransform glyphTransform = gv.getGlyphTransform(index);
@@ -166,86 +146,6 @@
                 Shape sh = gv.getGlyphLogicalBounds(index);
                 if (sh == null) {
                     sh = new Ellipse2D.Double(glyphPos.getX(), glyphPos.getY(), 2, 2);
-=======
-            if ((tpi != null) && (tpi.composite != null)) {
-                g2d.setComposite(tpi.composite);
-            }
-
-            //------------------------------------
-            TextSpanLayout layout = textRun.getLayout();
-            if (DEBUG) {
-                int charCount = runaci.getEndIndex() - runaci.getBeginIndex();
-                System.out.println("================================================");
-                System.out.println("New text run:");
-                System.out.println("char count: " + charCount);
-                System.out.println("range: "
-                        + runaci.getBeginIndex() + " - " + runaci.getEndIndex());
-                System.out.println("glyph count: " + layout.getGlyphCount()); //=getNumGlyphs()
-            }
-            //Gather all characters of the run
-            StringBuffer chars = new StringBuffer();
-            for (runaci.first(); runaci.getIndex() < runaci.getEndIndex();) {
-                chars.append(runaci.current());
-                runaci.next();
-            }
-            runaci.first();
-            if (DEBUG) {
-                System.out.println("Text: " + chars);
-                pdf.currentStream.write("%Text: " + chars + "\n");
-            }
-
-            GeneralPath debugShapes = null;
-            if (DEBUG) {
-                debugShapes = new GeneralPath();
-            }
-
-            Font[] fonts = findFonts(runaci);
-            if (fonts == null || fonts.length == 0) {
-                //Draw using Java2D
-                textRun.getLayout().draw(g2d);
-                continue;
-            }
-
-            textUtil.saveGraphicsState();
-            textUtil.concatMatrix(g2d.getTransform());
-            Shape imclip = g2d.getClip();
-            pdf.writeClip(imclip);
-
-            applyColorAndPaint(tpi, pdf);
-
-            textUtil.beginTextObject();
-            textUtil.setFonts(fonts);
-            boolean stroke = (tpi.strokePaint != null)
-                && (tpi.strokeStroke != null);
-            textUtil.setTextRenderingMode(tpi.fillPaint != null, stroke, false);
-
-            AffineTransform localTransform = new AffineTransform();
-            Point2D prevPos = null;
-            double prevVisibleCharWidth = 0.0;
-            GVTGlyphVector gv = layout.getGlyphVector();
-            for (int index = 0, c = gv.getNumGlyphs(); index < c; index++) {
-                char ch = chars.charAt(index);
-                boolean visibleChar = gv.isGlyphVisible(index)
-                    || (CharUtilities.isAnySpace(ch) && !CharUtilities.isZeroWidthSpace(ch));
-                if (DEBUG) {
-                    System.out.println("glyph " + index
-                            + " -> " + layout.getGlyphIndex(index) + " => " + ch);
-                    if (CharUtilities.isAnySpace(ch) && ch != 32) {
-                        System.out.println("Space found: " + Integer.toHexString(ch));
-                    }
-                    if (ch == CharUtilities.ZERO_WIDTH_JOINER) {
-                        System.out.println("ZWJ found: " + Integer.toHexString(ch));
-                    }
-                    if (ch == CharUtilities.SOFT_HYPHEN) {
-                        System.out.println("Soft hyphen found: " + Integer.toHexString(ch));
-                    }
-                    if (!visibleChar) {
-                        System.out.println("Invisible glyph found: " + Integer.toHexString(ch));
-                    }
-                }
-                if (!visibleChar) {
-                    continue;
->>>>>>> 6c827ad0
                 }
                 debugShapes.append(sh, false);
             }
@@ -258,51 +158,14 @@
             }
             localTransform.scale(1, -1);
 
-<<<<<<< HEAD
             boolean yPosChanged = (prevPos == null
                     || prevPos.getY() != glyphPos.getY()
                     || glyphTransform != null);
             if (yPosChanged) {
                 if (index > 0) {
-=======
-                //Exact position of the glyph
-                localTransform.setToIdentity();
-                localTransform.translate(p.getX(), p.getY());
-                if (glyphTransform != null) {
-                    localTransform.concatenate(glyphTransform);
-                }
-                localTransform.scale(1, -1);
-
-                boolean yPosChanged = (prevPos == null
-                        || prevPos.getY() != p.getY()
-                        || glyphTransform != null);
-                if (yPosChanged) {
-                    if (index > 0) {
-                        textUtil.writeTJ();
-                        textUtil.writeTextMatrix(localTransform);
-                    }
-                } else {
-                    double xdiff = p.getX() - prevPos.getX();
-                    //Width of previous character
-                    Font font = textUtil.getCurrentFont();
-                    double cw = prevVisibleCharWidth;
-                    double effxdiff = (1000 * xdiff) - cw;
-                    if (effxdiff != 0) {
-                        double adjust = (-effxdiff / font.getFontSize());
-                        textUtil.adjustGlyphTJ(adjust * 1000);
-                    }
-                    if (DEBUG) {
-                        System.out.println("==> x diff: " + xdiff + ", " + effxdiff
-                                + ", charWidth: " + cw);
-                    }
-                }
-                Font f = textUtil.selectFontForChar(ch);
-                if (f != textUtil.getCurrentFont()) {
->>>>>>> 6c827ad0
                     textUtil.writeTJ();
                     textUtil.writeTextMatrix(localTransform);
                 }
-<<<<<<< HEAD
             } else {
                 double xdiff = glyphPos.getX() - prevPos.getX();
                 //Width of previous character
@@ -317,14 +180,6 @@
                     log.trace("==> x diff: " + xdiff + ", " + effxdiff
                             + ", charWidth: " + cw);
                 }
-=======
-                char paintChar = (CharUtilities.isAnySpace(ch) ? ' ' : ch);
-                textUtil.writeTJChar(paintChar);
-
-                //Update last position
-                prevPos = p;
-                prevVisibleCharWidth = textUtil.getCurrentFont().getCharWidth(chars.charAt(index));
->>>>>>> 6c827ad0
             }
             Font f = textUtil.selectFontForChar(ch);
             if (f != textUtil.getCurrentFont()) {
@@ -371,90 +226,5 @@
         }
         pdf.applyAlpha(fillAlpha, PDFGraphics2D.OPAQUE);
     }
-<<<<<<< HEAD
-
-=======
-
-    private Font[] findFonts(AttributedCharacterIterator aci) {
-        List fonts = new java.util.ArrayList();
-        List gvtFonts = (List) aci.getAttribute(
-                GVTAttributedCharacterIterator.TextAttribute.GVT_FONT_FAMILIES);
-        Float posture = (Float) aci.getAttribute(TextAttribute.POSTURE);
-        Float taWeight = (Float) aci.getAttribute(TextAttribute.WEIGHT);
-        Float fontSize = (Float) aci.getAttribute(TextAttribute.SIZE);
-
-        String style = ((posture != null) && (posture.floatValue() > 0.0))
-                       ? Font.STYLE_ITALIC : Font.STYLE_NORMAL;
-        int weight = ((taWeight != null)
-                       &&  (taWeight.floatValue() > 1.0)) ? Font.WEIGHT_BOLD
-                       : Font.WEIGHT_NORMAL;
-
-        String firstFontFamily = null;
-
-        //GVT_FONT can sometimes be different from the fonts in GVT_FONT_FAMILIES
-        //or GVT_FONT_FAMILIES can even be empty and only GVT_FONT is set
-        /* The following code section is not available until Batik 1.7 is released. */
-        GVTFont gvtFont = (GVTFont)aci.getAttribute(
-                GVTAttributedCharacterIterator.TextAttribute.GVT_FONT);
-        if (gvtFont != null) {
-            try {
-                Method method = gvtFont.getClass().getMethod("getFamilyName", null);
-                String gvtFontFamily = (String)method.invoke(gvtFont, null);
-                //TODO Uncomment the following line when Batik 1.7 is shipped with FOP
-                //String gvtFontFamily = gvtFont.getFamilyName(); //Not available in Batik 1.6
-                if (DEBUG) {
-                    System.out.print(gvtFontFamily + ", ");
-                }
-                if (fontInfo.hasFont(gvtFontFamily, style, weight)) {
-                    FontTriplet triplet = fontInfo.fontLookup(gvtFontFamily, style,
-                                                       weight);
-                    int fsize = (int)(fontSize.floatValue() * 1000);
-                    fonts.add(fontInfo.getFontInstance(triplet, fsize));
-                }
-                firstFontFamily = gvtFontFamily;
-            } catch (Exception e) {
-                //Most likely NoSuchMethodError here when using Batik 1.6
-                //Just skip this section in this case
-            }
-        }
-
-        if (gvtFonts != null) {
-            Iterator i = gvtFonts.iterator();
-            while (i.hasNext()) {
-                GVTFontFamily fam = (GVTFontFamily) i.next();
-                if (fam instanceof SVGFontFamily) {
-                    return null; //Let Batik paint this text!
-                }
-                String fontFamily = fam.getFamilyName();
-                if (DEBUG) {
-                    System.out.print(fontFamily + ", ");
-                }
-                if (fontInfo.hasFont(fontFamily, style, weight)) {
-                    FontTriplet triplet = fontInfo.fontLookup(fontFamily, style,
-                                                       weight);
-                    int fsize = (int)(fontSize.floatValue() * 1000);
-                    fonts.add(fontInfo.getFontInstance(triplet, fsize));
-                }
-                if (firstFontFamily == null) {
-                    firstFontFamily = fontFamily;
-                }
-            }
-        }
-        if (fonts.size() == 0) {
-            if (firstFontFamily == null) {
-                //This will probably never happen. Just to be on the safe side.
-                firstFontFamily = "any";
-            }
-            //lookup with fallback possibility (incl. substitution notification)
-            FontTriplet triplet = fontInfo.fontLookup(firstFontFamily, style, weight);
-            int fsize = (int)(fontSize.floatValue() * 1000);
-            fonts.add(fontInfo.getFontInstance(triplet, fsize));
-        }
-        if (DEBUG) {
-            System.out.println();
-        }
-        return (Font[])fonts.toArray(new Font[fonts.size()]);
-    }
-
->>>>>>> 6c827ad0
+
 }