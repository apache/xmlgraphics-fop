--- conflicted
+++ resolved
@@ -98,15 +98,8 @@
       <xs:element name="border-rect">
         <xs:complexType>
           <xs:attributeGroup ref="mf:rectAtts"/>
-<<<<<<< HEAD
           <xs:attribute name="inner-background-color" type="mf:colorType"/>
           <xs:attributeGroup ref="mf:borderAtts"/>
-=======
-          <xs:attribute name="left" type="mf:borderDef"/>
-          <xs:attribute name="right" type="mf:borderDef"/>
-          <xs:attribute name="top" type="mf:borderDef"/>
-          <xs:attribute name="bottom" type="mf:borderDef"/>
->>>>>>> fdf5975d
         </xs:complexType>
       </xs:element>
       <xs:element name="image">
@@ -135,10 +128,10 @@
     <xs:attributeGroup ref="mf:sizeAtts"/>
   </xs:attributeGroup>
    <xs:attributeGroup name="borderAtts">
-    <xs:attribute name="start" type="mf:borderDef"/>
-    <xs:attribute name="end" type="mf:borderDef"/>
-    <xs:attribute name="before" type="mf:borderDef"/>
-    <xs:attribute name="after" type="mf:borderDef"/>
+    <xs:attribute name="left" type="mf:borderDef"/>
+    <xs:attribute name="right" type="mf:borderDef"/>
+    <xs:attribute name="top" type="mf:borderDef"/>
+    <xs:attribute name="bottom" type="mf:borderDef"/>
   </xs:attributeGroup>
   <xs:attributeGroup name="fillAtts">
     <xs:attribute name="fill" type="xs:string" default="none"/>
