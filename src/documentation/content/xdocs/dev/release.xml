<?xml version="1.0" encoding="UTF-8"?>
<!--
  Licensed to the Apache Software Foundation (ASF) under one or more
  contributor license agreements.  See the NOTICE file distributed with
  this work for additional information regarding copyright ownership.
  The ASF licenses this file to You under the Apache License, Version 2.0
  (the "License"); you may not use this file except in compliance with
  the License.  You may obtain a copy of the License at

       http://www.apache.org/licenses/LICENSE-2.0

  Unless required by applicable law or agreed to in writing, software
  distributed under the License is distributed on an "AS IS" BASIS,
  WITHOUT WARRANTIES OR CONDITIONS OF ANY KIND, either express or implied.
  See the License for the specific language governing permissions and
  limitations under the License.
-->
<!-- $Id$ -->
<!DOCTYPE document PUBLIC "-//APACHE//DTD Documentation V1.3//EN" "http://forrest.apache.org/dtd/document-v13.dtd">
<document>
  <header>
    <title>FOP Development: Release Mechanics</title>
    <version>$Revision$</version>
  </header>
  <body>
    <section id="intro">
      <title>Introduction</title>
      <p>This page documents the process of creating a FOP release.
FOP releases are coordinated by one member of the team (currently Christian Geisert), so others do not ordinarily need to use this information.
The purpose of documenting it here is to facilitate consistency, ensure that the process is captured, and to allow others to comment on the process.</p>
      <p>The checklist below was assembled from Christian Geisert's notes. It will be expanded in the future as he has time.</p>
    </section>
    <section id="checklist">
      <title>Checklist</title>
      <ul>
        <li>Determine whether this is a Release Candidate or a Release.</li>
        <li>Determine whether further testing is required.</li>
        <li>Commit any outstanding changes</li>
        <li>Create a branch called <code>branches/fop-v_vv</code></li>
<<<<<<< HEAD
        <li>Edit release notes (<code>README</code> and
		<code>status.xml</code> in the root).</li>
		<li>Add the release to <code>news-data.xml</code>;
		remove links to release notes of older versions from this file.</li>
		<li>Update the FAQ (<code>faq.xml</code>) to the new release.</li>
		<li>Check and update the copyright year in NOTICE and build.xml.</li>
        <li>Update the file <code>doap.rdf</code>, and the files
		<code>index.xml</code>, <code>site.xml</code>,
		<code>download.xml</code>, <code>fo.xml</code>,
		<code>maillist.xml</code>, <code>quickstartguide.xml</code>,
		<code>faq.xml</code> and <code>status.xml</code>
		in directory <code>xdocs</code> for the new version.</li>
=======
        <li>Edit release notes (<code>README</code> and <code>status.xml</code> in the root).</li>
        <li>Update the <code>index.xml</code>, <code>site.xml</code> and <code>download.xml</code> for the new version.</li>
>>>>>>> 6c827ad0
        <li>Update the version numbers in the release column on the
        compliance page (<code>compliance.xml</code>); update the compliance in the release column
        to the current state (development column).</li>
        <li>Update version number in <code>build.xml</code> (not to be merged back
        into trunk).</li>
        <li>Copy trunk documentation directory to a new directory with
		the new version number, and update the .htaccess file for
		redirections.</li>
        <li>Copy <code>test/fotree/disabled-testcases.xml</code> and
        <code>test/layoutengine/disabled-testcases.xml</code> to the
        new version directory
        <code>&lt;version>/fotree/disabled-testcases.xml</code> and
        <code>&lt;version>/layoutengine/disabled-testcases.xml</code>.
        Copy <code>known-issues.xml</code> to the new version
        directory. Copy <code>knownissues-overview.xml</code> from the
        current to the new version directory, and update the <code>xi:include</code>
        links in it.</li>
        <li>Update the tab names and directories in tabs.xml</li>
        <li>Delete the previous version directory.</li>
        <li>Build the dist files (<code>build[.sh] dist</code>)
        and upload them to your web directory on
        <code>people.apache.org</code></li>
        <li>Ask on fop-dev to check the branch and the generated dist
        files for errors.</li>
        <li>Tag the source tree with the release ID. For example, if the release is 1.0:
          <code>svn copy https://svn.apache.org/repos/asf/xmlgraphics/fop/branches/fop-1_0 https://svn.apache.org/repos/asf/xmlgraphics/fop/tags/fop-1_0</code></li>
        <li>Make a fresh checkout with the just created tag:
          <code>svn co https://svn.apache.org/repos/asf/xmlgraphics/fop/tags/fop-1_0</code></li>
        <li>Copy jimi and jai to lib/ (jimi-1.0.jar, jai_core.jar, jai_codec.jar)</li>
        <li>Copy jce-jdk13-119.jar from <link href="http://www.bouncycastle.org/latest_releases.html">
          from http://www.bouncycastle.org/latest_releases.html</link> to lib/</li>
        <li>Copy the hyphenation patterns jar file
        <code>fop-hyph.jar</code> to lib/ (e.g. from
        <code>http://sourceforge.net/projects/offo</code></li>
        <li>Alternatively, create a build-local.properties file that points to the above libs.</li>
        <li>Run build[.sh] dist. Do this using Sun JDK 1.4.2_08 or later. A Forrest installation is needed.</li>
        <li>Create signatures. Don't forget to upload your KEY:
          <code>gpg -a -b --force-v3-sigs fop-1.0-src.tar.gz</code> etc.</li>
        <li>Upload the dist and signature files to your web directory
          on people.apache.org (An account on minotaur is needed):
          <code>scp fop-1.0*.tar.gz*
          chrisg@people.apache.org:public_html/</code></li>
        <li>Check permissions:
          <code>chmod 664 ... ; chgrp xmlgraphics ...</code></li>
        <li>Add MD5 sums: <code>md5 fop-1.0-src.tar.gz &gt;
          fop-1.0-src.tar.gz.md5</code> etc.</li>
        <li>Make a test download.</li>
        <li>Start a vote for the release on
        <code>general@xmlgraphics.a.o</code>. The message should point
        to the release files and list the MD5 sums (<code>cat
        *.md5</code>). The vote is open for 72hrs.</li>
        <li>When the release is accepted, copy the release files,
        their md5 sum files and the signature files to
        /www/www.apache.org/dist/xmlgraphics/fop/ in the
        subdirectories <code>source</code> and
        <code>binaries</code>. Create links to all files in the
        <code>fop</code> directory. Remove the links to the files of
        the previous version.</li>
        <li>Update HEADER.html and README.html in people.apache.org:/www/www.apache.org/dist/xmlgraphics/fop/</li>
        <li>Wait 24 hours (for the mirrors to catch up).</li>
        <li>Merge the changes of the subversion release branch back
        into trunk (not the version number in the build file) and
        delete the branch.</li>
        <li>Deploy the updated documentation to the FOP website.</li>
        <li>Post announcements on fop-dev and fop-user and other related mailing lists.</li>
        <li>Ask a Bugzilla admin (Christian Geisert) to add a bugzilla
        entry for the new release id, or create an issue at
        <code>https://issues.apache.org/jira/browse/INFRA</code>.</li>
      </ul>
    </section>
    <section id="other-checklists">
      <title>Resources</title>
      <p>The following is a sample of some other project release checklists, which might be consulted for ideas:</p>
      <ul>
        <li><jump href="http://svn.apache.org/repos/asf/xmlgraphics/batik/trunk/MAINTAIN">Apache Batik</jump></li>
        <li><jump href="http://svn.apache.org/repos/asf/ant/core/trunk/ReleaseInstructions">Apache Ant</jump></li>
        <li><jump href="http://jakarta.apache.org/cactus/participating/release_checklist.html">Apache Cactus</jump></li>
      </ul>
      <p>Following are links with information about mirroring:</p>
      <ul>
        <li><jump href="http://www.apache.org/dev/mirrors.html">Apache Mirroring</jump></li>
        <li>Stefan Bodewig's <jump href="http://people.apache.org/~bodewig/mirror.html">Making your Downloads Mirrorable</jump></li>
      </ul>
    </section>
    <section id="announcements">
      <title>Announcing the release</title>
      <p>Here's a collected list of places where to announce new FOP releases:</p>
      <ul>
        <li>fop-dev@xmlgraphics.apache.org</li>
        <li>fop-users@xmlgraphics.apache.org</li>
        <li>general@xmlgraphics.apache.org</li>
        <li>general@xml.apache.org</li>
        <li>announce@apache.org (from your apache.org address)</li>
        <li>xsl-list@lists.mulberrytech.com (subscriber-only)</li>
        <li>XSL-FO@yahoogroups.com (subscriber-only)</li>
        <li>www-xsl-fo@w3.org</li>
        <li>docbook-apps@lists.oasis-open.org (subscriber-only)</li>
        <li>dita-users@yahoogroups.com (subscriber-only) (http://dita-ot.sourceforge.net/)</li>
        <li>http://xslfo-zone.com/news/index.jsp</li>
        <li>http://www.w3.org/Style/XSL/</li>
        <li>http://freshmeat.net/projects/fop/</li>
        <li>any others?</li>
      </ul>
    </section>
  </body>
</document><|MERGE_RESOLUTION|>--- conflicted
+++ resolved
@@ -37,7 +37,6 @@
         <li>Determine whether further testing is required.</li>
         <li>Commit any outstanding changes</li>
         <li>Create a branch called <code>branches/fop-v_vv</code></li>
-<<<<<<< HEAD
         <li>Edit release notes (<code>README</code> and
 		<code>status.xml</code> in the root).</li>
 		<li>Add the release to <code>news-data.xml</code>;
@@ -50,10 +49,6 @@
 		<code>maillist.xml</code>, <code>quickstartguide.xml</code>,
 		<code>faq.xml</code> and <code>status.xml</code>
 		in directory <code>xdocs</code> for the new version.</li>
-=======
-        <li>Edit release notes (<code>README</code> and <code>status.xml</code> in the root).</li>
-        <li>Update the <code>index.xml</code>, <code>site.xml</code> and <code>download.xml</code> for the new version.</li>
->>>>>>> 6c827ad0
         <li>Update the version numbers in the release column on the
         compliance page (<code>compliance.xml</code>); update the compliance in the release column
         to the current state (development column).</li>
@@ -73,6 +68,8 @@
         links in it.</li>
         <li>Update the tab names and directories in tabs.xml</li>
         <li>Delete the previous version directory.</li>
+		<li>Update index.xml in the new version directory.</li>
+		<li>Update compiling.xml in the new version directory: change the intro for trunk to that for a release.</li>
         <li>Build the dist files (<code>build[.sh] dist</code>)
         and upload them to your web directory on
         <code>people.apache.org</code></li>
