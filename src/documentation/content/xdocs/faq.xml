<?xml version="1.0" encoding="UTF-8"?>
<!--
  Licensed to the Apache Software Foundation (ASF) under one or more
  contributor license agreements.  See the NOTICE file distributed with
  this work for additional information regarding copyright ownership.
  The ASF licenses this file to You under the Apache License, Version 2.0
  (the "License"); you may not use this file except in compliance with
  the License.  You may obtain a copy of the License at

       http://www.apache.org/licenses/LICENSE-2.0

  Unless required by applicable law or agreed to in writing, software
  distributed under the License is distributed on an "AS IS" BASIS,
  WITHOUT WARRANTIES OR CONDITIONS OF ANY KIND, either express or implied.
  See the License for the specific language governing permissions and
  limitations under the License.
-->
<!-- $Id$ -->
<!DOCTYPE faqs PUBLIC "-//APACHE//DTD FAQ V1.3//EN" "http://forrest.apache.org/dtd/faq-v13.dtd">

<faqs title="FOP FAQ">
  <part id="part-general">
    <title>General questions</title>
    <faq id="fop-general">
      <question>What is FOP?</question>
      <answer>
      <p>
        FOP is a print formatter for <link href="#XSLFO">XSL formatting
        objects</link>.
      </p>
      <p>
        It can be used to render an XML file containing XSL formatting objects
        into a page layout. The main target is PDF but other rendering targets
        are supported, such as AWT, PCL, text and direct printing.
      </p>
      </answer>
    </faq>
    <faq id="fop-functions">
      <question>What can I do with FOP?</question>
      <answer>
        <p>
          FOP provides both an application and a library that converts an XSL FO
          document into paginated output.
        </p>
        <p>
          The FOP command line application can be directly used to transform XML
          into PDF, PostScript, PCL and other formats, there is also an AWT
          based viewer integrated.
        </p>
        <p>
          The library can be used in servlets and other Java applications.
        </p>
      </answer>
    </faq>
    <faq id="fop-acronym">
      <question>What does "FOP" stand for?</question>
      <answer>
        <p>
          FOP is an acronym for <strong>F</strong>ormatting
          <strong>O</strong>bject <strong>P</strong>rocessor
        </p>
      </answer>
    </faq>
    <faq id="fop-other-apache">
      <question>How does FOP interact with other Apache Projects?</question>
      <answer>
        <p>
          FOP is distributed with <link
          href="http://xml.apache.org/cocoon">Cocoon</link> as a PDF serializer
          for XSL (FO) documents.
        </p>
        <p>
          <link href="http://xmlgraphics.apache.org/batik">Batik</link> can be used with
          FOP to <link
          href="http://xmlgraphics.apache.org/batik/svgrasterizer.html">transcode an SVG
          image</link> into a PDF document.
        </p>
      </answer>
    </faq>
    <faq id="xsl-def">
      <question>What is XSL?</question>
      <answer>
        <p>
          XSL is a W3C standard concerned with publishing XML documents. It
          consists of two parts: <link href="#XSLT">XSLT</link> and <link
          href="#XSLFO">XSL-FO</link>. The acronym expands to
          e<strong>X</strong>tensible <strong>S</strong>tylesheet
          <strong>L</strong>anguage.
        </p>
      </answer>
    </faq>
    <faq id="xslfo">
      <question>What is XSL-FO?</question>
      <answer>
        <p>
          XSLFO (aka XSL-FO) is an XML vocabulary that is used to specify a pagination and
          other styling for page layout output. The acronym &#8220;FO&#8221;
          stands for
          <strong>F</strong>ormatting <strong>O</strong>bjects. XSLFO can be
          used in conjunction with <link href="#XSLT">XSLT</link> to convert
          from any XML format into a paginated layout ready for printing or
          displaying.
        </p>
        <p>
          XSLFO defines a set of elements in XML that describes the way pages
          are set up. The contents of the pages are filled from flows. There can
          be static flows that appear on every page (for headers and footers)
          and the main flow which fills the body of the page.
        </p>
        <p>
          Synonyms: XSL FO, XSL (FO), XSL:FO, XSL-FO, Formatting Objects
        </p>
      </answer>
    </faq>
    <faq id="XSLT">
      <question>What is XSLT?</question>
      <answer>
        <p>
          XSLT describes the transformation of arbitrary XML input into other
          XML (like XSLFO), HTML or plain text. The &#8220;T&#8221; comes from
          <strong>T</strong>ransformation. For historical reasons, a
          transformation is often also called a &#8220;style sheet&#8221;.
        </p>
        <p>
          Synonyms: XSL transformation, XSL:T, XSL style sheet.
        </p>
      </answer>
    </faq>
    <faq id="when">
      <question>When will feature X be implemented?</question>
      <answer>
        <p>The short answer is "Don't ask." For more details, see <link href="gethelp.html#limitations">Understand FOP's Limitations</link>.</p>
      </answer>
    </faq>
    <faq id="next-release">
      <question>When is the next released planned?</question>
      <answer>
        <p>
          When it's ready and the committers have enough time to go through
          the time-consuming process of creating a release. We
          released version 0.95 on August 6th, 2008, and intend to
          release version 1.0 once we consider it "feature complete", major
          work is still in progress regarding page flows with changing page width
          (changing IPD, to be precise). If you
          want to speed up the process, consider
          <link href="dev/index.html#involved">contributing</link> to FOP.</p>
      </answer>
    </faq>
    <faq id="redesign">
      <question>Why did you redesign FOP?</question>
      <answer>
        <p>The code redesign of FOP was necessary in order to be able to adress following issues:</p>
        <ul>
          <li>Keeps and Breaks</li>
          <li>XSL-FO Compliance in general</li>
          <li>Process Files of Arbitrary Size</li>
          <li>Minimize Memory Use</li>
          <li>Table Layout</li>
        </ul>
      </answer>
    </faq>
    <faq id="contribute">
      <question>How can I contribute?</question>
      <answer>
        <p>
          There are numerous ways that you can help. They are outlined in the <link href="dev/index.html">Developer's Introduction</link> page.
        </p>
      </answer>
    </faq>
  </part>
  <part id="part-running">
    <title>Problems running FOP</title>
    <faq id="no-page-master">
      <question>I get the error: [ERROR]: 'master-reference' for
      'fo:page-sequence' matches no 'simple-page-master' or
      'page-sequence-master'</question>
      <answer>
        <p>
          FOP was changed to be in accordance with the latest standard (see
          <link href="resources.html#specs-xslfo">XSL standard</link>).The page
          master for a fo:page-sequence is now referenced by the
          master-reference attribute. Replace the master-name attributes of
          your fo:page-sequence elements by master-reference attributes. You
          have to do this also for fo:single-page-master-reference,
          fo:repeatable-page-master-reference and
          fo:conditional-page-master-reference elements in you page master
          definitions.
        </p>
        <p>
          Update your FO documents and style sheets.
        </p>
      </answer>
    </faq>
    <faq id="NoClassDefFound">
      <question>I get a NoClassDefFound exception.</question>
      <answer>
        <p>This is typically a problem with your classpath.</p>
        <p>If you are running FOP from the command line:</p>
        <ul>
          <li>
            Use the <code>fop.bat</code>, <code>fop</code> or <code>fop.sh</code> command file from the FOP
            distribution. If you have a FOP version older than 0.20.5,
            ensure the directory where FOP and these files have been
            installed is the current working directory.
          </li>
          <li>
            If this doesn't help, check whether still all the jar files
            mentioned in the classpath in the <code>fop.bat</code> file are in their
            respective places.
          </li>
        </ul>
        <p>
          If you run FOP embedded in your servlet, web application or
          other Java application, check the classpath of the
          application. Check the also the information pertaining to <link
          href="0.95/servlets.html#servlet-engine">servlet engines</link>
          for further hints.
        </p>
        <p>
          If you downloaded the source distribution, or a snapshop
          from the repository, remember you have to build the FOP jars
          first.
        </p>
      </answer>
    </faq>
    <faq id="NoSuchMethodException">
      <question>I get a NoSuchMethodException or a NoSuchFieldException
      exception.</question>
      <answer>
        <p>
          This is usually caused by an older version of one of the FOP jars or
          old XML tools in the classpath. Check in particular for parser.jar,
          jaxp.jar, xml4j.jar or lotusxsl.jar.
        </p>
        <p>
          Incompatible versions of Batik may also cause this problem. Use the
          version of Batik that comes with FOP. It is not always possible to
          use a more recent version of Batik.
        </p>
      </answer>
    </faq>
    <faq id="OutOfMemoryException">
      <question>I get an OutOfMemoryException.</question>
      <answer>
        <p>
          See <link href="0.95/running.html#memory">FOP Memory</link>.
        </p>
      </answer>
    </faq>
    <faq id="MalformedURLException">
      <question>I get a MalformedURLException.</question>
      <answer>
        <anchor id="MalformedURL"/>
        <p>
          What you probably think of as "file names" are usually URLs, in
          particular the <code>src</code> attribute of fo:external-graphic.
        </p>
        <p>
          Because usage of URLs is growing, you should make yourself familiar
          with it. The relevant specification is <link
          href="http://www.rfc-editor.org/rfc/rfc2396.txt">RFC 2396</link>.
        </p>
        <p>
          In a nutshell, the correct syntax for an absolute file URL is
          <code>file:///some/path/file.ext</code> on Unix and
          <code>file:///z:/some/path/file.ext</code> on Windows systems. Note
          the triple slash, and also that only forward slashes are used, even on
          windows.
        </p>
        <p>
          A relative file URL starts with anything but a slash, and doesn't have
          the <code>file:</code> prefix, for example <code>file.ext</code>,
          <code>path/file.ext</code> or <code>../file.ext</code>. The string
          <code>file:path/file.ext</code> is <em>not</em> a relative URL,
          in fact, it isn't a valid URL at all. A relative URL is subject to a
          resolving process, which transforms it into an absolute
          URL.
        </p>
        <!--p>
          See Understanding URIs and URLs and Understanding
          URL resolving.
        </p-->
      </answer>
    </faq>
    <faq id="NullPointerException">
      <question>I get an "[ERROR]: null", or a NullPointerException.</question>
      <answer>
        <p>
          This is often caused by an invalid FO document. Currently only very
          common errors are intercepted and produce a comprehensible error
          message. If you forgot container elements like <code>fo:page-sequence</code> or
          <code>fo:flow</code> and put blocks and inline elements directly as children of
          <code>fo:root</code> or <code>fo:page-sequence</code>, you'll only get a
          NullPointerException. Check whether your FO file has a proper
          structure. In some cases there are mandatory properties, like the
          master-reference in <code>fo:conditional-page-master-reference</code>, check also
          whether you got them right.
        </p>
        <p>
          You may find it helpful to use the <link href="#fo-validate">validation tools</link> to validate your
          FO document. This will catch most problems, but should not be
          relied upon to catch all.
        </p>
        <p>
          If you use XSLT, problems in your style sheet and in your
          source XML also can produce a NullPointerException. <link
          href="0.95/running.html#check-input">Run the transformation
          separately</link> to check for this, usually you'll get a
          detailed error message from the XSLT processor.
        </p>
        <p>
          If you turn on debugging with the "<code>-d</code>" option you may be able to
          see more detailed information.
        </p>
      </answer>
    </faq>
    <faq id="not-implemented">
      <question>FOP returns the message "[ERROR] <em>object|property - 'x'</em> is not implemented yet." When will it be implemented?</question>
      <answer>
        <p>See FOP's Standards <link href="compliance.html">Compliance</link> page.</p>
      </answer>
    </faq>
    <faq id="fop-hangs">
      <question>FOP hangs. FOP does not exit.</question>
      <answer>
        <p>
          The most likely reason is a known problem with the Java run time
          environment which is triggered by rendering SVGs. Suns JDK 1.4 does
          not have this problem. See also <link href="#svghangs">FOP does not
          exit if a SVG is included</link>.
        </p>
        <p>
          Another possibility is that FOP went into a non terminating
          loop. Usually this is indicated by lots of log messages of the form
          "[INFO]: [NNNN]" which indicate a new page has been started or <link
          href="#boxoverflow">box overflows</link>. After some time, FOP will
          crash with an OutOfMemoryException.
        </p>
        <p>
          If you called the FOP command line application from some other
          program, for example from Java using Runtime.exec(), it may hang
          while trying to write log entries to the output pipe. You have to read
          the FOP output regularly to empty the pipe buffer. It is best to avoid
          exec'ing FOP, use the library interface instead.
        </p>
      </answer>
    </faq>
    <faq id="boxoverflow">
      <question>FOP runs forever, writing lots of "&gt;" to the log.</question>
      <answer>
        <p>
          There is something too large to fit into the intended place, usually a
          large image, a table whose rows are kept together or a block with a
          space-before or space-after larger than the page size. Catch the first
          page showing this phenomenon and check it. If it is not obvious which
          element causes the trouble, remove stuff until the problem goes
          away. Decrease the dimensions of the offending element or property, or
          increase the dimension of the enclosing element or container, or
          remove keep-with-* properties.
        </p>
      </answer>
    </faq>
    <faq id="cannot-find-external-graphics">
      <question>FOP cannot find a file for fo:external-graphics.</question>
      <answer>
        <p>The src attribute of the <code>fo:external-graphics</code> element requires a URI, not a file name. See <link href="fo.html#external-resources">External Resources</link> for more information about specifying URIs.</p>
      </answer>
    </faq>
    <faq id="fonts-not-found">
      <question>FOP does not find my fonts.</question>
      <answer>
        <p>
          Did you get: &#8220;Failed to read font metrics file C:\foo\arial.xml
          : File "C:\foo\arial.xml" not found&#8221;? The value for the
          metrics-file attribute in the user config file is actually an URL, not
          a file name. Use "file:///C:/foo/arial.xml" instead.
        </p>
        <p>
          If you used a relative URL, make sure your application has the working
          directory you expect. Currently FOP does not use the baseDir for
          resolving relative URLs pointing to font metric files.
        </p>
        <p>
          Try also setting the <link
          href="0.95/configuration.html#general-elements">font-base
          configuration</link>.
        </p>
      </answer>
    </faq>
    <faq id="saxexception-mismatch">
      <question>I get a SAXException: Mismatch: page-sequence vs. root
        (or similar).</question>
      <answer>
        <p>
          The full exception usually looks similar to this:
        </p>
        <source>Mismatch: page-sequence (http://www.w3.org/1999/XSL/Format) vs. root
        (http://www.w3.org/1999/XSL/Format)</source>
        <p>
          This exception is usually a follow-up error after another exception. Sometimes
          the original exception gets swallowed by Xalan's default <code>ErrorListener</code>
          (should be fixed in the latest Xalan release).
        </p>
        <p>
          The work-around is to set an explicit <code>ErrorListener</code> on the
          <code>Transformer</code>. The <code>ErrorListener</code> can be as simple as this:
        </p>
        <source><![CDATA[
import javax.xml.transform.ErrorListener;
import javax.xml.transform.TransformerException;

public class DefaultErrorListener implements ErrorListener {
<<<<<<< HEAD

=======
    
>>>>>>> 6c827ad0
    public void warning(TransformerException exc) {
        System.err.println(exc.toString());
    }

    public void error(TransformerException exc)
            throws TransformerException {
        throw exc;
    }

    public void fatalError(TransformerException exc)
            throws TransformerException {
        throw exc;
    }

}]]></source>
      </answer>
    </faq>
    <faq>
      <question>The following message appears after recently upgrading FOP:
        "I/O exception while reading font cache (org.apache.fop.fonts.EmbedFontInfo;
        local class incompatible: stream classdesc serialVersionUID =
        -9075848379822693399, local class serialVersionUID = 8755432068669997367).
        Discarding font cache file."</question>
      <answer>
        <p>
<<<<<<< HEAD
          This message is a warning that FOP failed to read from the Font cache.
          Which means any Font auto detection or Font directories will be re-scanned.
          So this failure doesn't break anything.
        </p>
        <p>
          To avoid the warning you can simply delete the
          old Font Cache file, which lives in ${base}\conf\font.cache (see <link
          href="0.95/configuration.html#general-elements">font-base
          configuration</link>). Or you can disable Font Caching altogether using
          the option "use-cache."
=======
          This message is a warning that FOP failed to read from the Font cache. 
          Which means any Font auto detection or Font directories will be re-scanned. 
          So this failure doesn't break anything.
        </p>
        <p>
           To avoid the warning you can simply delete the
           old Font Cache file, which according to [1] lives in ${base}\conf\font.cache.
           Or you can disable Font Caching altogether using the option "use-cache"
        </p>
        <p>
          [1] http://xmlgraphics.apache.org/fop/0.94/configuration.html#general-elements
>>>>>>> 6c827ad0
        </p>
      </answer>
    </faq>
  </part>
  <part id="part-output">
    <title>Problems with FOP output</title>
    <faq id="leader-expansion">
      <question>Leaders don't work anymore in 0.94 or later. Instead of
      filling the line, only three dots or a short ruler is
      output.</question>
      <answer>
        <p>
          Leaders still work, in fact they work better than ever
          before. You'll just have to add <code>text-align="justify"</code> and/or
          <code>text-align-last="justify"</code> to the block with the leader. Be
          sure you haven't accidentally overridden the
          <code>leader-length.maximum="100%"</code> default value.
        </p>
        <p>
          Earlier versions of FOP used to expand a leader to fill the
          rest of the line unconditionally, anything following it,
          like page numbers in a TOC, was actually shifted beyond the
          right margin.
        </p>
        <p>
          The new implementation uses leader-length.optimum to
          determine where to break the line, and expands the leader
          only further if the line should be filled, as indicated by
          the text-align and text-align-last properties.
        </p>
        <p>
          Actually due to the fuzzyness of the specification both the
          old and the new method are conformant (although adding text
          after the expanded leader in the old variant never was).
        </p>
        <p>
          If you want to have a longer ruler or space in a
          non-justified line, you have to increase the
          leader-length.optimum property.
        </p>
      </answer>
    </faq>
    <faq id="blank-page-between-page-sequences">
      <question>Why does FOP insert a blank page between my page sequences?</question>
      <answer>
        <p>
          This is because spec conformance has been improved.
        </p>
        <p>
          The <link
          href="http://www.w3.org/TR/xsl11/#force-page-count">force-page-count
          property</link> controls how a FO processor pads page sequences in
          order to get certain page counts or last page numbers. The default is
          "<code>auto</code>". With this setting, if the next page sequence
          begins with an odd page number because you set the
          initial-page-number, and the current page sequence also ends with an
          odd page number, the processor inserts a blank page to keep odd and
          even page numbers alternating (similar for the case the current page
          sequence ends with an even page number and the next page sequence
          starts with an even page number).
        </p>
        <p>
          If you don't want to have this blank page, use
          <code>force-page-count="no-force"</code>.
        </p>
      </answer>
    </faq>
    <faq id="graphic-not-displayed">
      <question>Why is my graphic not rendered?</question>
      <answer>
        <p>Most commonly, the external file is not being found by FOP.
Check the following:</p>
        <ul>
          <li>Empty or wrong baseDir setting.</li>
          <li>Spelling errors in the file name (including using the wrong case).</li>
          <li>Security Problems (i.e. the image could not be accessed
          because FOP is not allowed to read the file). This is
          especially a problem if the external file is retrieved over
          HTTP. Possible issues include security settings on the
          server, server configuration, and missing cookies or other
          authorization information. Any easy way to check this is to
          cut&amp;paste the source URL from the fo:external-graphic
          into the Location field of a browser <strong>on the machine
          where the FOP process will be running</strong>.</li>
        </ul>
        <p>Other possibilities:</p>
        <ul>
          <li>The image format is not supported or not supported completely.
          See <link href="0.95/graphics.html">FOP Graphics Formats</link> for a
          list of supported formats and related issues.</li>
          <li>The graphic may be too large to fit into the intended space.</li>
          <li>There may be something (static content) that is obscuring the
          graphic. (This is very rare).
          </li>
        </ul>
      </answer>
    </faq>
    <faq id="png-fails">
      <question>My graphical images do not work properly.</question>
      <answer>
        <p>See <link href="0.95/graphics.html">FOP Graphics Formats</link> for a
        list of supported graphics formats and related issues.</p>
      </answer>
    </faq>
    <faq id="graphic-resolution">
      <question>Why is my graphic rendered at a different resolution than it was created?</question>
      <answer>
        <p>See <link href="0.95/graphics.html#resolution">Graphics Resolution</link>.</p>
      </answer>
    </faq>
    <faq id="keep-with">
      <question>Keep-with-next, keep-with-previous, keep-together
      don't work.</question>
      <answer>
        <p>
          These properties are not implemented on version 0.20.5 and earlier,
          except on table rows. More recent FOP releases have extensive support for
          these properties. The current release, FOP 0.95, still supports the
          values "always" and "never" only, no numerical values. There may be
          a few places where keep-* still don't work, this should be very rare.
        </p>
        <p>
          If you still have to use FOP 0.20.5, you have to nest stuff to be
          kept together in a table.
        </p>
        <p>
          The concept is called &#8220;blind table&#8221;. The table is used for
          pure layout reasons and is not obvious in the output.
        </p>
        <p>
          An example of an image and the image caption to be kept together:
        </p>
        <source><![CDATA[<fo:table table-layout="fixed" width="100%">
  <fo:table-column column-width="proportional-column-width(1)"/>
  <fo:table-body>
    <fo:table-row keep-with-next="always">
      <fo:table-cell>
        <fo:block>
          <fo:external-graphic src="foo.jpg"/>
        </fo:block>
      </fo:table-cell>
    </fo:table-row>
    <fo:table-row>
      <fo:table-cell>
        <fo:block>Image Caption</fo:block>
      </fo:table-cell>
    </fo:table-row>
  </fo:table-body>
</fo:table>]]></source>
        <p>
          Consider upgrading to the latest version which supports keeps.
        </p>
      </answer>
    </faq>
    <faq id="table-missing">
      <question>My tables are missing, or missing their content.</question>
      <answer>
        <p>
          Check for <code>fo:table-body</code> around the rows. FOP up to 0.20.4 doesn't
          raise an error if it is omitted, it just drops the content. More
          recent releases will catch this problem.
        </p>
        <p>
          Also, the <code>fo:table-with-caption</code> element is not implemented, tables
          within such an element are dropped too. FOP generates an error
          message for this problem. Older DocBook style sheets generate
          <code>fo:table-with-caption</code> elements, so watch out.
        </p>
      </answer>
    </faq>
    <faq id="cells-overflow">
      <question>Text overflowing table cells and the like is not clipped. Long
        text flows into adjacent cells/block, obscuring stuff there.</question>
      <answer>
        <p>
          Since the <code>overflow</code> property doesn't apply to table-cell, you
          can wrap the cell content in a block-container and specify
          <code>overflow="hidden"</code> there. Alternatively,
          if you have long words overflowing table cells, try to
          get them hyphenated. Artificial names like product identifications or
          long numbers usually aren't hyphenated. You can try special processing
          at XSLT level, like
        </p>
        <ul>
          <li>
            clip long text,
          </li>
          <li>
            explicit wrapping+clipping,
          </li>
          <li>
            insert zero width spaces (U+200B or &amp;#x200B;) to allow FOP to
            wrap.
          </li>
        </ul>
        <p>
          Check the <link href="http://dpawson.co.uk/xsl">XSL FAQ</link> and the
          <link href="http://www.mulberrytech.com/xsl/xsl-list/">XSL list
          archive</link> for how to perform these tasks.
        </p>
      </answer>
    </faq>
    <faq id="table-cell-wrap">
      <question>The contents of table cells don’t wrap</question>
      <answer>
<<<<<<< HEAD
        <p>You probably have <code>keep-together="always"</code> set on the table cell. See <link
=======
        <p>You probably have <code>keep-together="always"</code> set on the table cell. See <link 
>>>>>>> 6c827ad0
            href="#keep-together">next question</link>.</p>
      </answer>
    </faq>
    <faq id="keep-together">
<<<<<<< HEAD
      <question>FOP 0.95 and FOP 0.94 behave differently when <code>keep-together="always"</code>
        is set on table cells</question>
      <answer>
        <p>Support for inline-level keeps has been added in FOP 0.95, and setting
          <code>keep-together="always"</code> also implicitly sets
          <code>keep-together.within-line="always"</code>, which forbids FOP
          to break the text into multiple lines. Set
          <code>keep-together.within-column="always"</code> on table-cell instead. It’s a good idea
=======
      <question>FOP 0.95 and FOP 0.94 behave differently when <code>keep-together="always"</code> 
        is set on table cells</question>
      <answer>
        <p>Support for inline-level keeps has been added in FOP 0.95, and setting 
          <code>keep-together="always"</code> also implicitly sets 
          <code>keep-together.within-line="always"</code>, which forbids FOP
          to break the text into multiple lines. Set 
          <code>keep-together.within-column="always"</code> on table-cell instead. It’s a good idea 
>>>>>>> 6c827ad0
          not to use the shorthand <code>keep-together="always"</code> at all!</p>
      </answer>
    </faq>
    <faq id="row-height-constraint">
      <question>FOP tells me: "The contents of row 1 are taller than they should be".
        What does that mean?</question>
      <answer>
        <p>
          This is usually caused by setting a "height" on a table-row or table-cell and when
          the content is higher than the specified height. By setting "height" (a so-called
          corresponding property) you
          <link href="http://www.w3.org/TR/xsl11/#d0e4413">implicitely set</link>
          block-progression-dimension.minimum, block-progression-dimension.optimum and
          block-progression-dimension.maximum to the same value. You'll get some information
          about that in the warning message. Look for something like:
          "MinOptMax[min=opt=max=14000]".
        </p>
        <p>
          Assuming you set the height on the table-row to 14pt and your content is 75pt high,
          a constraint (maximum=14pt) is violated. Normally, you just want to make sure
          with the "height" property that the row has a minimum height. If that is so, the
          right solution is to specify block-progression-dimension.minimum="14pt" instead of
          height="14pt".
        </p>
      </answer>
    </faq>
    <faq id="page-number-align">
      <question>Page numbers are not properly right aligned.</question>
      <answer>
        <p>
          This happens for <code>fo:page-number-citation</code> elements if the
          citation occurs before FOP formatted the requested page,
          usually in TOC or index pages. It is caused by the problem
          that FOP has to guess how much space the yet unknown page
          number will occupy, and usually the guesses are somewhat
          off.
        </p>
        <p>
          The most recent FOP releases should have this problem
          fixed. Check whether you can upgrade.
        </p>
      </answer>
    </faq>
    <faq id="hyphenation-fails">
      <question>Hyphenation does not work.</question>
      <answer>
        <p>Make sure you have set the language and optionally the country attributes for an appropriate XSL-FO element (fo:page-sequence, fo:block or fo:character):</p>
        <source><![CDATA[<fo:page-sequence language="fi">]]></source>
        <p>See <link href="0.95/hyphenation.html#support">Hyphenation Support</link> for details and instructions on using hyphenation with FOP.</p>
        <p>Explicitly enable hyphenation for an appropriate XSL-FO element (fo:block, fo:character):</p>
        <source><![CDATA[<fo:block hyphenate="true">]]></source>
      </answer>
    </faq>
    <faq id="indent-inheritance">
      <question>When I use margins, my content in a nested table or block-containers gets indented twice. Is this a bug?</question>
      <answer>
        <p>
          (Applies to version 0.90 and later)
          No, although you might easily think so. The problem has to do
          with property inheritance of the start-indent and end-indent
          properties to which the margin properties are mapped. Apache
          FOP strictly adheres to the XSL-FO specification here which many
          other commercial FO implementations don't do to better meet end-user
          expectations. You can make FOP behave like these if you set
          <code>setBreakIndentInheritanceOnReferenceAreaBoundary(true)</code>
          on the FOUserAgent. The better way is to reset <code>start-indent</code>
          and <code>end-indent</code> to "0pt" on table-body or block-container.
          For further details, please consult the
          <link href="http://wiki.apache.org/xmlgraphics-fop/IndentInheritance">Wiki page on Indent Inheritance</link>.
        </p>
      </answer>
    </faq>
    <faq id="pdf-ps-java2d-differences">
      <question>Why is the output of Java2D/AWT-based renderers different than, for example, PDF or PS?</question>
      <answer>
        <p>
          If you render the same document once to a PNG or TIFF and once into a PDF, the output
          may not be the same, i.e. line breaks are different or lines may have different heights.
          The reason for this: The Java2D-based renderers use the font subsystem of Java2D/AWT. The
          PDF and PS renderers use FOP's own font subsystem which provides much better font metrics
          than Java2D. These can lead to different layout decisions when the same document is
          rendered with different renderers. An alternative approach to fix this problem might be
          available but it hasn't been tested, yet. See also the
          <link href="0.95/output.html#general-fonts">notes on fonts in the various output formats</link>.
        </p>
      </answer>
    </faq>
  </part>
  <part id="part-embedding">
    <title>Embedding FOP. Using FOP in a servlet.</title>
    <faq id="servlet">
      <question>How do I use FOP in a servlet?</question>
      <answer>
        <p>
          See <link href="0.95/servlets.html">Using FOP in a Servlet</link>.
        </p>
      </answer>
    </faq>
    <faq id="servlet-with-xslt">
      <question>How do I use FOP in a servlet with an XSLT
      transformation?</question>
      <answer>
        <p>
          See <link href="0.95/servlets.html#xslt">Using FOP in a Servlet with XSLT Transformation</link>.
        </p>
      </answer>
    </faq>
    <faq id="servlet-xslt-params">
      <question>How do I pass parameters to the XSLT transformation?</question>
      <answer>
        <p>
          See <link href="0.95/servlets.html#xslt">Using FOP in a Servlet with XSLT Transformation</link>.
        </p>
      </answer>
    </faq>
    <faq id="servlet-nonstd-fonts">
      <question>How do I use my own fonts when running FOP from a servlet?</question>
      <answer>
        <p>
          Declare the fonts in the <code>userconfig.xml</code> file as usual.
          See <link href="#usercfg">loading the user configuration file</link>
          for further details.
        </p>
      </answer>
    </faq>
    <faq id="servlet-baseDir">
      <question>How do I set the baseDir property in a servlet environment?</question>
      <answer>
        <p>
          See <link href="0.95/embedding.html#config-internal">Setting the Configuration Programmatically</link>.
        </p>
      </answer>
    </faq>
    <faq id="usercfg">
      <question>How do I use a user configuration file from a servlet?</question>
      <answer>
        <p>
          See <link href="0.95/embedding.html#config-external">Using a Configuration File in an Embedded App</link>.
        </p>
      </answer>
    </faq>
    <faq id="servlet-NoClassDefFound">
      <question>I keep getting NoClassDefFound and other exceptions. How do I
        get FOP working for various servlet engines?</question>
      <answer>
        <p>
          See <link href="0.95/servlets.html#servlet-engine">Servlet Engines</link>.
        </p>
      </answer>
    </faq>
    <faq id="multithreaded">
      <question>Can FOP be used in multithreaded environments?</question>
      <answer>
        <p>
          See <link href="0.95/embedding.html#multithreading">Multithreading FOP</link>.
        </p>
      </answer>
    </faq>
  </part>
  <part id="part-svg">
    <title>SVG specific questions</title>
    <faq id="svg-text">
      <question>The rendering of SVG text in my PDF is of poor quality.
Can I control this?</question>
      <answer>
        <p>See <link href="0.95/graphics.html#svg-pdf-text">Placing SVG Text into PDF</link>.</p>
      </answer>
    </faq>
    <faq id="svg-headless">
      <question>How do I use FOP with SVG on headless servers?</question>
      <answer>
        <p>See <link href="0.95/graphics.html#batik">FOP: Graphics (Batik)</link>.</p>
      </answer>
    </faq>
    <faq id="svghangs">
      <question>FOP does not exit if a SVG is included.</question>
      <answer>
        <p>
          Applies to older FOP versions and JDK 1.3 and older. That's because
          there is an AWT thread hanging around. The solution is to put a
          System.exit(0) somewhere.
        </p>
      </answer>
    </faq>
    <faq id="svg-url">
      <question>I have problems with SVG referring to gradients etc. using
        "uri(#stuff)". I get a MalformedURLException.</question>
      <answer>
        <p>
          This is really a "resolving relative URI" problem with some
          twists. The problem is that the <code>#stuff</code> URL fragment
          identifier is resolved within the current SVG document. So the
          reference must be valid within the XML subset and it cannot
          reference other SVG documents in the same XML file. Some options
          to try:
        </p>
        <ul>
          <li>
            Put the SVG into a separate file and use it with
            fo:external-graphics.
          </li>
          <li>
            Use a separate SVG file which contains only the gradient (and
            perhaps other SVG stuff you want to reference) and point an absolute
            URL to it:
            <code>fill="url(file:///c:/refstuff/grad.svg#PurpleToWhite)"</code>.
          </li>
          <li>
            Same as above but use a relative URL:
            <code>fill="url(grad.svg#PurpleToWhite)"</code>. This may be easier
            to deploy.
          </li>
          <li>
            Make sure that the reference is valid in the current SVG document.
          </li>
        </ul>
        <p>
          In any case, the referenced stuff has to be pointed to by an URL. It
          doesn't necessarily have to be a file URL, HTTP should also
          work. Also, expect a performance hit in all cases, because another XML
          file has to be retrieved and parsed.
        </p>
        <p>
          Ultimately, both FOP and especially Batik should be fixed to make
          your code work as expected, but this will not only take some time
          but also some effort by a standard committee in order to make the
          semantics of this kind of references in embedded SVG clearer.
        </p>
        <p>See also <link href="#MalformedURL">MalformedURLException</link></p>
      </answer>
    </faq>
    <faq id="svg-scaling">
      <question>Why is my SVG rendered at a size different from that specified in my fo:external-graphic element?</question>
      <answer>
        <p>See <link href="0.95/graphics.html#svg-scaling">SVG Scaling</link>.</p>
      </answer>
    </faq>
    <faq id="svg-attribute-required">
      <question>FOP fails with something like "The attribute "width" of the element &lt;rect&gt; is required". What's wrong?</question>
      <answer>
        <p>
          This phenomenon occurs since FOP 0.92 beta. It surfaced due to a change in the handling of non-FO namespaces. It's not a
          bug in FOP, but rather in the dependent packages: Apache Batik, Apache Xalan-J and SAXON. The bug in Apache Batik will be
          fixed in the next release. In the latest release of Apache Xalan-J, the bug is already fixed. It only occurs in the Xalan
          version bundled with Sun's JVM, because Sun uses a rather old version.
        </p>
        <p>
          Bug description: In a namespace-enabled Level 3 DOM, an attribute in the default namespace must be set with
          <code>"null"</code> as the value for the namespace URI. SAX, on the other side, uses an empty string ("") to designate
          the default namespace. Many packages appear to not properly handle this difference in which case they still use the empty
          string as the namespace URI parameter for <code>org.w3c.dom.Element.setAttributeNS()</code>.
        </p>
        <p>
          Work-around: Use the latest version of Apache Xalan-J. Note that starting with JDK 1.4 it's not enough to replace Xalan-J
          on the normal application classpath and you need to override the Xalan-J version bundled with the Sun JVM using the
          <link href="http://java.sun.com/j2se/1.4.2/docs/guide/standards/">Endorsed Standards Override Mechanism</link>, i.e.
          you must place Xalan-J in the <code>"lib/endorsed"</code> directory of your JRE.
        </p>
      </answer>
    </faq>
  </part>
  <part id="part-pdf">
    <title>PDF specific (includes Acrobat peculiarities)</title>
    <faq id="pdf-embed-font">
      <question>How do I embed fonts in PDF?</question>
      <answer>
        <p>
          See the <link href="0.95/fonts.html">Fonts</link> page for information
          about embedding fonts.
        </p>
      </answer>
    </faq>
    <faq id="pdf-characters">
      <question>Some characters are not displayed, or displayed incorrectly, or
      displayed as &#8220;#&#8221;.</question>
      <answer>
        <p>
          This usually means the selected font doesn't have a glyph
          for the character.
        </p>
        <p>
          The standard text fonts supplied with Acrobat Reader have
          mostly glyphs for characters from the ISO Latin 1 character
          set. For a variety of reasons, even those are not completely
          guaranteed to work, for example you can't use the fi
          ligature from the standard serif font. Check the <link
          href="0.95/output.html#pdf-fonts">overview</link> for the default
          PDF fonts.
        </p>
        <p>
          If you use your own fonts, the font must have a glyph for
          the desired character. Furthermore the font must be
          available on the machine where the PDF is viewed or it must
          have been embedded in the PDF file. See <link
          href="0.95/fonts.html">embedding fonts</link>.
        </p>
        <p>
          For most symbols, it is better to select the symbol font
          explicitely, for example in order to get the symbol for the
          mathematical empty set, write:
        </p>
        <source><![CDATA[<fo:inline font-family="Symbol">&#x2205;</fo:inline>]]></source>
        <p>
          The "#" shows up if the selected font does not define a glyph for the
          required character, for example if you try:
        </p>
        <source><![CDATA[<fo:inline font-family="Helvetica">&#x2205;</fo:inline>]]></source>
      </answer>
    </faq>
    <faq id="pdf-postprocess">
      <question>What tools are available for post-processing my PDF document?</question>
      <answer>
        <p>See <link href="0.95/output.html#pdf-postprocess">PDF Post-processing</link>.</p>
      </answer>
    </faq>
    <faq id="pdf-security">
      <question>How do I add security features (encryption, disable printing)
      to my PDF document?</question>
      <answer>
        <p>
          See <link href="0.95/pdfencryption.html">PDF Encryption</link>.
          See also <link href="0.95/output.html#pdf-postprocess">PDF Post-processing</link>.
        </p>
      </answer>
    </faq>
    <faq id="pdf-doc-properties">
      <question>How do I add document properties (title, author, etc.) to my
      PDF document?</question>
      <answer>
        <p>See <link href="0.95/output.html#pdf-postprocess">PDF Post-processing</link>.</p>
      </answer>
    </faq>
    <faq id="pdf-watermark">
      <question>How do I add watermarks to my PDF document?</question>
      <answer>
        <p>See <link href="0.95/output.html#pdf-watermark">PDF Watermarks</link>.</p>
      </answer>
    </faq>
    <faq id="pdf-print-contortion">
      <question>The PDF is printed contorted!</question>
      <answer>
        <p>
          Check the paper size in Acrobat settings and the "fit to page" print
          setting. Contorted printing is often caused by a mismatched paper
          format, for example if the setting is "US Letter" but the PDF was
          made for A4. Sometimes also the printer driver interferes, check its
          settings too.
        </p>
      </answer>
    </faq>
    <faq id="pdf-bookmark-display">
      <question>How do I control the Acrobat bookmark display?</question>
      <answer>
        <p>
          FOP versions 0.93 and later support the starting-state property of the XSL 1.1
          <link href="http://www.w3.org/TR/xsl11/#fo_bookmark">fo:bookmark</link>
          element which can be used for this. The color, font-style and
          font-weight properties on
          <link href="http://www.w3.org/TR/xsl11/#fo_bookmark-title">fo:bookmark-title</link>
          are not yet supported, though.
        </p>
      </answer>
    </faq>
  </part>
  <part id="part-iex">
    <title>IEx specific stuff</title>
    <faq id="iex-servlet-multiple">
      <question>The FOP servlet is called multiple times!</question>
      <answer>
        <p>
          This is a problem of Internet Explorer requesting the content several
          times. Please see the <link href="0.95/servlets.html#ie">notes on Internet Explorer</link>
          for more information.
        </p>
      </answer>
    </faq>
    <faq id="iex-pdf-print-from-browser">
      <question>How do I print PDF directly from the browser?</question>
      <answer>
        <p>
          It depends whether you mean "printing to a printer under control of
          the server" or "printing on the client's printer".
        </p>
        <p>
          For the first problem, look at the print servlet in the FOP
          examples. You'll have to gather any printer settings in a HTML form
          and send it to the server.
        </p>
        <p>
          For the second task, you can use some client side script to start
          Acrobat Reader in print mode, or use a Java applet based on the FOP
          print servlet. This depends heavily on the client installation and
          should not be relied on except in tightly controlled environments.
        </p>
        <p>
          See also <link href="http://marc.theaimsgroup.com/?l=fop-dev&amp;m=101065988325115&amp;w=2">http://marc.theaimsgroup.com/?l=fop-dev&amp;m=101065988325115&amp;w=2</link>
        </p>
      </answer>
    </faq>
  </part>
  <part id="part-input">
    <title>General questions regarding XSLT, XSLFO, and basic XML</title>
    <faq id="fo-center">
      <question>(FO) How do I vertically center an image or a table (or
      whatever)?</question>
      <answer>
        <p>
          See <link href="fo.html#fo-center-vertical">XSL-FO Vertical Centering</link>.
        </p>
      </answer>
    </faq>
    <faq id="fo-center-table-horizon">
      <question>(FO) How do I center a table horizontally?</question>
      <answer>
        <p>
          See <link href="fo.html#fo-center-table-horizon">XSL-FO Horizontal Centering (Tables)</link>.
        </p>
      </answer>
    </faq>
    <faq id="fo-page-outer">
      <question>(FO) How to get page numbers printed on the "outer side" of the
        page (for books, for example)?</question>
      <answer>
        <p>
          See <link href="fo.html#fo-oddeven">Recto/Verso Static Content Differences</link>.
        </p>
      </answer>
    </faq>
    <faq id="oddeven">
      <question>(FO) How do I use different static content for odd and even
      pages?</question>
      <answer>
        <p>
          See <link href="fo.html#fo-oddeven">Recto/Verso Static Content Differences</link>.
        </p>
      </answer>
    </faq>
    <faq id="fo-first-page-header">
      <question>(FO) How do I get a special header on the first page?</question>
      <answer>
        <p>
          See <link href="fo.html#fo-first-page">Making the First Page Special</link>.
        </p>
      </answer>
    </faq>
    <faq id="fo-omit-headers">
      <question>(FO) How do I omit my headers on a blank page? How do I write
      "This page is left blank" on an intentionally blank page?</question>
      <answer>
        <p>
          See <link href="fo.html#fo-blank-pages">Blank Pages</link>.
        </p>
      </answer>
    </faq>
    <faq id="fo-special-symbols">
      <question>(FO) How do I print an Euro sign, a checkbox or other some other
      special symbols?</question>
      <answer>
        <p>
          See <link href="fo.html#xml-special-chars">Special Characters</link>.
        </p>
      </answer>
    </faq>
    <faq id="fo-preformat">
      <question>(FO) How do I keep linebreaks and hard spaces? How do I get
        preformatted text displayed as expected?</question>
      <answer>
        <p>
          See <link href="fo.html#fo-preformat">Preformatting Content</link>.
        </p>
      </answer>
    </faq>
    <faq id="fo-total-pages">
      <question>(FO) How do I print the total number of pages, for example "page 1
      of 12"</question>
      <answer>
        <p>
          See <link href="fo.html#fo-total-pages">Total Document Pages</link>.
        </p>
      </answer>
    </faq>
    <faq id="fo-region-overlap">
      <question>(FO) The header overlaps body content. The body extends into
      the footer.</question>
      <answer>
        <p>
          See <link href="fo.html#fo-region-align">Aligning Regions</link>.
        </p>
      </answer>
    </faq>
    <faq id="fo-lines">
      <question>(FO) How do I get lines in the document, as separators, side
      bars or folding marks?</question>
      <answer>
        <p>
          See <link href="fo.html#fo-lines">Drawing Lines</link>.
        </p>
      </answer>
    </faq>
    <faq id="fo-validate">
      <question>(FO) How do I validate my FO document?</question>
      <answer>
        <p>
          See <link href="fo.html#fo-validate">Validating XSL-FO</link>.
        </p>
      </answer>
    </faq>
    <faq id="xml-non-breaking-space">
      <question>(XML) How do I get a non-breaking space in FO? There are complaints about <code>&amp;nbsp;</code>.</question>
      <answer>
        <p>
          See <link href="fo.html#xml-special-chars">XML Special Characters</link>.
        </p>
      </answer>
    </faq>
    <faq id="xml-undefined-entities">
      <question>(XML) How do I enter special characters in XML? There are complaints about undefined entities, such as <code>&amp;uuml;</code>, which work in HTML. </question>
      <answer>
        <p>
          See <link href="fo.html#xml-special-chars">XML Special Characters</link>.
        </p>
      </answer>
    </faq>
    <faq id="xml-illegal-entities">
      <question>(XML) There are complaints about illegal characters and entities
      in the input.</question>
      <answer>
        <p>
          See <link href="fo.html#xml-entity-chars">Using HTML Character Names</link>.
        </p>
      </answer>
    </faq>
    <faq id="xml-illegal-chars">
      <question>(XML) There are complaints about illegal bytes or characters in
      the input. There are odd characters in the result.</question>
      <answer>
        <p>
          See <link href="fo.html#xml-encoding">XML Encoding Issues</link>.
        </p>
      </answer>
    </faq>
    <faq id="xslt-current-date">
      <question>(XSLT) How can I use the current date and time in my document?</question>
      <answer>
        <p>See <link href="fo.html#xslt-date">Current Date and Time</link>.</p>
      </answer>
    </faq>
    <faq id="xhtml-to-pdf">
      <question>Can I use FOP to convert XHTML or HTML files to PDF?</question>
      <answer>
        <p>
          You will get better results if you transform your source
          XML directly into XSLFO. It is tempting to use the
          XML-&gt;XHTML-&gt;XSLFO approach, because this apparently means
          there's only one transformation to maintain, but XHTML
          and publishing grade PDF are dissimilar enough that an
          "generic" XHTML-&gt;XSLFO(PDF) usually wont cut it, because
          the XHTML already lacks information from the original XML.
          It may be worthwhile to go from the source XML to an
          intermediate custom XML which on one hand is close enough
          to representation to allow simple transformation to either
          XHTML or XSLFO for most of the structure, but on the other
          hand retains enough semantic from the original XML that
          elements which must be handled differently in the two
          representations can be handled differently. Setting this
          up requires experience and most likely extensive prototyping.
        </p>
      </answer>
    </faq>
    <faq id="xhtml-to-pdf2">
      <question>I know it may be a bad idea to use FOP to convert XHTML or HTML files to PDF, but I want to do it anyway. Are there any tools available to help me?</question>
      <answer>
        <p>
          The <link href="resources.html">FOP Resources page</link> has links
          to a tool called <link href="http://html2fo.sourceforge.net/">html2fo</link>
          which can be used to make such a transformation. In addition, there
          are tools on the Antenna House <link href="http://www.antennahouse.com/XSLsample/XSLsample.htm">XSL-FO Tutorial and Sample</link>
          page.
        </p>
      </answer>
    </faq>
  </part>
  <part id="dev-help">
    <title>Development-related Questions.</title>
    <faq id="doc-mgt">
      <question>Where can I learn how the FOP docs and web site are built?</question>
      <answer>
        <p>
          See FOP <link href="dev/doc.html">Doc Management</link>. ;-)
        </p>
      </answer>
    </faq>
  </part>
  <part id="part-help">
    <title>General suggestions. How to solve problems.</title>
    <faq id="bugs">
      <question>I think I have found a bug in FOP. What should I do?</question>
      <answer>
        <p>
          See <link href="bugs.html">the Bugs page</link> for information about
          bugs already reported and how to report new ones.
        </p>
      </answer>
    </faq>
    <faq id="postquestions">
      <question>I have questions that are not addressed in this FAQ. Where
      should I post them?</question>
      <answer>
        <ul>
          <li>If your question is a development-related question, please see the <link href="dev/faq.html">Developer FAQs</link>.</li>
          <li>
            If you have a runtime exception or other runtime problem:
            <ul>
              <li>
                double-check the <link href="#part-running">Runtime FAQs</link>.
              </li>
              <li>
                ClassNotFoundException, NoSuchMethodException and
                NoSuchFieldException problems are almost always a problem with
                the local environment. Try to get local help first.
              </li>
              <li>
                Check <link href="bugs.html#issues_existing">Reported Issues</link>
                to see if this is a known problem.
              </li>
              <li>If none of the above apply, post a question to the fop-dev
                mailing list.
              </li>
            </ul>
          </li>
          <li>
            In the case where something works properly with another formatter,
            (AntennaHouse, PassiveTex, etc.) but doesn't work with FOP, please
            check the <!--link href="relnotes.html"-->Release Notes<!--/link-->, the
            <link href="compliance.html">FOP Standards Compliance</link> document,
            and the remaining FAQ in this document. If not found there, look at the
            list of <link href="bugs.html#issues_existing">Bugs Already Reported</link>.
            If not found there, please post a question on the fop-user mailing list
            or <link href="bugs.html#issues_new">Open a New Bug</link>.
          </li>
          <li>
            Question about how to use FOP, how to perform certain tasks with FOP
            or how to integrate FOP into another application should be posted to
            fop-user.
          </li>
          <li>
            XSLT specific stuff sould go to the <link
            href="http://www.mulberrytech.com/xsl/xsl-list/">XSL
            list</link>. This includes problems with the language and XSLT
            HOW-TOs.
          </li>
          <li>
            Problems specific to a certain XSLT processor, like Xalan, Saxon or
            MSXML, should be handled by processor specific lists. This includes
            problems with deployment, processor specific extensions, suspected
            bugs and processor specific APIs. Note that JDK 1.4 comes with an
            XML parser and an XSLT processor which are older versions of
            Xerces and Xalan, respectively, and both have a number of annoying
            bugs. See http://java.sun.com/developer/EJTechTips/2003/tt0311.html
            and http://java.sun.com/j2se/1.4.2/docs/guide/standards/ (or similar
            pages for later Java releases) for some hints on how to use more
            recent versions or other packages instead.
          </li>
          <li>
            Problems with servlet containers should be asked on the vendor
            specific lists for these software packages.
          </li>
          <li>
            More general questions regarding Java, including deployment, Java
            APIs, classpath issues and property definitions should be redirected
            to an appropriate Java specific list.
          </li>
        </ul>
      </answer>
    </faq>
  </part>
</faqs><|MERGE_RESOLUTION|>--- conflicted
+++ resolved
@@ -136,14 +136,13 @@
       <question>When is the next released planned?</question>
       <answer>
         <p>
-          When it's ready and the committers have enough time to go through
-          the time-consuming process of creating a release. We
-          released version 0.95 on August 6th, 2008, and intend to
-          release version 1.0 once we consider it "feature complete", major
-          work is still in progress regarding page flows with changing page width
-          (changing IPD, to be precise). If you
-          want to speed up the process, consider
-          <link href="dev/index.html#involved">contributing</link> to FOP.</p>
+          When it's ready and the committers have enough time to go
+          through the time-consuming process of creating a release. We
+          released version 1.0 on 21 July 2010, and will release version
+          1.1 when we accumulated enough additions and bug fixes. If
+          you want to speed up the process, consider <link
+          href="dev/index.html#involved">contributing</link> to
+          FOP.</p>
       </answer>
     </faq>
     <faq id="redesign">
@@ -198,10 +197,8 @@
         <p>If you are running FOP from the command line:</p>
         <ul>
           <li>
-            Use the <code>fop.bat</code>, <code>fop</code> or <code>fop.sh</code> command file from the FOP
-            distribution. If you have a FOP version older than 0.20.5,
-            ensure the directory where FOP and these files have been
-            installed is the current working directory.
+            Use the command file <code>fop.bat</code>, <code>fop.cmd</code> or <code>fop.js</code> on MS Windows, or <code>fop</code> on Unix/Linux from the FOP
+            distribution. 
           </li>
           <li>
             If this doesn't help, check whether still all the jar files
@@ -213,7 +210,7 @@
           If you run FOP embedded in your servlet, web application or
           other Java application, check the classpath of the
           application. Check the also the information pertaining to <link
-          href="0.95/servlets.html#servlet-engine">servlet engines</link>
+          href="1.0/servlets.html#servlet-engine">servlet engines</link>
           for further hints.
         </p>
         <p>
@@ -243,7 +240,7 @@
       <question>I get an OutOfMemoryException.</question>
       <answer>
         <p>
-          See <link href="0.95/running.html#memory">FOP Memory</link>.
+          See <link href="1.0/running.html#memory">FOP Memory</link>.
         </p>
       </answer>
     </faq>
@@ -304,7 +301,7 @@
         <p>
           If you use XSLT, problems in your style sheet and in your
           source XML also can produce a NullPointerException. <link
-          href="0.95/running.html#check-input">Run the transformation
+          href="1.0/running.html#check-input">Run the transformation
           separately</link> to check for this, usually you'll get a
           detailed error message from the XSLT processor.
         </p>
@@ -382,7 +379,7 @@
         </p>
         <p>
           Try also setting the <link
-          href="0.95/configuration.html#general-elements">font-base
+          href="1.0/configuration.html#general-elements">font-base
           configuration</link>.
         </p>
       </answer>
@@ -410,11 +407,7 @@
 import javax.xml.transform.TransformerException;
 
 public class DefaultErrorListener implements ErrorListener {
-<<<<<<< HEAD
 
-=======
-    
->>>>>>> 6c827ad0
     public void warning(TransformerException exc) {
         System.err.println(exc.toString());
     }
@@ -440,7 +433,6 @@
         Discarding font cache file."</question>
       <answer>
         <p>
-<<<<<<< HEAD
           This message is a warning that FOP failed to read from the Font cache.
           Which means any Font auto detection or Font directories will be re-scanned.
           So this failure doesn't break anything.
@@ -448,22 +440,9 @@
         <p>
           To avoid the warning you can simply delete the
           old Font Cache file, which lives in ${base}\conf\font.cache (see <link
-          href="0.95/configuration.html#general-elements">font-base
+          href="1.0/configuration.html#general-elements">font-base
           configuration</link>). Or you can disable Font Caching altogether using
           the option "use-cache."
-=======
-          This message is a warning that FOP failed to read from the Font cache. 
-          Which means any Font auto detection or Font directories will be re-scanned. 
-          So this failure doesn't break anything.
-        </p>
-        <p>
-           To avoid the warning you can simply delete the
-           old Font Cache file, which according to [1] lives in ${base}\conf\font.cache.
-           Or you can disable Font Caching altogether using the option "use-cache"
-        </p>
-        <p>
-          [1] http://xmlgraphics.apache.org/fop/0.94/configuration.html#general-elements
->>>>>>> 6c827ad0
         </p>
       </answer>
     </faq>
@@ -471,7 +450,7 @@
   <part id="part-output">
     <title>Problems with FOP output</title>
     <faq id="leader-expansion">
-      <question>Leaders don't work anymore in 0.94 or later. Instead of
+      <question>Leaders don't work in current FOP. Instead of
       filling the line, only three dots or a short ruler is
       output.</question>
       <answer>
@@ -552,7 +531,7 @@
         <p>Other possibilities:</p>
         <ul>
           <li>The image format is not supported or not supported completely.
-          See <link href="0.95/graphics.html">FOP Graphics Formats</link> for a
+          See <link href="1.0/graphics.html">FOP Graphics Formats</link> for a
           list of supported formats and related issues.</li>
           <li>The graphic may be too large to fit into the intended space.</li>
           <li>There may be something (static content) that is obscuring the
@@ -564,14 +543,14 @@
     <faq id="png-fails">
       <question>My graphical images do not work properly.</question>
       <answer>
-        <p>See <link href="0.95/graphics.html">FOP Graphics Formats</link> for a
+        <p>See <link href="1.0/graphics.html">FOP Graphics Formats</link> for a
         list of supported graphics formats and related issues.</p>
       </answer>
     </faq>
     <faq id="graphic-resolution">
       <question>Why is my graphic rendered at a different resolution than it was created?</question>
       <answer>
-        <p>See <link href="0.95/graphics.html#resolution">Graphics Resolution</link>.</p>
+        <p>See <link href="1.0/graphics.html#resolution">Graphics Resolution</link>.</p>
       </answer>
     </faq>
     <faq id="keep-with">
@@ -579,15 +558,10 @@
       don't work.</question>
       <answer>
         <p>
-          These properties are not implemented on version 0.20.5 and earlier,
-          except on table rows. More recent FOP releases have extensive support for
-          these properties. The current release, FOP 0.95, still supports the
+		  Current FOP releases have extensive support for
+          these properties. The current release, FOP 1.0, still supports the
           values "always" and "never" only, no numerical values. There may be
           a few places where keep-* still don't work, this should be very rare.
-        </p>
-        <p>
-          If you still have to use FOP 0.20.5, you have to nest stuff to be
-          kept together in a table.
         </p>
         <p>
           The concept is called &#8220;blind table&#8221;. The table is used for
@@ -622,9 +596,7 @@
       <question>My tables are missing, or missing their content.</question>
       <answer>
         <p>
-          Check for <code>fo:table-body</code> around the rows. FOP up to 0.20.4 doesn't
-          raise an error if it is omitted, it just drops the content. More
-          recent releases will catch this problem.
+          Check for <code>fo:table-body</code> around the rows. Usually FOP will catch this problem.
         </p>
         <p>
           Also, the <code>fo:table-with-caption</code> element is not implemented, tables
@@ -669,17 +641,12 @@
     <faq id="table-cell-wrap">
       <question>The contents of table cells don’t wrap</question>
       <answer>
-<<<<<<< HEAD
         <p>You probably have <code>keep-together="always"</code> set on the table cell. See <link
-=======
-        <p>You probably have <code>keep-together="always"</code> set on the table cell. See <link 
->>>>>>> 6c827ad0
             href="#keep-together">next question</link>.</p>
       </answer>
     </faq>
     <faq id="keep-together">
-<<<<<<< HEAD
-      <question>FOP 0.95 and FOP 0.94 behave differently when <code>keep-together="always"</code>
+      <question>FOP behaves differently from earlier versions when <code>keep-together="always"</code>
         is set on table cells</question>
       <answer>
         <p>Support for inline-level keeps has been added in FOP 0.95, and setting
@@ -687,16 +654,6 @@
           <code>keep-together.within-line="always"</code>, which forbids FOP
           to break the text into multiple lines. Set
           <code>keep-together.within-column="always"</code> on table-cell instead. It’s a good idea
-=======
-      <question>FOP 0.95 and FOP 0.94 behave differently when <code>keep-together="always"</code> 
-        is set on table cells</question>
-      <answer>
-        <p>Support for inline-level keeps has been added in FOP 0.95, and setting 
-          <code>keep-together="always"</code> also implicitly sets 
-          <code>keep-together.within-line="always"</code>, which forbids FOP
-          to break the text into multiple lines. Set 
-          <code>keep-together.within-column="always"</code> on table-cell instead. It’s a good idea 
->>>>>>> 6c827ad0
           not to use the shorthand <code>keep-together="always"</code> at all!</p>
       </answer>
     </faq>
@@ -745,7 +702,7 @@
       <answer>
         <p>Make sure you have set the language and optionally the country attributes for an appropriate XSL-FO element (fo:page-sequence, fo:block or fo:character):</p>
         <source><![CDATA[<fo:page-sequence language="fi">]]></source>
-        <p>See <link href="0.95/hyphenation.html#support">Hyphenation Support</link> for details and instructions on using hyphenation with FOP.</p>
+        <p>See <link href="1.0/hyphenation.html#support">Hyphenation Support</link> for details and instructions on using hyphenation with FOP.</p>
         <p>Explicitly enable hyphenation for an appropriate XSL-FO element (fo:block, fo:character):</p>
         <source><![CDATA[<fo:block hyphenate="true">]]></source>
       </answer>
@@ -754,7 +711,6 @@
       <question>When I use margins, my content in a nested table or block-containers gets indented twice. Is this a bug?</question>
       <answer>
         <p>
-          (Applies to version 0.90 and later)
           No, although you might easily think so. The problem has to do
           with property inheritance of the start-indent and end-indent
           properties to which the margin properties are mapped. Apache
@@ -780,7 +736,7 @@
           than Java2D. These can lead to different layout decisions when the same document is
           rendered with different renderers. An alternative approach to fix this problem might be
           available but it hasn't been tested, yet. See also the
-          <link href="0.95/output.html#general-fonts">notes on fonts in the various output formats</link>.
+          <link href="1.0/output.html#general-fonts">notes on fonts in the various output formats</link>.
         </p>
       </answer>
     </faq>
@@ -791,7 +747,7 @@
       <question>How do I use FOP in a servlet?</question>
       <answer>
         <p>
-          See <link href="0.95/servlets.html">Using FOP in a Servlet</link>.
+          See <link href="1.0/servlets.html">Using FOP in a Servlet</link>.
         </p>
       </answer>
     </faq>
@@ -800,7 +756,7 @@
       transformation?</question>
       <answer>
         <p>
-          See <link href="0.95/servlets.html#xslt">Using FOP in a Servlet with XSLT Transformation</link>.
+          See <link href="1.0/servlets.html#xslt">Using FOP in a Servlet with XSLT Transformation</link>.
         </p>
       </answer>
     </faq>
@@ -808,7 +764,7 @@
       <question>How do I pass parameters to the XSLT transformation?</question>
       <answer>
         <p>
-          See <link href="0.95/servlets.html#xslt">Using FOP in a Servlet with XSLT Transformation</link>.
+          See <link href="1.0/servlets.html#xslt">Using FOP in a Servlet with XSLT Transformation</link>.
         </p>
       </answer>
     </faq>
@@ -826,7 +782,7 @@
       <question>How do I set the baseDir property in a servlet environment?</question>
       <answer>
         <p>
-          See <link href="0.95/embedding.html#config-internal">Setting the Configuration Programmatically</link>.
+          See <link href="1.0/embedding.html#config-internal">Setting the Configuration Programmatically</link>.
         </p>
       </answer>
     </faq>
@@ -834,7 +790,7 @@
       <question>How do I use a user configuration file from a servlet?</question>
       <answer>
         <p>
-          See <link href="0.95/embedding.html#config-external">Using a Configuration File in an Embedded App</link>.
+          See <link href="1.0/embedding.html#config-external">Using a Configuration File in an Embedded App</link>.
         </p>
       </answer>
     </faq>
@@ -843,7 +799,7 @@
         get FOP working for various servlet engines?</question>
       <answer>
         <p>
-          See <link href="0.95/servlets.html#servlet-engine">Servlet Engines</link>.
+          See <link href="1.0/servlets.html#servlet-engine">Servlet Engines</link>.
         </p>
       </answer>
     </faq>
@@ -851,7 +807,7 @@
       <question>Can FOP be used in multithreaded environments?</question>
       <answer>
         <p>
-          See <link href="0.95/embedding.html#multithreading">Multithreading FOP</link>.
+          See <link href="1.0/embedding.html#multithreading">Multithreading FOP</link>.
         </p>
       </answer>
     </faq>
@@ -862,13 +818,13 @@
       <question>The rendering of SVG text in my PDF is of poor quality.
 Can I control this?</question>
       <answer>
-        <p>See <link href="0.95/graphics.html#svg-pdf-text">Placing SVG Text into PDF</link>.</p>
+        <p>See <link href="1.0/graphics.html#svg-pdf-text">Placing SVG Text into PDF</link>.</p>
       </answer>
     </faq>
     <faq id="svg-headless">
       <question>How do I use FOP with SVG on headless servers?</question>
       <answer>
-        <p>See <link href="0.95/graphics.html#batik">FOP: Graphics (Batik)</link>.</p>
+        <p>See <link href="1.0/graphics.html#batik">FOP: Graphics (Batik)</link>.</p>
       </answer>
     </faq>
     <faq id="svghangs">
@@ -931,14 +887,14 @@
     <faq id="svg-scaling">
       <question>Why is my SVG rendered at a size different from that specified in my fo:external-graphic element?</question>
       <answer>
-        <p>See <link href="0.95/graphics.html#svg-scaling">SVG Scaling</link>.</p>
+        <p>See <link href="1.0/graphics.html#svg-scaling">SVG Scaling</link>.</p>
       </answer>
     </faq>
     <faq id="svg-attribute-required">
       <question>FOP fails with something like "The attribute "width" of the element &lt;rect&gt; is required". What's wrong?</question>
       <answer>
         <p>
-          This phenomenon occurs since FOP 0.92 beta. It surfaced due to a change in the handling of non-FO namespaces. It's not a
+          This phenomenon is not a
           bug in FOP, but rather in the dependent packages: Apache Batik, Apache Xalan-J and SAXON. The bug in Apache Batik will be
           fixed in the next release. In the latest release of Apache Xalan-J, the bug is already fixed. It only occurs in the Xalan
           version bundled with Sun's JVM, because Sun uses a rather old version.
@@ -964,7 +920,7 @@
       <question>How do I embed fonts in PDF?</question>
       <answer>
         <p>
-          See the <link href="0.95/fonts.html">Fonts</link> page for information
+          See the <link href="1.0/fonts.html">Fonts</link> page for information
           about embedding fonts.
         </p>
       </answer>
@@ -983,7 +939,7 @@
           set. For a variety of reasons, even those are not completely
           guaranteed to work, for example you can't use the fi
           ligature from the standard serif font. Check the <link
-          href="0.95/output.html#pdf-fonts">overview</link> for the default
+          href="1.0/output.html#pdf-fonts">overview</link> for the default
           PDF fonts.
         </p>
         <p>
@@ -991,7 +947,7 @@
           the desired character. Furthermore the font must be
           available on the machine where the PDF is viewed or it must
           have been embedded in the PDF file. See <link
-          href="0.95/fonts.html">embedding fonts</link>.
+          href="1.0/fonts.html">embedding fonts</link>.
         </p>
         <p>
           For most symbols, it is better to select the symbol font
@@ -1009,7 +965,7 @@
     <faq id="pdf-postprocess">
       <question>What tools are available for post-processing my PDF document?</question>
       <answer>
-        <p>See <link href="0.95/output.html#pdf-postprocess">PDF Post-processing</link>.</p>
+        <p>See <link href="1.0/output.html#pdf-postprocess">PDF Post-processing</link>.</p>
       </answer>
     </faq>
     <faq id="pdf-security">
@@ -1017,8 +973,8 @@
       to my PDF document?</question>
       <answer>
         <p>
-          See <link href="0.95/pdfencryption.html">PDF Encryption</link>.
-          See also <link href="0.95/output.html#pdf-postprocess">PDF Post-processing</link>.
+          See <link href="1.0/pdfencryption.html">PDF Encryption</link>.
+          See also <link href="1.0/output.html#pdf-postprocess">PDF Post-processing</link>.
         </p>
       </answer>
     </faq>
@@ -1026,13 +982,13 @@
       <question>How do I add document properties (title, author, etc.) to my
       PDF document?</question>
       <answer>
-        <p>See <link href="0.95/output.html#pdf-postprocess">PDF Post-processing</link>.</p>
+        <p>See <link href="1.0/metadata.html">Metadata</link>.</p>
       </answer>
     </faq>
     <faq id="pdf-watermark">
       <question>How do I add watermarks to my PDF document?</question>
       <answer>
-        <p>See <link href="0.95/output.html#pdf-watermark">PDF Watermarks</link>.</p>
+        <p>See <link href="1.0/output.html#pdf-watermark">PDF Watermarks</link>.</p>
       </answer>
     </faq>
     <faq id="pdf-print-contortion">
@@ -1051,7 +1007,7 @@
       <question>How do I control the Acrobat bookmark display?</question>
       <answer>
         <p>
-          FOP versions 0.93 and later support the starting-state property of the XSL 1.1
+          FOP supports the starting-state property of the XSL 1.1
           <link href="http://www.w3.org/TR/xsl11/#fo_bookmark">fo:bookmark</link>
           element which can be used for this. The color, font-style and
           font-weight properties on
@@ -1068,7 +1024,7 @@
       <answer>
         <p>
           This is a problem of Internet Explorer requesting the content several
-          times. Please see the <link href="0.95/servlets.html#ie">notes on Internet Explorer</link>
+          times. Please see the <link href="1.0/servlets.html#ie">notes on Internet Explorer</link>
           for more information.
         </p>
       </answer>
