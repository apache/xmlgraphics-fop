--- conflicted
+++ resolved
@@ -215,7 +215,7 @@
         in this case can be found on the page about <a href="output.html">output formats</a>.
       </p>
       <p>
-        Prior to FOP version 0.94, it was always necessary to create an XML font metrics file
+        In earlier FOP versions, it was always necessary to create an XML font metrics file
         if you wanted to add a custom font. This unconvenient step has been removed and in
         addition to that, FOP supports auto-registration of fonts, i.e. FOP can find fonts
         installed in your operating system or can scan user-specified directories for fonts.
@@ -356,16 +356,11 @@
         <p>
           Alternatively, the individual sub-fonts of a TrueType Collections can be selected
           using the "sub-font" attribute on the "font" element. That means that generating
-<<<<<<< HEAD
           an XML font metrics file for TrueType collections is not necessary anymore. Example:
         </p>
         <source><![CDATA[<font embed-url="gulim.ttc" sub-font="GulimChe">
   <font-triplet name="GulimChe" style="normal" weight="normal"/>
 </font>]]></source>
-=======
-          an XML font metrics file for TrueType collections is not necessary anymore.
-        </p>
->>>>>>> 6c827ad0
       </section>
       <section id="register">
         <title>Register Fonts with FOP</title>
@@ -473,7 +468,6 @@
           referenced. If you want to reference all fonts, just specify <code>font-family=".*"</code>.
         </p>
         <p>
-<<<<<<< HEAD
           The <code>referenced-fonts</code> element can be placed either inside the general
           <code>fonts</code> element (right under the root) or in the <code>fonts</code> element
           under the renderer configuration. In the first case, matches apply to all renderers.
@@ -481,8 +475,6 @@
           Both cases can be used at the same time.
         </p>
         <p>
-=======
->>>>>>> 6c827ad0
           Various notes related to embedded fonts:
         </p>
         <ul>
@@ -496,7 +488,6 @@
           That's the default, but if you specify encoding-mode="single-byte" (see above), the
           complete font is embedded.</li>
         </ul>
-<<<<<<< HEAD
       </section>
       <section id="substitution">
         <title>Substitution</title>
@@ -522,33 +513,6 @@
    </fonts>
 </fop>]]></source>
       </section>
-=======
-      </section>
-      <section id="substitution">
-        <title>Substitution</title>
-        <p>When a &lt;substitutions/&gt; section is defined in the configuration, FOP will re-map any font-family references found in your FO input to a given substitution font.</p>
-        <ul>
-          <li>If a &lt;substitution/&gt; is declared, it is mandatory that both a &lt;from/&gt; and &lt;to/&gt; child element is declared with a font-family attribute.</li>
-          <li>Both font-weight and font-style are optional attributes, if they are provided then a value of 'normal' is assumed.</li>
-        </ul>
-        <p>For example you could make all FO font-family references to 'Arial' with weights between 700 and 900 reference the normal 'Arial Black' font.</p>
-        <source><![CDATA[
-<fop version="1.0">
-   <fonts>
-      <substitutions>
-         <substitution>
-            <from font-family="Arial" font-weight="700..900"/>
-            <to font-family="Arial Black"/>
-         </substitution>
-         <substitution>
-            <from font-family="FrutigerLight"/>
-            <to font-family="Times" font-weight="bold" font-style="italic"/>
-         </substitution>
-      </substitutions>
-   </fonts>
-</fop>]]></source>
-      </section>
->>>>>>> 6c827ad0
 <!-- The following section should no longer be required
       <section id="embedding-base14">
         <title>Explicitly embedding the base 14 fonts</title>
@@ -587,7 +551,6 @@
         <li>aaaxxxx would be displayed in font B</li>
       </ul>
       <p>Character-by-Character is NOT yet supported!</p>
-<<<<<<< HEAD
     </section>
     <section id="font-list">
       <title>Font List Command-Line Tool</title>
@@ -596,8 +559,6 @@
         fonts. Its class name is: <code>org.apache.fop.tools.fontlist.FontListMain</code>.
         Run it with the "-?" parameter to get help for the various options.
       </p>
-=======
->>>>>>> 6c827ad0
     </section>
   </body>
 </document>