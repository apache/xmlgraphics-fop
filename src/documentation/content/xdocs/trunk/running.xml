<?xml version="1.0" standalone="no"?>
<!--
  Licensed to the Apache Software Foundation (ASF) under one or more
  contributor license agreements.  See the NOTICE file distributed with
  this work for additional information regarding copyright ownership.
  The ASF licenses this file to You under the Apache License, Version 2.0
  (the "License"); you may not use this file except in compliance with
  the License.  You may obtain a copy of the License at

       http://www.apache.org/licenses/LICENSE-2.0

  Unless required by applicable law or agreed to in writing, software
  distributed under the License is distributed on an "AS IS" BASIS,
  WITHOUT WARRANTIES OR CONDITIONS OF ANY KIND, either express or implied.
  See the License for the specific language governing permissions and
  limitations under the License.
-->
<!-- $Id$ -->
<!DOCTYPE document PUBLIC "-//APACHE//DTD Documentation V2.0//EN" "http://forrest.apache.org/dtd/document-v20.dtd">
<document>
  <header>
    <title>Running Apache FOP</title>
    <version>$Revision$</version>
  </header>

  <body>
    <section id="require">
      <title>System Requirements</title>
      <p>The following software must be installed:</p>
      <ul>
<<<<<<< HEAD
=======
        <li>
          Java 1.4.x or later Runtime Environment.
          <ul>
            <li>
              Many JREs >=1.4 contain older JAXP implementations (which often contain bugs). It's
              usually a good idea to replace them with a current implementation.
            </li>
          </ul>
        </li>
>>>>>>> 6c827ad0
        <li>
          Java 1.4.x or later Runtime Environment.
          <ul>
<<<<<<< HEAD
            <li>
              Many JREs >=1.4 contain older JAXP implementations (which often contain bugs). It's
              usually a good idea to replace them with a current implementation.
            </li>
          </ul>
        </li>
        <li>
          Apache FOP. The <a href="../download.html">FOP distribution</a> includes all libraries that you will
          need to run a basic FOP installation. These can be found in the [fop-root]/lib directory. These
          libraries include the following:
          <ul>
=======
>>>>>>> 6c827ad0
            <li><a class="fork" href="ext:xmlgraphics.apache.org/commons">Apache XML Graphics Commons</a>, an shared library for Batik and FOP.</li>
            <li><a class="fork" href="ext:batik">Apache Batik</a>, an SVG library.</li>
            <li><a class="fork" href="ext:commons-logging">Apache Commons Logging</a>, a logger abstraction kit.</li>
            <li><a class="fork" href="ext:commons-io">Apache Commons IO</a>, a library with I/O utilities.</li>
            <li><a class="fork" href="ext:excalibur/framework">Apache Excalibur/Avalon Framework</a>, for XML configuration handling.</li>
          </ul>
        </li>
      </ul>
      <p>The following software is optional, depending on your needs:</p>
      <ul>
        <li>
          Graphics libraries. Generally, FOP contains direct support for the most important
<<<<<<< HEAD
          bitmap image formats (including PNG, JPEG and GIF). See
=======
          bitmap image formats (including PNG, JPEG and GIF). See 
>>>>>>> 6c827ad0
          <a href="graphics.html">FOP: Graphics Formats</a> for details.
        </li>
        <li>
          PDF encryption. See <a href="pdfencryption.html">FOP: PDF Encryption</a> for details.
        </li>
      </ul>
      <p>In addition, the following system requirements apply:</p>
      <ul>
        <li>
          If you will be using FOP to process SVG, you must do so in a graphical environment.
          See <a href="graphics.html#batik">FOP: Graphics (Batik)</a> for details.
        </li>
      </ul>
    </section>
    <section id="install">
      <title>Installation</title>
      <section id="install-instruct">
        <title>Instructions</title>
        <p>
          Basic FOP installation consists of first unzipping the <code>.gz</code> file that is the
          distribution medium, then unarchiving the resulting <code>.tar</code> file in a
          directory/folder that is convenient on your system. Please consult your operating system
          documentation or Zip application software documentation for instructions specific to your
          site.
        </p>
      </section>
      <section id="install-problems">
        <title>Problems</title>
        <p>
          Some Mac OSX users have experienced filename truncation problems using Stuffit to unzip
          and unarchive their distribution media. This is a legacy of older Mac operating systems,
          which had a 31-character pathname limit. Several Mac OSX users have recommended that
          Mac OSX users use the shell command <code>tar -xzf</code> instead.
        </p>
      </section>
    </section>
    <section id="standalone-start">
      <title>Starting FOP as a Standalone Application</title>
      <section id="fop-script">
        <title>Using the fop script or batch file</title>
      <p>
        The usual and recommended practice for starting FOP from the command line is to run the
        batch file fop.bat (Windows) or the shell script fop (Unix/Linux).
        These scripts require that the environment variable JAVA_HOME be
        set to a path pointing to the appropriate Java installation on your system. Macintosh OSX
        includes a Java environment as part of its distribution. We are told by Mac OSX users that
        the path to use in this case is <code>/Library/Java/Home</code>. <strong>Caveat:</strong>
        We suspect that, as Apple releases new Java environments and as FOP upgrades the minimum
        Java requirements, the two will inevitably not match on some systems. Please see
        <a href="http://developer.apple.com/java/faq">Java on Mac OSX FAQ</a> for information as
        it becomes available.
      </p>
      <source><![CDATA[
USAGE
Fop [options] [-fo|-xml] infile [-xsl file] [-awt|-pdf|-mif|-rtf|-tiff|-png|-pcl|-ps|-txt|-at [mime]|-print] <outfile>
 [OPTIONS]
  -version          print FOP version and exit
  -d                debug mode
  -x                dump configuration settings
  -q                quiet mode
  -c cfg.xml        use additional configuration file cfg.xml
  -l lang           the language to use for user information
  -r                relaxed/less strict validation (where available)
  -dpi xxx          target resolution in dots per inch (dpi) where xxx is a number
  -s                for area tree XML, down to block areas only
  -v                run in verbose mode (currently simply print FOP version and continue)

  -o [password]     PDF file will be encrypted with option owner password
  -u [password]     PDF file will be encrypted with option user password
  -noprint          PDF file will be encrypted without printing permission
  -nocopy           PDF file will be encrypted without copy content permission
  -noedit           PDF file will be encrypted without edit content permission
  -noannotations    PDF file will be encrypted without edit annotation permission
  -a                enables accessibility features (Tagged PDF etc., default off)
  -pdfprofile prof  PDF file will be generated with the specified profile
                    (Examples for prof: PDF/A-1b or PDF/X-3:2003)

  -conserve         Enable memory-conservation policy (trades memory-consumption for disk I/O)
                    (Note: currently only influences whether the area tree is serialized.)

 [INPUT]
  infile            xsl:fo input file (the same as the next)
                    (use '-' for infile to pipe input from stdin)
  -fo  infile       xsl:fo input file
  -xml infile       xml input file, must be used together with -xsl
  -atin infile      area tree input file
  -ifin infile      intermediate format input file
  -imagein infile   image input file (piping through stdin not supported)
  -xsl stylesheet   xslt stylesheet

  -param name value <value> to use for parameter <name> in xslt stylesheet
                    (repeat '-param name value' for each parameter)

  -catalog          use catalog resolver for input XML and XSLT files
 [OUTPUT]
  outfile           input will be rendered as PDF into outfile
                    (use '-' for outfile to pipe output to stdout)
  -pdf outfile      input will be rendered as PDF (outfile req'd)
  -pdfa1b outfile   input will be rendered as PDF/A-1b compliant PDF
                    (outfile req'd, same as "-pdf outfile -pdfprofile PDF/A-1b")
  -awt              input will be displayed on screen
  -rtf outfile      input will be rendered as RTF (outfile req'd)
  -pcl outfile      input will be rendered as PCL (outfile req'd)
  -ps outfile       input will be rendered as PostScript (outfile req'd)
  -afp outfile      input will be rendered as AFP (outfile req'd)
  -tiff outfile     input will be rendered as TIFF (outfile req'd)
  -png outfile      input will be rendered as PNG (outfile req'd)
  -txt outfile      input will be rendered as plain text (outfile req'd)
  -at [mime] out    representation of area tree as XML (outfile req'd)
                    specify optional mime output to allow the AT to be converted
                    to final format later
  -if [mime] out    representation of document in intermediate format XML (outfile req'd)
                    specify optional mime output to allow the IF to be converted
                    to final format later
  -print            input file will be rendered and sent to the printer
                    see options with "-print help"
  -out mime outfile input will be rendered using the given MIME type
                    (outfile req'd) Example: "-out application/pdf D:\out.pdf"
                    (Tip: "-out list" prints the list of supported MIME types)
  -svg outfile      input will be rendered as an SVG slides file (outfile req'd)
                    Experimental feature - requires additional fop-sandbox.jar.

  -foout outfile    input will only be XSL transformed. The intermediate
                    XSL-FO file is saved and no rendering is performed.
                    (Only available if you use -xml and -xsl parameters)


 [Examples]
  fop foo.fo foo.pdf
  fop -fo foo.fo -pdf foo.pdf (does the same as the previous line)
  fop -xml foo.xml -xsl foo.xsl -pdf foo.pdf
  fop -xml foo.xml -xsl foo.xsl -foout foo.fo
  fop -xml - -xsl foo.xsl -pdf -
  fop foo.fo -mif foo.mif
  fop foo.fo -rtf foo.rtf
  fop foo.fo -print
  fop foo.fo -awt]]></source>
      <p>
        PDF encryption is only available if FOP was compiled with encryption support
        <strong>and</strong> if compatible encryption support is available at run time.
        Currently, only the JCE is supported. Check the <a href="pdfencryption.html">Details</a>.
      </p>
      </section>
      <section id="your-own-script">
        <title>Writing your own script</title>
        <p>FOP's entry point for your own scripts is the class
<code>org.apache.fop.cli.Main</code>. The general pattern for the
        command line is: <code>java -classpath &lt;CLASSPATH>
        org.apache.fop.cli.Main &lt;arguments></code>. The arguments
        consist of the options and infile and outfile specifications
        as shown above for the standard scripts. You may wish to review
        the standard scripts to make sure that
        you get your environment properly configured.
        </p>
      </section>
      <section id="jar-option">
        <title>Running with java's <code>-jar</code> option</title>
      <p>
        As an alternative to the start scripts you can run <code>java
        -jar path/to/build/fop.jar &lt;arguments></code>, relying on
        FOP to build the classpath for running FOP dynamically, see <a
        href="#dynamical-classpath">below</a>. If you use hyphenation,
        you must put <code>fop-hyph.jar</code> in the <code>lib</code>
        directory.
      </p>

      <p>You can also run <code>java -jar path/to/fop.jar
      &lt;arguments></code>, relying on the <code>Class-Path</code>
      entry in the manifest file. This works if you put
      <code>fop.jar</code> and all jar files from the <code>lib</code>
      directory in a single directory. If you use hyphenation, you
      must also put <code>fop-hyph.jar</code> in that directory.</p>

    <p>In both cases the arguments consist of the options and
        infile and outfile specifications as shown above for the
        standard scripts.</p>
      </section>
      <section id="dynamical-classpath">
        <title>FOP's dynamical classpath construction</title>

        <p>If FOP is started without a proper classpath, it tries to
          add its dependencies dynamically. If the system property
          <code>fop.home</code> contains the name of a directory, then
          FOP uses that directory as the base directory for its
          search. Otherwise the current working directory is the base
          directory. If the base directory is called <code>build</code>,
          then its parent directory becomes the base directory.</p>

        <p>FOP expects to find <code>fop.jar</code> in the
          <code>build</code> subdirectory of the base directory, and
          adds it to the classpath. Subsequently FOP adds all
          <code>jar</code> files in the lib directory to the
          classpath. The lib directory is either the <code>lib</code>
          subdirectory of the base directory, or, if that does not
          exist, the base directory itself.</p>

        <p>If the system property <code>fop.optional.lib</code>
          contains the name of a directory, then all <code>jar</code>
          files in that directory are also added to the classpath. See
          the methods <code>getJARList</code> and
          <code>checkDependencies</code> in
          <code>org.apache.fop.cli.Main</code>.</p>

      </section>
    </section>
    <section id="check-input">
      <title>Using Xalan to Check XSL-FO Input</title>
      <p>
        FOP sessions that use -xml and -xsl input instead of -fo input are actually
        controlling two distinct conversions: Tranforming XML to XSL-FO, then formatting
        the XSL-FO to PDF (or another FOP output format).
        Although FOP controls both of these processes, the first is included merely as
        a convenience and for performance reasons.
        Only the second is part of FOP's core processing.
        If a user has a problem running FOP, it is important to determine which of these
        two processes is causing the problem.
        If the problem is in the first process, the user's stylesheet is likely the cause.
        The FOP development team does not have resources to help with stylesheet issues,
        although we have included links to some useful
        <a href="../resources.html#specs">Specifications</a> and
        <a href="../resources.html#articles">Books/Articles</a>.
        If the problem is in the second process, FOP may have a bug or an unimplemented
        feature that does require attention from the FOP development team.
      </p>
      <note>The user is always responsible to provide correct XSL-FO code to FOP.</note>
      <p>
        In the case of using -xml and -xsl input, although the user is responsible for
        the XSL-FO code that is FOP's input, it is not visible to the user. To make the
        intermediate FO file visible, the FOP distribution includes the "-foout" option
        which causes FOP to run only the first (transformation) step, and write the
        results to a file. (See also the Xalan command-line below)
      </p>
      <note>
        When asking for help on the FOP mailing lists, <em>never</em> attach XML and
        XSL to illustrate the issue. Always run the XSLT step (-foout) and send the
        resulting XSL-FO file instead. Of course, be sure that the XSL-FO file is
        correct before sending it.
      </note>
      <p>
        The -foout option works the same way as if you would call the
        <a href="http://xml.apache.org/xalan-j/commandline.html">Xalan command-line</a>:
      </p>
      <p>
        <code>java org.apache.xalan.xslt.Process -IN xmlfile -XSL file -OUT outfile</code>
      </p>
      <p>
        Note that there are some subtle differences between the FOP and Xalan command-lines.
      </p>
    </section>
    <section id="memory">
      <title>Memory Usage</title>
      <p>
        FOP can consume quite a bit of memory, even though this has been continually improved.
        This is partly inherent to the formatting process and partly caused by implementation choices.
        All FO processors currently on the market have memory problems with certain layouts.
      </p>
      <p>
        If you are running out of memory when using FOP, here are some ideas that may help:
      </p>
      <ul>
        <li>
<<<<<<< HEAD
          Increase memory available to the JVM. See
          <a href="http://java.sun.com/j2se/1.4/docs/tooldocs/solaris/java.html">the -Xmx option</a>
=======
          Increase memory available to the JVM. See 
          <a href="http://java.sun.com/j2se/1.4/docs/tooldocs/solaris/java.html">the -Xmx option</a> 
>>>>>>> 6c827ad0
          for more information.
          <warning>
            It is usually unwise to increase the memory allocated to the JVM beyond the amount of
            physical RAM, as this will generally cause significantly slower performance.
          </warning>
        </li>
        <li>
          Avoid forward references.
          Forward references are references to some later part of a document.
          Examples include page number citations which refer to pages which follow the citation,
          tables of contents at the beginning of a document, and page numbering schemes that
          include the total number of pages in the document
          (<a href="../faq.html#pagenum">"page N of TOTAL"</a>).
          Forward references cause all subsequent pages to be held in memory until the reference
          can be resolved, i.e. until the page with the referenced element is encountered.
          Forward references may be required by the task, but if you are getting a memory
          overflow, at least consider the possibility of eliminating them.
          A table of contents could be replaced by PDF bookmarks instead or moved to the end of
          the document (reshuffle the paper could after printing).
        </li>
        <li>
          Avoid large images, especially if they are scaled down.
          If they need to be scaled, scale them in another application upstream from FOP.
          For many image formats, memory consumption is driven mainly by the size of the image
          file itself, not its dimensions (width*height), so increasing the compression rate
          may help.
        </li>
        <li>
          Use multiple page sequences.
          FOP starts rendering after the end of a page sequence is encountered.
          While the actual rendering is done page-by-page, some additional memory is
          freed after the page sequence has been rendered.
          This can be substantial if the page sequence contains lots of FO elements.
        </li>
      </ul>
    </section>
    <section id="problems">
      <title>Problems</title>
      <p>If you have problems running FOP, please see the <a href="../gethelp.html">"How to get Help" page</a>.</p>
    </section>
  </body>
</document><|MERGE_RESOLUTION|>--- conflicted
+++ resolved
@@ -28,8 +28,6 @@
       <title>System Requirements</title>
       <p>The following software must be installed:</p>
       <ul>
-<<<<<<< HEAD
-=======
         <li>
           Java 1.4.x or later Runtime Environment.
           <ul>
@@ -39,24 +37,11 @@
             </li>
           </ul>
         </li>
->>>>>>> 6c827ad0
-        <li>
-          Java 1.4.x or later Runtime Environment.
-          <ul>
-<<<<<<< HEAD
-            <li>
-              Many JREs >=1.4 contain older JAXP implementations (which often contain bugs). It's
-              usually a good idea to replace them with a current implementation.
-            </li>
-          </ul>
-        </li>
         <li>
           Apache FOP. The <a href="../download.html">FOP distribution</a> includes all libraries that you will
           need to run a basic FOP installation. These can be found in the [fop-root]/lib directory. These
           libraries include the following:
           <ul>
-=======
->>>>>>> 6c827ad0
             <li><a class="fork" href="ext:xmlgraphics.apache.org/commons">Apache XML Graphics Commons</a>, an shared library for Batik and FOP.</li>
             <li><a class="fork" href="ext:batik">Apache Batik</a>, an SVG library.</li>
             <li><a class="fork" href="ext:commons-logging">Apache Commons Logging</a>, a logger abstraction kit.</li>
@@ -69,11 +54,7 @@
       <ul>
         <li>
           Graphics libraries. Generally, FOP contains direct support for the most important
-<<<<<<< HEAD
           bitmap image formats (including PNG, JPEG and GIF). See
-=======
-          bitmap image formats (including PNG, JPEG and GIF). See 
->>>>>>> 6c827ad0
           <a href="graphics.html">FOP: Graphics Formats</a> for details.
         </li>
         <li>
@@ -151,8 +132,11 @@
   -pdfprofile prof  PDF file will be generated with the specified profile
                     (Examples for prof: PDF/A-1b or PDF/X-3:2003)
 
-  -conserve         Enable memory-conservation policy (trades memory-consumption for disk I/O)
+  -conserve         enable memory-conservation policy (trades memory-consumption for disk I/O)
                     (Note: currently only influences whether the area tree is serialized.)
+
+  -cache            specifies a file/directory path location
+  -flush            flushes the current font cache file
 
  [INPUT]
   infile            xsl:fo input file (the same as the next)
@@ -335,13 +319,8 @@
       </p>
       <ul>
         <li>
-<<<<<<< HEAD
           Increase memory available to the JVM. See
           <a href="http://java.sun.com/j2se/1.4/docs/tooldocs/solaris/java.html">the -Xmx option</a>
-=======
-          Increase memory available to the JVM. See 
-          <a href="http://java.sun.com/j2se/1.4/docs/tooldocs/solaris/java.html">the -Xmx option</a> 
->>>>>>> 6c827ad0
           for more information.
           <warning>
             It is usually unwise to increase the memory allocated to the JVM beyond the amount of
