<?xml version="1.0" standalone="no"?>
<!--
  Licensed to the Apache Software Foundation (ASF) under one or more
  contributor license agreements.  See the NOTICE file distributed with
  this work for additional information regarding copyright ownership.
  The ASF licenses this file to You under the Apache License, Version 2.0
  (the "License"); you may not use this file except in compliance with
  the License.  You may obtain a copy of the License at

       http://www.apache.org/licenses/LICENSE-2.0

  Unless required by applicable law or agreed to in writing, software
  distributed under the License is distributed on an "AS IS" BASIS,
  WITHOUT WARRANTIES OR CONDITIONS OF ANY KIND, either express or implied.
  See the License for the specific language governing permissions and
  limitations under the License.
-->
<!-- $Id$ -->
<!DOCTYPE document PUBLIC "-//APACHE//DTD Documentation V1.3//EN" "http://forrest.apache.org/dtd/document-v13.dtd">
<document>
  <header>
    <title>Apache FOP: Downloading A Distribution</title>
    <version>$Revision$</version>
  </header>
  <body>
    <section id="dist-type">
      <title>Binary or Source?</title>
      <p>
        Most FOP users will want to download the latest binary distribution,
        which is ready to run "out of the box." However, a source distribution
        will be preferable if you fall into one of the following categories:
      </p>
      <ul>
        <li>
          You wish to modify FOP.
        </li>
        <li>
          You wish to use a version more recent than the latest release. For
          example, if you have read on the user mailing list that a bug has
          been fixed or a feature added that you are eager to try, you might
          download a source distribution from the SVN repository so that you
          don't have to wait for the next release.
        </li>
        <li>
          You wish to build a local copy of the API documentation (javadocs).
        </li>
      </ul>
    </section>
    <section id="binary">
      <title>Binary Download</title>
      <p>
        Binary distributions include "-bin" in their names, and can be downloaded from a
        <link href="http://www.apache.org/dyn/closer.cgi/xmlgraphics/fop">FOP Distribution mirror</link>.
        Nightly builds of trunk source code can be downloaded here:
        <link href="http://vc.apache.org/snapshots/fop/">Snapshot Trunk Builds</link>
      </p>
    </section>
    <section id="source">
      <title>Source Download</title>
      <p>
        There are several ways to obtain a source distribution. Please note that they
        are listed from least current to most current:
      </p>
      <ul>
        <li>
          Download a released version from a
          <link href="http://www.apache.org/dyn/closer.cgi/xmlgraphics/fop">FOP Distribution mirror</link>.
          Source distributions include "-src" in their names.
        </li>
        <!--li>
          Download a CVS snapshot from the cvs files
          <link href="http://xml.apache.org/from-cvs/xml-fop/">here</link>.
          These snapshots are built approximately every six hours, and have the GMT of
          their creation time embedded in their names. Please note that CVS snapshots
          are made only for the "redesign" branch.
        </li-->
        <li>
          Download directly from the SVN repository.
          Anyone can do this using the
          <link href="http://xmlgraphics.apache.org/repo.html">Anonymous SVN Server</link>.
          By default, the code in SVN is up-to-the-minute, the same code that the developers
          are modifying. See the <link href="dev/tools.html#svn">SVN section of Developer Tools</link>
          for more information on using SVN.
        </li>
      </ul>
      <p/>
      <table>
        <tr>
          <th colspan="2">Latest Stable Release</th>
        </tr>
        <tr>
          <td>Repository URL</td>
          <td>
            <link href="http://svn.apache.org/repos/asf/xmlgraphics/fop/tags/fop-0_95/">
              <code>http://svn.apache.org/repos/asf/xmlgraphics/fop/tags/fop-0_95/</code>
            </link>
          </td>
        </tr>
        <tr>
          <td>Web view</td>
          <td>
            <link href="http://svn.apache.org/viewvc/xmlgraphics/fop/tags/fop-0_95/">
              <code>http://svn.apache.org/viewvc/xmlgraphics/fop/tags/fop-0_95/</code>
            </link>
          </td>
        </tr>
        <tr>
          <th colspan="2">Previous Stable Release</th>
        </tr>
        <tr>
          <td>Repository URL</td>
          <td>
            <link href="http://svn.apache.org/repos/asf/xmlgraphics/fop/tags/fop-0_94/">
              <code>http://svn.apache.org/repos/asf/xmlgraphics/fop/tags/fop-0_94/</code>
            </link>
          </td>
        </tr>
        <tr>
          <td>Web view</td>
          <td>
            <link href="http://svn.apache.org/viewvc/xmlgraphics/fop/tags/fop-0_94/">
              <code>http://svn.apache.org/viewvc/xmlgraphics/fop/tags/fop-0_94/</code>
            </link>
          </td>
        </tr>
        <tr>
          <th colspan="2">Trunk</th>
        </tr>
        <tr>
          <td>Repository URL</td>
          <td>
            Main Repository:
            <link href="http://svn.apache.org/repos/asf/xmlgraphics/fop/trunk/">
              <code>http://svn.apache.org/repos/asf/xmlgraphics/fop/trunk/</code>
            </link>
            <br/>
            European Mirror:
            <link href="http://svn.eu.apache.org/repos/asf/xmlgraphics/fop/trunk/">
              <code>http://svn.eu.apache.org/repos/asf/xmlgraphics/fop/trunk/</code>
            </link>
<<<<<<< HEAD

=======
            
>>>>>>> 6c827ad0
          </td>
        </tr>
        <tr>
          <td>Web view</td>
          <td>
            Main Repository:
            <link href="http://svn.apache.org/viewvc/xmlgraphics/fop/trunk/">
              <code>http://svn.apache.org/viewvc/xmlgraphics/fop/trunk/</code>
            </link>
            <br/>
            European Mirror:
            <link href="http://svn.eu.apache.org/viewvc/xmlgraphics/fop/trunk/">
              <code>http://svn.eu.apache.org/viewvc/xmlgraphics/fop/trunk/</code>
            </link>
          </td>
        </tr>
      </table>
      <p>
        With any source distribution, you will need to
        build FOP from the source files. For details please see the "Build" page on the documentation tab
        for the version you've downloaded.
      </p>
      <!-- No hopes to reenable them because of problems with long path names on Solaris
      <fixme author="jeremias">Reenable the link to the SVN snapshots once they are available.</fixme>
      -->
    </section>
    <section id="archives">
      <title>Archive Download</title>
      <p>
        FOP Archive distributions are linked from the upper portion of the Apache FOP
        Download Mirror Page and can be downloaded from the FOP Archives
        <link href="http://archive.apache.org/dist/xmlgraphics/fop/binaries/">binaries</link> &amp;
        <link href="http://archive.apache.org/dist/xmlgraphics/fop/source/">source</link> links.
      </p>
    </section>
  </body>
</document>
<!-- Last Line of $RCSfile$ --><|MERGE_RESOLUTION|>--- conflicted
+++ resolved
@@ -91,6 +91,25 @@
         <tr>
           <td>Repository URL</td>
           <td>
+            <link href="http://svn.apache.org/repos/asf/xmlgraphics/fop/tags/fop-1_0/">
+              <code>http://svn.apache.org/repos/asf/xmlgraphics/fop/tags/fop-1_0/</code>
+            </link>
+          </td>
+        </tr>
+        <tr>
+          <td>Web view</td>
+          <td>
+            <link href="http://svn.apache.org/viewvc/xmlgraphics/fop/tags/fop-1_0/">
+              <code>http://svn.apache.org/viewvc/xmlgraphics/fop/tags/fop-1_0/</code>
+            </link>
+          </td>
+        </tr>
+        <tr>
+          <th colspan="2">Previous Stable Release</th>
+        </tr>
+        <tr>
+          <td>Repository URL</td>
+          <td>
             <link href="http://svn.apache.org/repos/asf/xmlgraphics/fop/tags/fop-0_95/">
               <code>http://svn.apache.org/repos/asf/xmlgraphics/fop/tags/fop-0_95/</code>
             </link>
@@ -101,25 +120,6 @@
           <td>
             <link href="http://svn.apache.org/viewvc/xmlgraphics/fop/tags/fop-0_95/">
               <code>http://svn.apache.org/viewvc/xmlgraphics/fop/tags/fop-0_95/</code>
-            </link>
-          </td>
-        </tr>
-        <tr>
-          <th colspan="2">Previous Stable Release</th>
-        </tr>
-        <tr>
-          <td>Repository URL</td>
-          <td>
-            <link href="http://svn.apache.org/repos/asf/xmlgraphics/fop/tags/fop-0_94/">
-              <code>http://svn.apache.org/repos/asf/xmlgraphics/fop/tags/fop-0_94/</code>
-            </link>
-          </td>
-        </tr>
-        <tr>
-          <td>Web view</td>
-          <td>
-            <link href="http://svn.apache.org/viewvc/xmlgraphics/fop/tags/fop-0_94/">
-              <code>http://svn.apache.org/viewvc/xmlgraphics/fop/tags/fop-0_94/</code>
             </link>
           </td>
         </tr>
@@ -138,11 +138,7 @@
             <link href="http://svn.eu.apache.org/repos/asf/xmlgraphics/fop/trunk/">
               <code>http://svn.eu.apache.org/repos/asf/xmlgraphics/fop/trunk/</code>
             </link>
-<<<<<<< HEAD
 
-=======
-            
->>>>>>> 6c827ad0
           </td>
         </tr>
         <tr>
