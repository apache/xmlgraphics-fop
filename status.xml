<?xml version="1.0" encoding="UTF-8" ?>
<!--
  Licensed to the Apache Software Foundation (ASF) under one or more
  contributor license agreements.  See the NOTICE file distributed with
  this work for additional information regarding copyright ownership.
  The ASF licenses this file to You under the Apache License, Version 2.0
  (the "License"); you may not use this file except in compliance with
  the License.  You may obtain a copy of the License at

       http://www.apache.org/licenses/LICENSE-2.0

  Unless required by applicable law or agreed to in writing, software
  distributed under the License is distributed on an "AS IS" BASIS,
  WITHOUT WARRANTIES OR CONDITIONS OF ANY KIND, either express or implied.
  See the License for the specific language governing permissions and
  limitations under the License.
-->
<!-- $Id$ -->
<!DOCTYPE status PUBLIC "-//APACHE//DTD Status V1.3//EN"
  "http://forrest.apache.org/dtd/status-v13.dtd">
<status>

  <developers>
    <!-- In alphabetical order (last name) -->
    <person name="Max Berger"        email="mayberger@apache.org"     id="MB"/>
    <person name="Chris Bowditch"    email="cbowditch@apache.org"     id="CB"/>
    <person name="Jay Bryant"        email="jbryant@apache.org"       id="JB"/>
    <person name="Adrian Cumiskey"   email="acumiskey@apache.org"     id="AC"/>
    <person name="Bertrand Delacrétaz" email="bdelacretaz@apache.org" id="BD"/>
    <person name="Andreas Delmelle"  email="adelmelle@apache.org"     id="AD"/>
    <person name="Luca Furini"       email="lfurini@apache.org"       id="LF"/>
    <person name="Christian Geisert" email="chrisg@apache.org"        id="CG"/>
    <person name="Vincent Hennebert" email="vhennebert@apache.org"    id="VH"/>
    <person name="Clay Leeds"        email="clay@apache.org"          id="CL"/>
    <person name="Manuel Mall"       email="manuel@apache.org"        id="MM"/>
    <person name="Jeremias Märki"    email="jeremias@apache.org"      id="JM"/>
    <person name="Simon Pepping"     email="spepping@apache.org"      id="SP"/>
    <person name="the FOP committers" email="fop-dev@xmlgraphics.apache.org" id="all"/>
    <person name="Volunteer needed"  email="general@xmlgraphics.apache.org" id="open"/>
    <!-- See also src/documentation/content/xdocs/team.xml -->
  </developers>

  <contexts>
    <context id="Docs" title="Changes to Documentation"/>
    <context id="Code" title="Changes to the Code Base"/>
    <context id="Layout" title="Changes to the Layout Engine"/>
    <context id="Renderers" title="Changes to Renderers (Output Formats)"/>
    <context id="Fonts" title="Changes to the Font Subsystem"/>
    <context id="API" title="Changes to the End-User API"/>
    <context id="Extensions" title="Changes to the Bundled Extensions"/>
    <context id="Images" title="Changes to the Image Support"/>
  </contexts>

  <changes>
    <!--
      When adding changes, please try to highlight those which might affect upgrading
      users, i.e. when the behaviour changes and could affect the layout of existing
      documents. Example: the fix of marks layering will be such a case when it's done.
    -->
    <release version="FOP Trunk" date="TBD">
<<<<<<< HEAD
      <action context="Renderers" dev="JM" type="add" fixes-bug="49403" due-to="Patrick Jaromin">
        Initial work on spot colors (aka named colors) for PDF output.
      </action>
	</release>
    <release version="1.0" date="July 2010">
      <action context="Renderers" dev="JM" type="fix">
        AFP Output: Fixed positioning of Java2D-based images (when GOCA is enabled).
      </action>
      <action context="Renderers" dev="JM" type="add">
        AFP Output: Added enhanced dithering functionality for images that are converted to
        bi-level images.
      </action>
      <action context="Renderers" dev="JM" type="fix">
        AFP Output: Fix for bitmap images inside an SVG or G2D graphic (printer errors) and
        positioning fix for bitmaps from G2D graphics.
      </action>
      <action context="Renderers" dev="JM" type="fix" fixes-bug="42306" due-to="Richard Wheeldon">
        Fix for AWT viewer to correctly track page numbers in continuous display mode.
      </action>
      <action context="Renderers" dev="JM" type="fix">
        Bugfix for formatting of floating point numbers which could lead to invalid PDFs.
      </action>
      <action context="Renderers" dev="JM" type="fix">
        Added a save/restoreGraphicsState pair for the initial coordinate system in PDF output
        for easier post-processing.
      </action>
      <action context="Images" dev="JM" type="add">
        Added customization ability for the image loading framework from FOP's configuration file.
      </action>
      <action context="Renderers" dev="JM" type="fix" fixes-bug="48696" due-to="Peter Hancock">
        Bugfix for color model in IOCA IDE structure parameter for 4- and 8-bit grayscale images.
      </action>
      <action context="Renderers" dev="JM" type="add" fixes-bug="48567" due-to="Peter Hancock">
        Initial support for CID-keyed double-byte fonts (Type 0) in AFP output.
      </action>
	  <action context="API" dev="SP" type="add">Added a command-line option '-catalog' to use a catalog resolver for the XML and XSLT files</action>
      <action context="Layout" dev="SP" type="add">Implement internal character classes if the hyphenation pattern file does not contain them</action>
      <action context="Layout" dev="VH" type="fix" fixes-bug="46486">
        Bugfix: having a special page-master for the last page caused loss of content when normal 
        blocks were mixed with blocks spanning all columns.
      </action>
      <action context="Renderers" dev="VH" type="add">
        Added possibility to customize PDF tagging via the ‘role’ property.
      </action>
      <action context="Renderers" dev="CB" type="fix" fixes-bug="48237" due-to="Peter Hancock">
        Bugfix: AFP Renderer: Respect image color settings for svg 
      </action>	  
	  <action context="Renderers" dev="CB" type="fix" fixes-bug="48376" due-to="Venkat Reddy">
        Bugfix: AFP Renderer: Page Overlays not generated when using Intermediate Format
      </action>	  
      <action context="Renderers" dev="CB" type="fix" fixes-bug="48456">
        Bugfix: AFP Renderer: Underline is incorrectly placed when reference-orientation != 0
      </action>
      <action context="Renderers" dev="CB" type="fix" fixes-bug="48453">
        Bugfix: AFP Renderer: Page Segments not positioned correctly when reference-orientation != 0
      </action>
      <action context="Fonts" dev="JM" type="add">
        Added support for TrueType fonts with symbol character maps (like "Wingdings" and "Symbol").
        Character for these fonts are usually found in the 0xF020 to 0xF0FF range
        (a Unicode private use area). 
      </action>
      <action context="Fonts" dev="JM" type="fix">
        Bugfix: Font selection fallbacks did not work in some cases (ex. bold+italic to normal)
      </action>
      <action context="Renderers" dev="CB" type="fix" fixes-bug="48290">
        Bugfix: AFP Renderer: AttributeQualifier Triplet occurs before TLE Value.
      </action>
      <action context="Renderers" dev="JM" type="fix" fixes-bug="48048" due-to="D.W. Harks">
        Bugfix in AFP output: fixed flags in GOCA GBAR order.
      </action>
      <action context="Renderers" dev="VH" type="fix" fixes-bug="48185" due-to="Harald G. Henne">
        Bugfix in AFP output: rounding error when computing the CMYK components of a color.
      </action>
      <action context="Code" dev="VH" type="fix" fixes-bug="48167" due-to="Venkat Reddy">
        Bugfix: when #CMYK pseudo-profile was used in the rgb-icc() function, always the fallback 
        RGB colors were used instead.
      </action>
      <action context="Layout" dev="VH" type="fix" fixes-bug="48082">
        Bugfix: value of conditional space not always taken into account in the calculation of a 
        table’s height.
      </action>
      <action context="Renderers" dev="JM,VH" type="add" fixes-bug="46705" due-to="Jost Klopfstein">
        Added basic accessibility and Tagged PDF support. 
      </action>
      <action context="Renderers" dev="JM" type="add">
        Added support for encoding CMYK bitmap images (IOCA FS45) and TIFF images as embedded objects.
      </action>
      <action context="Code" dev="AC" type="add">
        Added support for xmlfile and xsltfile parameters in FOP's Ant Task.
      </action>
      <action context="Renderers" dev="AC" type="fix" fixes-bug="47941">
        BugFix: Maintain valid AFP by providing TLE truncation on Attribute Value Triplet values that are greater than 250 chars in length.
      </action>
      <action context="Fonts" dev="JM" type="fix" fixes-bug="47711" due-to="Nicolas Peninguy">
        Fixed generation of CIDSet object in PDF output.
      </action>
      <action context="Layout" dev="VH" type="fix">
        Fixed handling of percentage values for provisional-label-separation.
      </action>
      <action context="Layout" dev="VH" type="fix" fixes-bug="47835" due-to="Jonathan Levinson">
        Fixed handling of percentage values for provisional-distance-between-starts.
      </action>
      <action context="Renderers" dev="CB" type="add">
        Added support for positioning Page Overlays in AFP Output
      </action>
      <action context="Fonts" dev="JM" type="add">
        Added support for specifying referenced fonts per renderer in addition to the general
        match list.
      </action>
      <action context="Renderers" dev="JM" type="add">
        Added support for creating thumbnails or preview bitmaps of fixed size for PNG and TIFF
        output.
      </action>
      <action context="Extensions" dev="JM" type="add">
        Added support for the #CMYK pseudo-profile supported by some commercial XSL implementations
        on the rgb-icc() function.
      </action>
      <action context="Layout" dev="VH" type="add" importance="high">
        Added limited support for pages of different inline-progression-dimensions within a 
        page-sequence.
      </action>
      <action context="Layout" dev="AD" type="add" fixes-bug="46905">
        Added basic implementation for column-keeps.
      </action>
      <action context="Code" dev="AD" type="fix" fixes-bug="47710">
        White-space handling in markers with inline-content throws a NullPointerException
        in some cases.
      </action>
      <action context="Renderers" dev="CB" type="fix" fixes-bug="47694">
        Dithered Background Shading can produce illegal AFP if objects are very small
      </action>
      <action context="Renderers" dev="CB" type="add">
        AFP Output: Added support for IMM Extension on fo:simple-page-master.
      </action>
      <action context="Renderers" dev="JM" type="add" fixes-bug="47311" due-to="Peter Coppens">
        Added an initial set of extensions for prepress support (fox:bleed, fox:crop-offset,
        fox:crop-box and fox:scale). This is currently supported only by PDF and Java2D renderers.
      </action>
      <action context="Renderers" dev="JM" type="add">
        PCL Output: Added support for specifying the output bin.
      </action>
      <action context="Renderers" dev="JM" type="add">
        AFP Output: Added support for embedding external AFP form maps (form defs) using the
        afp:include-form-map extension.
      </action>
      <action context="Renderers" dev="JM" type="add">
        AFP Output: Added support for AFP font embedding. Note: this changes the default behaviour.
        Like with PDF and PS, all fonts are embedded by default unless matched in the
        "referenced-fonts" section in the configuration.
      </action>
      <action context="Renderers" dev="AD" type="fix" fixes-bug="47508" due-to="Bharat Attaluri">
        Bugfix: Error while writing TLE's attribute qualifier in the output.
      </action>
      <action context="Renderers" dev="CB" type="fix">
        Bugfix: support justified text in AFP Renderer (already working in AFP Painter)
      </action>
      <action context="Renderers" dev="AD" type="add">
        AFP Renderer Raster Fonts:
        <ul>
          <li>added support for fractional font-sizes in the configuration.</li>
          <li>selection of the smaller font-size, in case two possible fallbacks have the
              same difference to a requested size.</li>
        </ul>
      </action>
      <action context="Fonts" dev="CB" type="fix">
        Bugfix: support PFM Files with no extent table.
      </action>
      <action context="Code" dev="AD" type="fix" fixes-bug="46960">
        Bugfix: previously retrieved markers were not cleared if the new marker was empty.
      </action>
      <action context="Fonts" dev="VH" type="fix" fixes-bug="47232" due-to="Maxim Wirt">
        Bugfix: for the last character of a Type1 font, always a width of 0 was returned.
      </action>
      <action context="Code" dev="VH" type="fix">
        Changed meaning of ‘-v’ option to ‘verbose’, which will print FOP’s version and proceed.
        Added a ‘-version’ option to simply print the version then exit, following Java practices.
      </action>
      <action context="Layout" dev="VH" type="fix" fixes-bug="47101">
        Bugfix: The cells of a table inside a marker were duplicated at every marker retrieval.
      </action>
      <action context="Images" dev="JM" type="fix">
        Bugfix: use the effective color profile supplied by the ImageEncodingHelper, instead of the
        original one.
      </action>
      <action context="Renderers" dev="JM" type="fix">
        Bugfix: reset graphic state when a page is finished in PostScript.
      </action>
      <action context="Renderers" dev="JM" type="add">
        Added setting to enable dithered painting of filled rectangles in AFP and PCL.
      </action>
      <action context="Layout" dev="VH" type="fix">
        Bugfix: footnotes occurring within the forced height of a table row did not appear on the
        output
      </action>
      <action context="Renderers" dev="JM" type="update" fixes-bug="47031" due-to="Francois Fernandes">
        PDFGraphics2D.writeClip doesn't generate a clip command anymore when the clip path
        is empty.
      </action>
      <action context="Renderers" dev="JM" type="add" fixes-bug="47000">
        Added a custom text painter for rendering SVG text using text operators when rendering
        to PostScript or EPS. Text is no longer painted as shapes, thus creating much smaller files.
      </action>
      <action context="Renderers" dev="JM" type="fix">
        Fixed a bug that left the PrintRenderer unconfigured even if a configuration was
        specified for "application/X-fop-print".
      </action>
      <action context="Renderers" dev="JM" type="fix" fixes-bug="46882" due-to="Yegor Kozlov">
        Fixed the handling of CMYK colors in PDFGraphics2D.
      </action>
      <action context="Layout" dev="AD" type="fix" fixes-bug="46489">
        Fixed a bug when combining a forced break with a "last" page-master. The restart
        of the algorithm would start at the index of the penalty corresponding to the last
        page-break. This has been changed to the index of the first element after the last
        page-break.
      </action>
      <action context="Fonts" dev="JM" type="add">
        Added a command-line tool to list all configured fonts
        (org.apache.fop.tools.fontlist.FontListMain).
      </action>
      <action context="Code" dev="AD" type="add" fixes-bug="46828" due-to="Dario Laera">
        Added the possibility to use CachedRenderPagesModel, to conserve memory in case
        of large documents with a lot of cross-references (area tree will be serialized to
        disk to avoid keeping it entirely in memory).
      </action>
      <action context="Fonts" dev="JM" type="add">
        AFP Fonts: Added support for full URI resolution on configured AFP fonts.
      </action>
      <action context="Renderers" dev="JM" type="add">
        AFP Output: Tag Logical Element (TLE) is now also allowed on fo:page-sequence
        (page group level).
      </action>
      <action context="Layout" dev="JM" type="fix">
        Fixed BPD trait and border painting for leaders with leader-pattern="space"
        (and similar cases).
      </action>
      <action context="Renderers" dev="JM" type="add">
        AFP Output: Added support for Invoke Medium Map (IMM).
      </action>
      <action context="Renderers" dev="JM" type="add">
        Introduced a new, additional intermediate format optimized for performance. Please see
        the intermediate format documentation for details.
      </action>
=======
>>>>>>> 6c827ad0
      <action context="Fonts" dev="JM" type="fix" fixes-bug="46686" due-to="Alok Singh">
        Use temporary directory for the font cache if the user home directory is not
        write-accessible.
      </action>
      <action context="Renderers" dev="JM" type="fix" fixes-bug="45342" due-to="Emil Maskovsky">
        AFP Fonts: Fixed interpretation of metric for fonts with fixed metrics and made sure
        all repeating groups in FNP (Font Position) are processed.
      </action>
      <action context="Renderers" dev="JM" type="add">
        AFP Output: Added a configuration option to override the resource level defaults in the
        code.
      </action>
      <action context="Code" dev="VH" type="fix" fixes-bug="46638">
<<<<<<< HEAD
        MinOptMaxUtil.toMinOptMax was converting LengthRangeProperty objects into illegal MinOptMax
        objects (in some cases opt could be inferior to min).
      </action>
      <action context="Layout" dev="VH" type="add" fixes-bug="46315" due-to="Georg Datterl">
        Added extension to disable column balancing before blocks spanning the whole page, in
=======
        MinOptMaxUtil.toMinOptMax was converting LengthRangeProperty objects into illegal MinOptMax 
        objects (in some cases opt could be inferior to min).
      </action>
      <action context="Layout" dev="VH" type="add" fixes-bug="46315" due-to="Georg Datterl">
        Added extension to disable column balancing before blocks spanning the whole page, in 
>>>>>>> 6c827ad0
        multiple-column documents.
      </action>
      <action context="Renderers" dev="JM" type="add">
        AFP Output: Bilevel images in resource groups as generated as hard page segments
        (instead of image objects) for better interoperability with older IPDS environments
        and for better printing performance.
      </action>
      <action context="Fonts" dev="JM" type="add">
        FOP now creates ToUnicode CMaps for single-byte fonts that don't use built-in
        encodings to help PDF text extractors interpreting characters.
      </action>
      <action context="Fonts" dev="JM" type="add">
        Added support for forcing single-byte encodings for TrueType fonts without
        creating an XML font metric file (see "encoding-mode" attribute on "font" element)
      </action>
      <action context="Layout" dev="JM" type="fix" fixes-bug="45306">
        Fixed fo:instream-foreign-object inside fo:marker.
      </action>
      <action context="Renderers" dev="JM" type="fix">
        Fixed black backgrounds occurring for transparent images in PCL output.
      </action>
      <action context="Renderers" dev="CB" type="fix" fixes-bug="46369">
        Fixed bug that caused AFP Renderer Extensions to be ignored.
      </action>
      <action context="Code" dev="AD" type="fix" fixes-bug="46319">
        Fixed a memory-leak in Marker.MarkerAttribute, where an instance was used both as key and value in
        a WeakHashMap, effectively neutralizing the benefit of using WeakReferences. Solved by extending
        PropertyCache to work for MarkerAttributes as well.
      </action>
      <action context="Renderers" dev="JM" type="fix" fixed-bug="46360">
        Fixed a multi-threading issue when rendering SVG.
      </action>
      <action context="Renderers" dev="AC" importance="high" type="add">
        AFP Output: An AFPGraphics2D implementation which provides the ability to use Batik to drive the production of AFP Graphics (GOCA) output from SVG.
      </action>
      <action context="Renderers" dev="AC" importance="high" type="add">
        AFP Output: Resource group leveling, external streaming, and de-duplication of images and graphics using IncludeObject and ResourceGroup.
      </action>
      <action context="Renderers" dev="AC" importance="high" type="add">
        AFP Output: Native image embedding support (e.g. JPEG, GIF, TIFF) using ObjectContainer and a MOD:CA Registry implementation.
      </action>
      <action context="Fonts" dev="AC" type="fix">
        More robust AFP font parsing, although it is still in need of some rework in the future.
      </action>
      <action context="Images" dev="JM" type="add" fixes-bug="41657">
        Added support for SVG 1.2 functionality inside fo:instream-foreign-object.
      </action>
      <action context="Layout" dev="AD" type="fix" fixes-bug="46240">
        Fixed a bug when combining break-before with a span change.
      </action>
      <action context="Code" dev="AD" type="fix" fixes-bug="46211" due-to="rogov.AT.devexperts.com">
        Fixed some multi-threading issues in FontCache.java:
        <ul>
        <li>remove the unused private readObject()</li>
        <li>make the changeLock member final (initialization-safety + impossible to reassign)</li>
        <li>perform the HashMap check for a failed font inside the synchronized block to avoid a race condition</li>
        </ul>
      </action>
      <action context="Renderers" dev="AD" type="add" fixes-bug="45113" due-to="Alexander Stamenov">
        Added PDF /Launch action: references to URIs using the file:// protocol will now generate
        a /Launch action as opposed to a more general /URI (which doesn't yield the expected result
        for this protocol).
      </action>
      <action context="Layout" dev="JM" type="fix">
        Fixed a problem where the BPD or a block area could be wrong if there is a nested,
        absolutely positioned area (for example a block-container).
      </action>
      <action context="Layout" dev="AD" type="fix" fixes-bug="40798">
        Bugzilla 40798: A conditional-page-master-reference with page-position="last" qualifies
        for a first page, if it is also the last. Additionally: also added support for
        page-position="only".
      </action>
      <action context="Code" dev="AD" type="fix" fixes-bug="45842" due-to="Carsten Siedentop">
        Make fop.bat and fop.cmd use the %FOP_OPTS% environment variable.
      </action>
      <action context="Renderers" dev="JM" type="add" fixes-bug="45795">
        PDF Output: Added support for handling 16-bit alpha channel. They are currently
        converted to 8 bits.
      </action>
      <action context="Renderers" dev="JM" type="fix">
        PDF Output: Made sure the XMP Metadata stream is never compressed.
      </action>
      <action context="Fonts" dev="JM" type="fix" fixes-bug="45734" due-to="J. Frantzius">
        Fix for PFMReader after bug #43089 changed the behavior of PFMFile. Fixes baseline
        problems when Type 1 fonts are used in conjunction with XML font metric files.
      </action>
      <action context="Renderers" dev="JM" type="fix" fixes-bug="45616" due-to="Pavel Kysilka">
        Fix for table handling in RTF output, so the output works with OpenOffice and AbiWord, too.
      </action>
      <action context="Code" dev="AD" type="fix" fixes-bug="45667">
        Quick-fix to avoid a possible NullPointerException when using
        empty inlines and hyphenation.
      </action>
      <action context="Layout" dev="JM" type="add">
        Added missing generation of areas for empty grid units in tables with collapsing border
        model.
      </action>
      <action context="Code" dev="JM" type="fix" importance="high">
        Fixed memory leak in property cache (not cleaning stale PropertyCache$CacheEntry instances).
      </action>
      <action context="Renderers" dev="JM" type="fix">
        Fixed text stroking in SVG when the stroke-width is zero.
      </action>
      <action context="Layout" dev="JM" type="fix">
        Fixed the source for a division by zero when the content of an fo:leader with
        leader-pattern="use-content" collapses to zero width during layout.
      </action>
      <action context="Renderers" dev="JM" type="fix">
        Fixed border trait parsing for the area tree XML when CMYK or ICC colors were used.
      </action>
      <action context="Renderers" dev="JM" type="fix" fixes-bug="45606" due-to="Pavel Kysilka">
        Fixed generation of "fonttbl" for RTF output to fix loading problem with AbiWord.
      </action>
      <action context="Layout" dev="JM" type="fix">
        Fixed ID resolution for nested bookmarks with duplicated IDs.
      </action>
      <action context="Code" dev="AD" type="fix" fixes-bug="45490" due-to="Thomas Stieler">
        Fixed a slight error when resolving non-file URLs: avoid
        altering the original 'href' if the protocol is other than 'file:'
      </action>
      <action context="Layout" dev="JM" type="fix" fixes-bug="45470">
        Added LayoutManagerMapping.registerMaker() to make registration of custom
        layout managers easier.
      </action>
      <action context="Layout" dev="LF" type="fix">
        Fixed absolute positioning of block-containers when specified
        using right and bottom instead of left and top.
      </action>
      <action context="Renderers" dev="AC" type="add">
        Added PDF encryption parameter support in configuration.
      </action>
      <action context="Layout" dev="LF" type="add">
        Allowing non-zero borders and padding on page regions when
        relaxed validation is turned on.
      </action>
      <action context="Layout" dev="LF" type="fix">
        Fixed an inconsistency in footnote handling that led to unnecessary
        empty areas in pages whose last normal line contains footnotes
        when the page bpd is not the same for all pages.
      </action>
      <action context="Code" dev="AD" type="update" importance="high">
        Changed FONode.addCharacters() parameter to closer match the signature of
        the standard SAX characters() event (reduces confusion and computations).
        <em>!! Implementors of extensions that subclass FONode directly, and
        offer an implementation for addCharacters() should take care to make
        similar modifications in their code !!</em>
      </action>
      <action context="Renderers" dev="JM" type="add" fixes-bug="45115" due-to="Martin Edge">
        Added a PCL-specific extension attribute on simple-page-master for controlling
        the simplex/duplex mode.
<<<<<<< HEAD
      </action>
      <action context="Code" dev="AD" type="fix" fixes-bug="45097">
        Corrected white-space-treatment for situations where an inline-node is the first/last
        child node of an fo:block, without preceding/following text.
      </action>
      <action context="Layout" dev="MB" type="add">
        Implemented word-by-ford font-selection strategy on text.
      </action>
      <action context="Layout" dev="MB" type="add">
        Support character-by-character font-selection strategy on fo:character element.
      </action>
      <action context="Layout" dev="AD" type="fix" fixes-bug="44794">
        Added support for page-number-citation and page-number-citation-last
        of fo:inline. Corrected behavior for page-number-citation-last
        of fo:block: forward references now properly resolved.
      </action>
      <action context="Fonts" dev="JM" type="add">
        For auto-detected fonts it is now possible to specify that a font needs to be referenced
        rather than embedded (for the output formats that support this distinction).
      </action>
      <action context="Layout" dev="AD" type="fix" fixes-bug="42423">
        Added support for the "id" attribute on fo:wrappers when used
        as a child of the fo:flow.
      </action>
      <action context="Layout" dev="AD" type="fix" fixes-bug="41500">
        Fixed a ClassCastException when using an fo:wrapper as a child
        of an fo:block-container.
      </action>
      <action context="Fonts" dev="AC" type="add" importance="high">
        Add support for font substitution.
      </action>
      <action context="Renderers" dev="JM" type="fix" fixes-bug="43650">
        PCL Renderer: Improved page format selection so it doesn't interfere with
        duplex printing.
      </action>
      <action context="Layout" dev="AD" type="fix" fixes-bug="42703">
        Fixed a regression introduced by the fix for
        <link href="https://issues.apache.org/bugzilla/show_bug.cgi?id=44286">Bugzilla 44286</link>.
      </action>
      <action context="Layout" dev="AD" type="fix" fixes-bug="43591">
        Activated min-height/max-height and min-width/max-width properties.
      </action>
      <action context="Code" dev="AD" type="fix" fixes-bug="44203">
        Fixed a logic error in Hyphenator.java:
        If the source had an associated InputStream, an UnsupportedOperationException was
        triggered.
      </action>
      <action context="Renderers" dev="AD" type="add" fixes-bug="44634">
        Add partial support for the "show-destination" property on fo:basic-link
        (PDF output only; see limitations on the compliance page)
      </action>
      <action context="Layout" dev="JM" type="add" importance="high">
        Added minimal support for integer keep values on the various keep properties on block-level
        FOs. For now, all integer values are treated the same (i.e. without strength distinction).
        Using integers allows to avoid overflows that can happen when "always" is used extensively.
      </action>
      <action context="Renderers" dev="JM" type="add">
        Added support for rendering pages using JPS (Java Printing System). See new example:
        examples/embedding/java/ExamplesFO2JPSPrint.java
      </action>
      <action context="Renderers" dev="JM" type="add" fixes-bug="41687">
        Restored ability to specify from/to and odd/even pages as well as the number of copies
        for printing from the command-line.
      </action>
      <action context="Renderers" dev="JM" type="add" fixes-bug="44678" due-to="Antti Karanta">
        Added ability to pass a preconfigured PrinterJob instance to the PrintRenderer via
        the rendering options map.
      </action>
      <action context="Renderers" dev="JM" type="add" fixes-bug="44743" due-to="Yegor Kozlov">
        Added a public accessor for reference to the current page to PDFGraphics2D.
      </action>
      <action context="Fonts" dev="JM" type="add" fixes-bug="44737" due-to="Jason Harrop">
        Added support for auto-configuring TrueType Collections. XML font metrics files for
        *.ttc fonts are not required anymore.
      </action>
      <action context="Renderers" dev="JM" type="update">
        When a JPEG image is embedded, an optionally embedded color profile is filtered out
        as it's already embedded separately in the PDF file.
      </action>
      <action context="Fonts" dev="JM" type="add" importance="high">
        Added support for addressing all glyphs available in a Type 1 font, not just the ones
        in the font's primary encoding.
      </action>
      <action context="Code" dev="JM" type="add" importance="high">
        Added an event handling framework which allows to get better feedback from within FOP
        with the ability to customize problem management.
      </action>
    </release>
    <release version="0.95" date="05 August 2008">
      <notes>
        <section>
          <title>Notes</title>
          <p>
            Besides the important changes listed below, the most important areas with
            improvements in this release are:
          </p>
          <ul>
            <li>
              Many bugfixes in tables, plus some new features (full support for keeps and
              breaks, border conditionality, background on columns and header/footer/body)
            </li>
            <li>
              Improvements and bugfixes for font handling and font
              auto-detection/-registration.
            </li>
            <li>
              Performance improvements and memory optimizations for the property handling
              in the FO tree.
            </li>
          </ul>
          <p>
            Please note that with this release, we've dropped support for Java 1.3.
            FOP will, from now on, <strong>require at least Java 1.4</strong>.
          </p>
          <p>
            There have been a few changes in tables that make FOP both more strict and more
            compliant to the Recommendation:
            <ul>
              <li>XSL-FO 1.1 explicitly states that a row-spanning fo:table-cell element is not
                allowed to span further than its enclosing fo:table-header/footer/body element
                (see bottom of <link href="http://www.w3.org/TR/xsl11/#fo_table">section
                  6.7.3</link>). From now on FOP will give a validation error if a document
                contains such an erroneous cell.
              </li>
              <li>
                <p>If an fo:table element contains explicit fo:table-column children, then those
                  elements set the total number of columns in the table. This means that a
                  validation error will now occur if a row contains more cells than available
                  columns. This change allows to improve performance, since the rendering of the
                  table may start as soon as the table-column elements have been parsed.</p>
                <p>If more flexibility is needed, then the fo:table-column elements may be just
                  omitted. The final number of columns will then be set by the row that has the
                  most cells.</p>
              </li>
            </ul>
          </p>
          <p>
            The image libraries Jimi and JAI are no longer needed (and used) for image loading.
            Instead we rely completely on the Image I/O API that has been introduced with
            Java 1.4. If you still need support for bitmap image formats that do not work
            out-of-the-box, we recommend adding
            <link href="http://jai-imageio.dev.java.net/">JAI Image I/O Tools</link>
            (an Image I/O compatible image codec package) to the classpath. JAI is still required
            for building the FOP distribution but it is optional for normal builds and at run-time.
          </p>
          <note>
            This final 0.95 release also includes all of the
            <a href="changes_0.95beta.html">changes made for Apache FOP 0.95beta</a>.
          </note>
        </section>
      </notes>
      <action context="Renderers" dev="JM" type="fix">
        Fixed a color selection problem which occurred after an image has been painted
        through the Graphics2DAdapter in PDF output.
      </action>
      <action context="Renderers" dev="JM" type="fix" fixes-bug="41306">
        Fixed page ordering problem with AWTRenderer.
      </action>
      <action context="Renderers" dev="JM" type="fix" fixes-bug="39980">
        Fixed image scaling for RTF output.
      </action>
      <action context="API" dev="JM" type="fix">
        Fixed the -imagein command-line option.
      </action>
      <action context="Renderers" dev="JM" type="add" fixes-bug="43825" due-to="Maximilian Aster">
        Added support for fo:leader for RTF output (no full support!). Fixes problems with empty leaders
        being used to force empty lines among other issues.
      </action>
      <action context="Renderers" dev="JM" type="add" fixes-bug="43824" due-to="Maximilian Aster">
        Added support for page-number-citation for RTF output.
      </action>
      <action context="Renderers" dev="JM" type="fix" fixes-bug="43606" due-to="Maximilian Aster">
        Fixed handling of proportional-column-width() and percentages for table column in RTF
        output.
      </action>
      <action context="Layout" dev="AD" type="fix" fixes-bug="45295">
        Fixed NullPointerException when page-number-citations are used inside a marker.
      </action>
      <action context="Images" dev="JM" type="fix">
        Fixed two bugs concerning resolution handling with SVG images and their
        conversion to bitmaps for RTF output.
      </action>
=======
      </action>
      <action context="Code" dev="AD" type="fix" fixes-bug="45097">
        Corrected white-space-treatment for situations where an inline-node is the first/last
        child node of an fo:block, without preceding/following text.
      </action>
      <action context="Layout" dev="MB" type="add">
        Implemented word-by-ford font-selection strategy on text.
      </action>
      <action context="Layout" dev="MB" type="add">
        Support character-by-character font-selection strategy on fo:character element.
      </action>
      <action context="Layout" dev="AD" type="fix" fixes-bug="44794">
        Added support for page-number-citation and page-number-citation-last
        of fo:inline. Corrected behavior for page-number-citation-last
        of fo:block: forward references now properly resolved.
      </action>
      <action context="Fonts" dev="JM" type="add">
        For auto-detected fonts it is now possible to specify that a font needs to be referenced
        rather than embedded (for the output formats that support this distinction).
      </action>
      <action context="Layout" dev="AD" type="fix" fixes-bug="42423">
        Added support for the "id" attribute on fo:wrappers when used
        as a child of the fo:flow.
      </action>
      <action context="Layout" dev="AD" type="fix" fixes-bug="41500">
        Fixed a ClassCastException when using an fo:wrapper as a child
        of an fo:block-container.
      </action>
      <action context="Fonts" dev="AC" type="add" importance="high">
        Add support for font substitution.
      </action>
      <action context="Renderers" dev="JM" type="fix" fixes-bug="43650">
        PCL Renderer: Improved page format selection so it doesn't interfere with
        duplex printing.
      </action>
      <action context="Layout" dev="AD" type="fix" fixes-bug="42703">
        Fixed a regression introduced by the fix for
        <link href="https://issues.apache.org/bugzilla/show_bug.cgi?id=44286">Bugzilla 44286</link>.
      </action>
      <action context="Layout" dev="AD" type="fix" fixes-bug="43591">
        Activated min-height/max-height and min-width/max-width properties.
      </action>
      <action context="Code" dev="AD" type="fix" fixes-bug="44203">
        Fixed a logic error in Hyphenator.java:
        If the source had an associated InputStream, an UnsupportedOperationException was
        triggered.
      </action>
      <action context="Renderers" dev="AD" type="add" fixes-bug="44634">
        Add partial support for the "show-destination" property on fo:basic-link
        (PDF output only; see limitations on the compliance page)
      </action>
      <action context="Layout" dev="JM" type="add" importance="high">
        Added minimal support for integer keep values on the various keep properties on block-level
        FOs. For now, all integer values are treated the same (i.e. without strength distinction).
        Using integers allows to avoid overflows that can happen when "always" is used extensively.
      </action>
      <action context="Renderers" dev="JM" type="add">
        Added support for rendering pages using JPS (Java Printing System). See new example:
        examples/embedding/java/ExamplesFO2JPSPrint.java
      </action>
      <action context="Renderers" dev="JM" type="add" fixes-bug="41687">
        Restored ability to specify from/to and odd/even pages as well as the number of copies
        for printing from the command-line.
      </action>
      <action context="Renderers" dev="JM" type="add" fixes-bug="44678" due-to="Antti Karanta">
        Added ability to pass a preconfigured PrinterJob instance to the PrintRenderer via
        the rendering options map.
      </action>
      <action context="Renderers" dev="JM" type="add" fixes-bug="44743" due-to="Yegor Kozlov">
        Added a public accessor for reference to the current page to PDFGraphics2D.
      </action>
      <action context="Fonts" dev="JM" type="add" fixes-bug="44737" due-to="Jason Harrop">
        Added support for auto-configuring TrueType Collections. XML font metrics files for
        *.ttc fonts are not required anymore.
      </action>
      <action context="Renderers" dev="JM" type="update">
        When a JPEG image is embedded, an optionally embedded color profile is filtered out
        as it's already embedded separately in the PDF file.
      </action>
      <action context="Fonts" dev="JM" type="add" importance="high">
        Added support for addressing all glyphs available in a Type 1 font, not just the ones
        in the font's primary encoding.
      </action>
    </release>
    <release version="0.95" date="05 August 2008">
      <notes>
        <section>
          <title>Notes</title>
          <p>
            Besides the important changes listed below, the most important areas with
            improvements in this release are:
          </p>
          <ul>
            <li>
              Many bugfixes in tables, plus some new features (full support for keeps and
              breaks, border conditionality, background on columns and header/footer/body)
            </li>
            <li>
              Improvements and bugfixes for font handling and font
              auto-detection/-registration.
            </li>
            <li>
              Performance improvements and memory optimizations for the property handling
              in the FO tree.
            </li>
          </ul>
          <p>
            Please note that with this release, we've dropped support for Java 1.3.
            FOP will, from now on, <strong>require at least Java 1.4</strong>.
          </p>
          <p>
            There have been a few changes in tables that make FOP both more strict and more
            compliant to the Recommendation:
            <ul>
              <li>XSL-FO 1.1 explicitly states that a row-spanning fo:table-cell element is not
                allowed to span further than its enclosing fo:table-header/footer/body element
                (see bottom of <link href="http://www.w3.org/TR/xsl11/#fo_table">section
                  6.7.3</link>). From now on FOP will give a validation error if a document
                contains such an erroneous cell.
              </li>
              <li>
                <p>If an fo:table element contains explicit fo:table-column children, then those
                  elements set the total number of columns in the table. This means that a
                  validation error will now occur if a row contains more cells than available
                  columns. This change allows to improve performance, since the rendering of the
                  table may start as soon as the table-column elements have been parsed.</p>
                <p>If more flexibility is needed, then the fo:table-column elements may be just
                  omitted. The final number of columns will then be set by the row that has the
                  most cells.</p>
              </li>
            </ul>
          </p>
          <p>
            The image libraries Jimi and JAI are no longer needed (and used) for image loading.
            Instead we rely completely on the Image I/O API that has been introduced with
            Java 1.4. If you still need support for bitmap image formats that do not work
            out-of-the-box, we recommend adding
            <link href="http://jai-imageio.dev.java.net/">JAI Image I/O Tools</link>
            (an Image I/O compatible image codec package) to the classpath. JAI is still required
            for building the FOP distribution but it is optional for normal builds and at run-time.
          </p>
          <note>
            This final 0.95 release also includes all of the
            <a href="changes_0.95beta.html">changes made for Apache FOP 0.95beta</a>.
          </note>
        </section>
      </notes>
      <action context="Renderers" dev="JM" type="fix">
        Fixed a color selection problem which occurred after an image has been painted
        through the Graphics2DAdapter in PDF output.
      </action>
      <action context="Renderers" dev="JM" type="fix" fixes-bug="41306">
        Fixed page ordering problem with AWTRenderer.
      </action>
      <action context="Renderers" dev="JM" type="fix" fixes-bug="39980">
        Fixed image scaling for RTF output.
      </action>
      <action context="API" dev="JM" type="fix">
        Fixed the -imagein command-line option.
      </action>
      <action context="Renderers" dev="JM" type="add" fixes-bug="43825" due-to="Maximilian Aster">
        Added support for fo:leader for RTF output (no full support!). Fixes problems with empty leaders
        being used to force empty lines among other issues.
      </action>
      <action context="Renderers" dev="JM" type="add" fixes-bug="43824" due-to="Maximilian Aster">
        Added support for page-number-citation for RTF output.
      </action>
      <action context="Renderers" dev="JM" type="fix" fixes-bug="43606" due-to="Maximilian Aster">
        Fixed handling of proportional-column-width() and percentages for table column in RTF
        output.
      </action>
      <action context="Layout" dev="AD" type="fix" fixes-bug="45295">
        Fixed NullPointerException when page-number-citations are used inside a marker.
      </action>
      <action context="Images" dev="JM" type="fix">
        Fixed two bugs concerning resolution handling with SVG images and their
        conversion to bitmaps for RTF output.
      </action>
>>>>>>> 6c827ad0
      <action context="Code" dev="JM" type="fix" fixes-bug="44887" importance="high">
        Fixed potential multi-threading problem concerning the use of DecimalFormat.
      </action>
      <action context="Layout" dev="JM" type="fix" fixes-bug="44412">
        Regression bugfix: Multiple collapsible breaks don't cause empty pages anymore.
      </action>
      <action context="Renderers" dev="JM" type="fix">
        Fixed resolution handling inside AWT preview dialog.
      </action>
      <action context="Renderers" dev="JM" type="fix" importance="high">
        Fixed positioning of absolutely positioned block-containers in multi-column documents.
      </action>
      <action context="Renderers" dev="JM" type="fix" importance="high">
        Fixed rendering of fixed block-containers in AFP output.
      </action>
      <action context="Layout" dev="VH" type="fix" fixes-bug="44621" importance="high">
        Various bugfixes for table layout.
      </action>
      <action context="Renderers" dev="JM" type="fix">
        Fixed regression causing bad positioning of block-containers if used as descendant
        of a table-cell.
      </action>
      <action context="Fonts" dev="JM" type="fix">
        Fixed text extraction problem with ZapfDingbats and Symbol font in PDF output.
      </action>
      <action context="Images" dev="JM" type="fix">
        Fixed a performance problem concerning image serialization.
      </action>
      <action context="Fonts" dev="JM" type="fix">
        Fixed NullPointerException when loading a TrueType font using XML font metric files.
      </action>
    </release>
    <release version="0.95beta" date="26 March 2008">
      <notes>
        <section>
          <title>Notes</title>
          <p>
            Besides the important changes listed below, the most important areas with
            improvements in this release are:
          </p>
          <ul>
            <li>
              Many bugfixes in tables, plus some new features (full support for keeps and
              breaks, border conditionality, background on columns and header/footer/body)
            </li>
            <li>
              Improvements and bugfixes for font handling and font
              auto-detection/-registration.
            </li>
            <li>
              Performance improvements and memory optimizations for the property handling
              in the FO tree.
            </li>
          </ul>
          <p>
            Please note that with this release, we've dropped support for Java 1.3.
            FOP will, from now on, <strong>require at least Java 1.4</strong>.
          </p>
          <p>
            There have been a few changes in tables that make FOP both more strict and more
            compliant to the Recommendation:
            <ul>
              <li>XSL-FO 1.1 explicitly states that a row-spanning fo:table-cell element is not
                allowed to span further than its enclosing fo:table-header/footer/body element
                (see bottom of <link href="http://www.w3.org/TR/xsl11/#fo_table">section
                  6.7.3</link>). From now on FOP will give a validation error if a document
                contains such an erroneous cell.
              </li>
              <li>
                <p>If an fo:table element contains explicit fo:table-column children, then those
                  elements set the total number of columns in the table. This means that a
                  validation error will now occur if a row contains more cells than available
                  columns. This change allows to improve performance, since the rendering of the
                  table may start as soon as the table-column elements have been parsed.</p>
                <p>If more flexibility is needed, then the fo:table-column elements may be just
                  omitted. The final number of columns will then be set by the row that has the
                  most cells.</p>
            </li>
            </ul>
          </p>
          <p>
            The image libraries Jimi and JAI are no longer needed (and used) for image loading.
            Instead we rely completely on the Image I/O API that has been introduced with
            Java 1.4. If you still need support for bitmap image formats that do not work
            out-of-the-box, we recommend adding
            <link href="http://jai-imageio.dev.java.net/">JAI Image I/O Tools</link>
            (an Image I/O compatible image codec package) to the classpath. JAI is still required
            for building the FOP distribution but it is optional for normal builds and at run-time.
          </p>
        </section>
      </notes>
      <action context="Layout" dev="JM" type="fix" fixes-bug="44412">
        Bugfix: The before border of a block is no longer swallowed if its first child issues
        a break-before.
      </action>
      <action context="Layout" dev="JM" type="fix" fixes-bug="44412">
        Bugfix: When there was a forced break after a block with (conditional) borders the
        border-after wasn't painted.
      </action>
      <action context="Layout" dev="VH" type="fix">
        Bugfix: a forced break inside a cell was ignored when occurring before the minimum height
        set on the enclosing row was set.
      </action>
      <action context="Layout" dev="JM" type="fix">
        Fixed exceptions when lists, tables or block-container are children of an inline-level
        FO.
      </action>
      <action context="Layout" dev="VH" type="add" importance="high">
        Added support for background on fo:table-column and fo:table-header/footer/body elements.
      </action>
      <action context="Layout" dev="VH" type="fix">
        Fixed the rendering of the area of a table corresponding to border-separation, which must
        be filled with the background of the table, and not the rows.
      </action>
      <action context="Layout" dev="VH" type="fix">
        Improved conformance: even if a table-cell spans several rows its background must
        correspond to the first row spanned.
      </action>
      <action context="Renderers" dev="JM" type="fix" due-to="Gordon Cooke">
        Slight improvement for thin lines in Java2D/AWT output.
      </action>
      <action context="Layout" dev="VH" type="add">
        Added full support for keep-with-previous on fo:table-row and in fo:table-cell elements.
      </action>
      <action context="Code" dev="MB" type="add">
        Turned on XInclude processing for the main source given on the command line.
      </action>
      <action context="Fonts" dev="JM" type="fix" fixes-bug="44451" due-to="Justus Piater">
        Improved the font auto-detection so fonts accessed using the font-family name are
        selected with higher accuracy.
      </action>
      <action context="API" dev="JM" type="remove">
        Removed deprecated methods in the "apps" package that were left-overs from the API
        discussions.
      </action>
      <action context="Fonts" dev="JM" type="add">
        Added support for unusual font encodings (like for Symbol or Cyrillic fonts) of Type 1
        fonts in PDF and PostScript output.
      </action>
      <action context="Layout" dev="VH" type="fix" fixes-bug="44321">
        Moved to the FO tree stage the check for break-before/after on table-row while spanning in
        progress.
      </action>
      <action context="Layout" dev="VH" type="add">
        Added full support for breaks before and after table cells (that is, break-before/after set
        on the first/last child of a cell).
      </action>
      <action context="Layout" dev="VH" type="add">
        Added full support for breaks inside the cells of a table.
      </action>
      <action context="Code" dev="AD" type="fix" fixes-bug="41631">
        Added correct percentage resolution for arguments to the proportional-column-width() function.
      </action>
      <action context="Fonts" dev="JM" type="fix">
        Bugfix for date formatting with negative time zones in the PDF's Info object.
        This affected PDF/A compliance.
      </action>
      <action context="Renderers" dev="JM" type="add">
        Added an option to disable the default sRGB profile in PDF output for those who
        don't care about color fidelity, but care about PDF file size.
      </action>
      <action context="Code" dev="AD" type="fix" fixes-bug="43705">
        Fixed a bug when the rgb-icc() function was used either before the fo:declarations,
        or in documents without a fo:declarations node. In such cases, the sRGB fallback
        is now used to avoid an ugly NullPointerException.
      </action>
      <action context="Code" dev="AD" type="add">
        Added very basic parsing for the xml:lang shorthand.
      </action>
      <action context="Code" dev="AD" type="fix" fixes-bug="44343">
        Fixed a bug when using relative font-size (smaller/larger) in combination
        with percentages.
      </action>
      <action context="Fonts" dev="JM" type="fix">
        Bugfix for handling of optional tables in subset TrueType fonts. This bug caused errors
        in various PDF viewers.
      </action>
      <action context="Renderers" dev="JM" type="add">
        Added support for the natural language indentifier ("Lang" in the document catalog)
        for PDF documents based on the language/country values on fo:page-sequence.
      </action>
      <action context="Code" dev="AD" type="fix" fixes-bug="44286" due-to="Stefan Ziel">
        Fixed a memory-leak in XMLWhiteSpaceHandler.
      </action>
      <action context="Layout" dev="VH" type="fix" fixes-bug="44289">
        Fixed the resolution of borders when header/footer is omitted at page breaks.
      </action>
      <action context="Layout" dev="VH" type="add" importance="high" fixes-bug="43934">
        Added support for conditional borders in tables, for both the separate and the collapsing
        border model.
      </action>
      <action context="Layout" dev="JM" type="fix" fixes-bug="44160">
        Fixed a possible IndexOutOfBoundsException that could happen with certain constellations
        when footnotes are used.
      </action>
      <action context="Layout" dev="JM" type="fix">
        Compliance fix: for absolutely positioned block-containers, "top" wasn't
        interpreted correctly.
      </action>
      <action context="Extensions" dev="JM" type="add">
        New extension attribute fox:transform on fo:block-container allows free-form transformation
        (rotation, scaling etc.) of absolute and fixed block-containers. Supported only
        for PDF, PS and Java2D-based renderers.
      </action>
      <action context="Renderers" dev="JM" type="fix">
        Fixed logic error setting the transformation matrix for block-container viewports
        (applies to absolute and fixed block-containers only).
        Important: External renderer implementations need to adjust for the change and implement
        the new method concatenateTransformationMatrix(AffineTransform) if the renderer is
        derived from AbstractPathOrientedRenderer.
      </action>
      <action context="Images" dev="JM" importance="high" type="fix">
        A new image loading framework has been introduced to fix various problems with external
        graphics and improve performance.
      </action>
      <action context="Renderers" dev="JM" type="fix">
        Fixed generation of named destinations so it works when the PDF document is encrypted.
      </action>
      <action context="Renderers" dev="JM" type="add">
        PostScript output now generates the bounding box DSC comments for the whole document.
      </action>
      <action context="Renderers" dev="JM" type="add">
        Added support for PDF page labels.
      </action>
      <action context="Renderers" dev="JM" type="add" fixes-bug="44176" due-to="Patrick Jaromin">
        Added support for custom fonts in Java2DRenderer and derived renderers.
      </action>
      <action context="Extensions" dev="JM" type="add" importance="high">
        Added new extension element: fox:external-document. It allows to add whole documents
        such as multi-page TIFF images to be inserted as peers to a page-sequence. Each image
        will make up an entire page. See the documentation for details.
      </action>
      <action context="Layout" dev="JM" type="add">
        Added minimal support for the .minimum/.maximum components of block/inline-progression-dimension
        on fo:external-graphic and fo:instream-foreign-object.
      </action>
      <action context="Layout" dev="JM" type="add" importance="high">
        Added support for scale-down-to-fit and scale-up-to-fit (introduced in XSL 1.1).
      </action>
      <action context="Layout" dev="VH" type="fix" fixes-bug="43633">
        Bugfix: content of a row with zero height overriding the previous row
      </action>
      <action context="Renderers" dev="JM" type="fix" fixes-bug="37993">
        Bugfix: allow multiple bookmarks to point at the same destination.
      </action>
      <action context="Layout" dev="JM" type="fix" fixes-bug="43917">
        Bugfix for border-after painting and element list generation when a
        forced break is involved.
      </action>
      <action context="Layout" dev="JM" type="fix" fixes-bug="40230">
        Bugfix: no empty page is generated anymore if there's no content
        after a break-after.
      </action>
      <action context="Layout" dev="VH" type="fix" fixes-bug="43803">
        Restored proper handling of fo:table-cell having no children, which is allowed in relaxed
        validation mode.
      </action>
      <action context="Layout" dev="JM" type="fix">
        Memory Leak fixed in the Property Cache. Fixed by Jeremias Maerki. Reported and Tested By
        Chris Bowditch.
      </action>
      <action context="Layout" dev="VH" type="fix" fixes-bug="43712">
        Bugfix in tables: wrong element generation by the merging algorithm when glues must be
        produced to cope with conditional spaces. The corresponding length was added twice: one in
        the glue itself and one in the following box.
      </action>
      <action context="Code" dev="JM" type="fix">
        Bugfix for URI resolution: Make StreamSources without system identifier work again.
      </action>
      <action context="Code" dev="JM" type="fix" fixes-bug="43910" due-to="David Delbecq">
        Avoid a NullPointerException in AreaTreeHandler.endDocument().
      </action>
      <action context="Layout" dev="VH" type="fix" fixes-bug="43766">
        Bugfix: breaks generated by the merging algorithm for a table-row containing empty cells
        had always a penalty of 900.
      </action>
      <action context="Layout" dev="JM" type="add" fixes-bug="43605" due-to="V. Schappert">
        Added methods for fo:page-number-citation(-last) in FOEventHandler.
      </action>
      <action context="Layout" dev="VH" type="add">
        Step towards performance: the collapsing-border resolution algorithm no longer triggers the
        retrieving of the whole table, when possible.
      </action>
      <action context="Layout" dev="VH" type="fix">
        In case of missing cells the border-end of the table was applied to an inner cell, instead
        of the (empty) cell in the last column.
      </action>
      <action context="Layout" dev="VH" type="fix">
        Fixed the resolution of borders with table-columns (border-before/after was wrongly applied
        to every cell of the column).
      </action>
      <action context="Layout" dev="VH" type="fix" fixes-bug="42768">
        Fixed the resolution of border-end on cells spanning several rows.
      </action>
      <action context="Fonts" dev="JM" type="fix" fixes-bug="43835" due-to="David Churavy">
        Bugfix: Use Font.getName() (logical font name) instead of Font.getFontName()
        (localized) when registering fonts from AWT.
      </action>
      <action context="Fonts" dev="JM" type="fix">
        Made the way TrueType fonts are embedded in PDF compliant to the
        specification so viewers correctly identify subset fonts.
      </action>
      <action context="Fonts" dev="JM" type="fix">
        Fixed font-autodetection so fonts with uppercase extensions are
        detected, too.
      </action>
      <action context="Fonts" dev="JM" type="update">
        Improved font auto-detection and handling of AWT-supplied fonts in order
        to achieve better results when using multiple output formats. Whenever
        possible, the font names appearing in the operating system can also
        be used in XSL-FO.
      </action>
      <action context="Renderers" dev="JM" type="fix">
        Fixed regression: transparent-page-background was not recognized for PNG output.
      </action>
      <action context="Layout" dev="VH" type="add">
        Added check for table-cells which span more rows than available in their parent element
        (table-header/footer/body).
      </action>
      <action context="Layout" dev="AD" type="add">
        Added support for fo:markers in fo:inline and fo:basic-link.
      </action>
      <action context="Renderers" dev="JM" type="update" importance="high">
        PDF Transcoder (SVG) text painting has been completely rewritten.
        Except for some special cases (with filters for example), all text
        (including flow text) is now painted using PDF text operators.
      </action>
      <action context="Layout" dev="AD" type="add" fixes-bug="42748">
        Added support for ids on empty fo:inlines.
      </action>
      <action context="Fonts" dev="AC" type="add" fixes-bug="42982" due-to="Max Berger">
        Add Font support in jar files.
      </action>
      <action context="Renderers" dev="AC" type="fix" fixes-bug="43042" due-to="Andrejus Chaliapinas">
        Postscript extension cleanup.
      </action>
      <action context="Renderers" dev="AC" type="fix" fixes-bug="43587">
        Fix to avoid ClassCastException where multiple ps:ps-comments are declared within fo:declarations.
      </action>
      <action context="Fonts" dev="AC" type="fix" fixes-bug="43143">
        Fix to avoid NullPointerException when parsing ExpertEncoded and ExpertSubsetEncoded Type 1 fonts.
      </action>
      <action context="Renderers" dev="AC" type="fix" fixes-bug="43439">
        Fixes missing TLE value attribute when using AreaTree input with the AFP renderer.
      </action>
      <action context="Renderers" dev="JM" type="add">
        Added generic structures to the PDF library in order to support PDF
        file in fo:external-graphic later.
      </action>
      <action context="Code" dev="JM" type="add" fixes-bug="43597" due-to="Max Berger">
        Added support for SVGZ.
      </action>
      <action context="Layout" dev="JM" type="fix">
        Bugfix for NPE with empty table-row (regression from 0.93).
      </action>
      <action context="Renderers" dev="JM" type="add">
        Added a configuration setting to the PCL renderer to disable PJL commands.
      </action>
      <action context="Renderers" dev="JM" type="fix" fixes-bug="43464" due-to="Bruno Feurer">
        Fix to avoid a ClassCastException in renderer configuration.
      </action>
      <action context="Renderers" dev="JM" type="fix" fixes-bug="43439" due-to="Adrian Cumiskey">
        Fixed the restoration of the TLE values from the intermediate format
        for the AFP extension elements.
      </action>
      <action context="Renderers" dev="JM" type="add" fixes-bug="43041" due-to="Adrian Cumiskey">
        Added a configuration setting for the renderer/device resolution to the AFP renderer.
      </action>
      <action context="Layout" dev="AD" type="update">
        Facilitate the implementation for font-selection-strategy:<br/>
        • Changed FontInfo.fontLookup to always return an array of FontTriplet.<br/>
        • Changed CommonFont.getFontState to return an array of FontTriplet.<br/>
        • Initial modifications to the related LMs: initialized with
            the font corresponding to the first of the triplets.<br/>
      </action>
      <action context="Layout" dev="AD" type="update">
        PropertyCache phase 2:<br/>
        • improvement of the PropertyCache itself should now guarantee acceptable
            performance of the static caches in multi-session environments, which is
            a possible problem with synchronizedMap.<br/>
        • changed CommonFont to use the cache:
            added CachedCommonFont to contain the properties that are always cacheable
            CommonFont itself is only cached if the remaining properties are absolutes.<br/>
        • changed CommonHyphenation, KeepProperty, ColorProperty and FontFamilyProperty to use the cache.<br/>
      </action>
      <action context="Layout" dev="AD" type="fix" fixes-bug="42705">
        Fixed swallowing PCDATA in text-node children of
        retrieved markers.
      </action>
      <action context="Layout" dev="AD" type="fix" fixes-bug="42703">
        Fixed erroneous white-space removal in retrieved markers.
      </action>
      <action context="Layout" dev="AD" type="fix" fixes-bug="43274" due-to="ckohrn.at.tng.de">
        Fixed erroneous usage of inherited color-values in SVG.
      </action>
    </release>
    <release version="0.94" date="24th August 2007">
      <action context="Code" dev="JM" type="fix">
        AFP Renderer: Bugfix for 1 bit images where the width is not a multiple of 8.
      </action>
      <action context="Code" dev="MM" type="add" importance="high">
        Support for keep-together.within-line="always".
      </action>
      <action context="Code" dev="MM" type="fix">
        Fixed incomplete support for Unicode Word Joiner characters (U+2060 and U+FEFF).
      </action>
      <action context="Code" dev="VH" type="add">
        Add support for conditional spaces in table-cells.
      </action>
      <action context="Code" dev="AD" type="add" fixes-bug="42785" due-to="Max Berger">
        Support alignment-adjust for images.
      </action>
      <action context="Code" dev="AD" type="add" fixes-bug="41044" due-to="Richard Wheeldon">
        Partial application of the patch in Bugzilla 41044:
          * addition of a generic PropertyCache to be used by all Property
            types that can be safely canonicalized
          * modified EnumProperty, StringProperty, NumberProperty, EnumNumber
            and FixedLength to make use of the cache infrastructure
      </action>
      <action context="Code" dev="AD" type="update" fixes-bug="41656">
        Refactoring in the fo package:
        -> removal of the childNodes instance member in fop.fo.FObj
        -> addition of a firstChild instance member in fop.fo.FObj
        -> addition of a siblings instance member in fop.fo.FONode
        -> addition of a FONodeIterator interface in FONode + corresponding implementation in FObj
        -> changed implementations of FObj.addChildNode(), .removeChild() and .getChildNodes()
      </action>
      <action context="Code" dev="AD" type="update" fixes-bug="42089" due-to="Adrian Cumiskey">
        Code cleanup and restructuring:
        Refactoring of PageSequenceLayoutManager and provide common FObj id property use
      </action>
      <action context="Code" dev="AD" type="add">
        Slight improvement of relative font-weight handling in the properties
        package.
      </action>
      <action context="Code" dev="JM" type="update">
        Updated PDF/A-1b support according to ISO-19005-1:2005/Cor.1:2007.
      </action>
      <action context="Code" dev="JM" type="add" importance="high" fixes-bug="41831" due-to="Adrian Cumiskey">
        Add support for font auto-detection (easier font configuration).
      </action>
      <action context="Code" dev="JM" type="update" fixes-bug="42406" due-to="Hussein Shafie">
        Use source resolution setting for bitmap images which don't provide their own
        resolution.
      </action>
      <action context="Code" dev="JM" type="fix" fixes-bug="42109" due-to="Paul Vinkenoog">
        Fixed the rendering of zero-width spaces for certain fonts by not generating them into
        the area tree.
      </action>
      <action context="Code" dev="LF" type="fix">
        Fixed a problem with disappearing footnotes inside hyphenated inlines (and footnotes with hyphenated inline child).
      </action>
      <action context="Code" dev="JM" type="add" fixes-bug="42067" due-to="Paul Vinkenoog">
        Add support for exact positioning of internal PDF links.
      </action>
      <action context="Code" dev="JM" type="fix" fixes-bug="41434" due-to="Martin Kögler">
        Fix PDF Genaration for non-ASCII compatible locales.
      </action>
      <action context="Code" dev="VH" type="fix">
        Fix several exceptions when break-before/after is set on the first/last row of a table.
      </action>
      <action context="Code" dev="VH" type="fix">
        Fix extra page break when break-before is set on both a table and its first row.
      </action>
      <action context="Code" dev="VH" type="fix">
        Make keep-with-next and keep-with-previous work on fo:table.
      </action>
      <action context="Code" dev="VH, JM" type="add" importance="high" fixes-bug="36934">
        Add support for the collapsing-border model in tables.
      </action>
      <action context="Code" dev="JB" type="add" importance="high">
        Add support for named destinations in PDF.
      </action>
      <action context="Code" dev="JM" type="fix">
        Fixed a problem with keep-with-next on table-rows. Once a keep-with-next was set
        inside a table, the FO following the table would always be glued to the previous table.
      </action>
      <action context="Code" dev="JM" type="fix">
        Fixed a problem with the auto-rotate-landscape setting in the PostScript renderer.
        It didn't generate the right setpagedevice command.
      </action>
      <action context="Code" dev="JM" type="fix">
        Fixed an IllegalArgumentException for absolutely positioned block-containers with a
        border and no height/bpd set.
      </action>
      <action context="Code" dev="JM" type="add">
        Add support for a two-pass production for PostScript output to minimize file size. This
        adds images only once and adds only the fonts that are really used.
      </action>
      <action context="Code" dev="AD" type="fix" fixes-bug="41652">
        If a line contained nothing but a linefeed, this didn't produce empty lines.
        Replaced the auxiliary zero-width box with a glue the width of a line,
        and shrinkable to zero-width.
      </action>
      <action context="Code" dev="VH" type="fix" fixes-bug="40120" due-to="Adrian Cumiskey">
        Stricter FOP user configuration checking
      </action>
      <action context="Code" dev="AD" type="fix" fixes-bug="41572" due-to="Erwin Tratar">
        Fix parsing 'url(...)' when the URL itself contains a bracketed part.
      </action>
      <action context="Code" dev="JM" type="add">
        Support for GIF images in RTF output (RTF handler, only. Does not affect the RTF library.)
      </action>
      <action context="Code" dev="JM" type="fix">
        Fix for NPE with PNG images for RTF output.
      </action>
      <action context="Code" dev="AD" type="fix">
        Fix for properly parsing font-family names containing spaces.
      </action>
      <action context="Code" dev="JM" type="add">
        Support for soft masks (transparency) with ImageIO image adapter.
      </action>
      <action context="Code" dev="LF" type="fix" fixes-bug="41019">
        Fix incorrect behaviour of the BreakingAlgorithm when some inline content is wider than
        the available ipd, causing a restart.
      </action>
      <action context="Code" dev="JM" type="fix">
        Fix for PDF corruption when a TrueType font with spaces in its name is embedded and no
        XML font metrics file for that font is used.
      </action>
      <action context="Code" dev="JM" type="fix" fixes-bug="41426" due-to="Adrian Cumiskey">
        Fix for ClassCastException when fo:wrapper was used as direct child of fo:flow.
        Note: "id" attributes are still not handled properly on fo:wrapper!
      </action>
      <action context="Code" dev="MM" type="add">
        Added support for the soft hyphen (SHY) character.
      </action>
      <action context="Code" dev="MM" type="add">
        Added support for line-height-shift-adjustment property.
      </action>
      <action context="Code" dev="SP" type="add">
        Added support for the system property fop.home to
        cli.Main.getJARList().
      </action>
      <action context="Code" dev="JM" type="add" fixes-bug="40930">
        Added support for display-align for table-cell in RTF output.
      </action>
      <action context="Code" dev="MM" type="add" importance="high">
        Added support for UAX#14 type line breaking. Support does not extend across nested fo:inline elements.
      </action>
    </release>
    <release version="0.93" date="9 January 2007">
      <notes>
        <section>
          <title>Notes</title>
          <p>This is the first production grade release of the new FOP
            codebase.</p>
          <ul>
            <li>It contains the new API first introduced in release 0.92
              beta. The preceding API has been removed.
            </li>
            <li>
              See the <link href="../compliance.html">compliance page</link> for an
              overview of the compliance of this release with the XSL 1.0 and
              1.1 recommendations.
            </li>
            <li>
              This release again contains many bug fixes and new features. See
              below for details.
            </li>
            <li>
              See the <link href="../knownissues.html">known issues page</link>
              for an overview of the known issues with this release.
            </li>
          </ul>
          <p>Caveats:</p>
          <ul>
            <li>
              You may experience different behaviour compared to version 0.20.5.
              Please consult the <link href="upgrading.html">"Upgrading"</link> page for details.
            </li>
          </ul>
        </section>
      </notes>
      <action context="Code" dev="BD" type="add" importance="high">
        Added support for the use of Open Type fonts
      </action>
      <action context="Code" dev="BD" type="update" fixes-bug="5535" due-to="Adam Strzelecki, Victor Mote" importance="high">
        Enabled Copy/Paste from PDF content in Acrobat Reader for text using embedded TrueType fonts.
      </action>
      <action context="Code" dev="SP" type="update" fixes-bug="41044" due-to="Richard Wheeldon">
        Commented out unused properties, in order to minimize memory usage.
      </action>
      <action context="Code" dev="SP" type="update" fixes-bug="41009" due-to="Richard Wheeldon">
        Removed unused attributes from TableCell.
      </action>
      <action context="Code" dev="JM" type="add">
        Added initial support for loading fonts without a pre-created XML font metric
        file.
      </action>
      <action context="Code" dev="JM" type="add" fixes-bug="40729" due-to="Peter Coppens" importance="high">
        Support for the rgb-icc() function and for a proprietary cmyk() function (for device CMYK
        colors only through the PDF renderer so far).
      </action>
      <action context="Code" dev="JM" type="update" fixes-bug="40813" due-to="Richard Wheeldon">
        Minor fixes and improvements for the AWT Preview (keyboard shortcuts, scrolling, windows
        setup).
      </action>
      <action context="Code" dev="JM" type="add" fixes-bug="40849" due-to="Dominic Brügger">
        Added support for SVG in fo:instream-foreign objects for RTF output.
      </action>
      <action context="Code" dev="JM" type="fix">
        Bugfix: Fixed bug when the sum of column widths of a table is larger than the
        specified widths. The table width was not adjusted.
      </action>
      <action context="Code" dev="JM" type="fix">
        Bugfix: Nested tables with headers and footers were not handled correctly and could
        overlap with the region-after.
      </action>
      <action context="Code" dev="JM" type="add" fixes-bug="40519" due-to="Oliver Hernàndez Valls">
        Added support for CCITT compression in the TIFFRenderer by switching to the ImageWriter
        abstraction from XML Graphics Commons.
      </action>
      <action context="Code" dev="JM" type="add">
        Extension properties fox:orphan-content-limit and fox:widow-content-limit which
        help with list-block and table layout. See the documentation for details.
      </action>
      <action context="Code" dev="JM" type="add">
        Configuration option in the Java2D-based renderers that allows to disable the default
        white background in order to produce bitmap output with transparency.
      </action>
      <action context="Code" dev="AD" type="fix" fixes-bug="39414">
        Split up FOText instances larger than 32K characters to avoid
        integer overflow during layout.
      </action>
      <action context="Code" dev="JM" type="fix">
        Bugfix: Corrected painting of shading patterns and position of links for SVG images
        inside FO documents.
      </action>
      <action context="Code" dev="AD" type="update">
        Minor fix: correctly set negative values for ipd/bpd to zero.
      </action>
      <action context="Code" dev="AD" type="update" fixes-bug="35656">
        Rework of default column-creation / column-width setting from
        cells in the first row.
      </action>
      <action context="Code" dev="AD" type="update" fixes-bug="40270" due-to="Gary Reed">
        Added relaxed validation for empty list-item-*, as suggested by Gary Reed.
      </action>
      <action context="Code" dev="AD" type="update">
        Modified proportional-column-width() function to log an error if used
        with table-layout=auto
      </action>
      <action context="Code" dev="AD" type="fix">
        Deferred property resolution for markers until they are actually retrieved,
        which leads to percentages and relative font-sizes now getting the correct
        values. Also deferred white-space-handling for markers.
      </action>
      <action context="Code" dev="JM" type="update">
        Changed the way overflowing pages are handled. The overflow property on region-body
        is now used to define the behaviour.
      </action>
      <action context="Code" dev="JM" type="fix">
        Fixed a memory-leak: The FO tree part of a page-sequence was not released when a
        page-sequence was finished.
      </action>
      <action context="Code" dev="JM" type="fix">
        Bugfix: Table headers and footers were swallowed when a table was nested in a list-block.
      </action>
      <action context="Code" dev="JM" type="fix">
        Fixed a bug with indent handling when margins are used on a surrounding block and
        not start/end-indent.
      </action>
      <action context="Code" dev="JM" type="fix" fixes-bug="40106" due-to="Jeroen Meijer">
        Compatibility fix for GCJ (GNU Classpath): Using "UTF-16BE" instead of "UnicodeBigUnmarked"
        encoding.
      </action>
      <action context="Code" dev="JM" type="fix" fixes-bug="40062" due-to="Gilles Beaugeais">
        Fixed handling for CCITT Group 4 TIFF images with fill order 2.
      </action>
      <action context="Code" dev="JM" type="fix" fixes-bug="40048" due-to="Igor Istomin">
        Fixed setting of page margins in AWT Renderer like it was done in the print renderer.
      </action>
      <action context="Code" dev="JM" type="fix">
        Fixed two memory-leaks in image handling. The image cache is finally working
        properly.
      </action>
      <action context="Code" dev="JM" type="fix" fixes-bug="39608">
        Let numeric property values without a unit be treated as pixels like in HTML.
        This fixes certain NullPointerException when no units are specified.
        (Note: the use of pixels in XSL-FO is discouraged!)
      </action>
      <action context="Code" dev="JM" type="fix">
        Bugfix: Potential multi-threading issue (ConcurrentModificationException)
        eliminated for ElementMapping classes.
      </action>
      <action context="Code" dev="JM" type="fix">
        No more System.exit() and look &amp; feel setting calls inside the reusable
        parts of the AWT viewer.
      </action>
      <action context="Code" dev="JM" type="fix">
        Proper escaping of characters in list-items labels for RTF output.
      </action>
      <action context="Code" dev="MM" type="fix">
        Bugfix: FOUserAgent specific configuration parameters specified in config file
        were not set when FOP was invoked from command line.
      </action>
      <action context="Code" dev="JM" type="add" importance="high">
        Added support for PDF/A-1b and PDF/X-3:2003. (Note: this may still be a bit
        incomplete. Feedback is welcome!)
      </action>
      <action context="Code" dev="JM" type="add">
        The CIDSet object is now generated for CID fonts which are embedded in PDFs.
        (Required by PDF/A).
      </action>
      <action context="Code" dev="JM" type="update" importance="high">
        The Java2DRenderer (and therefore the print and bitmap renderers) is now
        offering the same quality as the PDF and PS renderers. Note: There can still
        be little differences between PDF and Print/PNG/TIFF because the latter uses
        a different font metrics source.
      </action>
      <action context="Code" dev="AD" type="fix" fixes-bug="39712">
        Bugfix: components of the border-separation property weren't set when
        in shorthand-mode, leading to a NPE being thrown.
      </action>
      <action context="Code" dev="JM" type="fix">
        Bugfix: Table headers were omitted when a table is a child of a block-container.
      </action>
      <action context="Code" dev="JM" type="fix">
        Bugfix: Bookmarks in PDF will be generated even if some bookmarks cannot be
        resolved.
      </action>
      <action context="Code" dev="AD" type="fix" fixes-bug="39560">
        Bugfix: the interaction between the table FOs and properties package in
        determining initial values for column-number should be a one-time process,
        not repeated when the table is in a marker that is retrieved.
      </action>
      <action context="Code" dev="JM" type="fix">
        Bugfix: All fonts names were converted unnecessarily to lower case in RTF output.
      </action>
      <action context="Code" dev="JM" type="fix">
        Bugfix: The combination of hyphenation and kerning resulted in slightly ragged
        right ends for right-aligned and justified text.
      </action>
      <action context="Code" dev="JM" type="fix">
        Bugfix: NullPointerException in AreaAdditionUtil in a table-cell spanning
        multiple pages and with a marker.
      </action>
      <action context="Code" dev="JM" type="fix" fixes-bug="39533">
        Bugfix: NullPointerException in RTF output when a table does not contain
        table-columns.
      </action>
      <action context="Code" dev="JM" type="fix" fixes-bug="39607" due-to="Julien Aymé">
        Bugfix: NullPointerException in RTF library when there are no borders on
        the parent table.
      </action>
      <action context="Code" dev="JM" type="add" importance="high">
       Automatic support for all fonts available to the Java2D subsystem for all
       Java2D-descendant renderers (TIFF, PNG, print, AWT).
     </action>
      <action context="Code" dev="JM" type="fix">
        Bugfix: Improved baseline detection in TTFReader for TrueType fonts.
      </action>
      <action context="Code" dev="JM" type="fix" fixes-bug="39443">
        Bugfix: tables nested in inline elements caused a NullPointerException.
      </action>
      <action context="Code" dev="JM" type="update">
        The default sRGB color profile provided by the Java class library is no longer
        embedded if it is encountered. This should reduce the PDF size considerably.
      </action>
      <action context="Code" dev="JM" type="fix" fixes-bug="39443">
        Bugfix: Sections with span="all" lead to overlapping text if spanning multiple pages.
      </action>
      <action context="Code" dev="MM" type="fix">
        Bugfix: Percentages in vertical-align property values were not correctly handled.
      </action>
      <action context="Code" dev="JM" type="fix" fixes-bug="38243" due-to="Gerhard Oettl">
        Bugfix: Gaps in table-columns cause a NullPointerException.
      </action>
      <action context="Code" dev="JM" type="update" fixes-bug="38946" due-to="Max Berger">
        Changed the internal representation of colors to use Java's own color infrastructure
        instead of FOP's home-grown classes.
      </action>
      <action context="Code" dev="MM" type="fix">
        Bugfix: TABs were not correctly replaced by spaces in some circumstances.
      </action>
      <action context="Code" dev="JM" type="update">
        Content in block-containers makes better use of shrink to fit content vertically
        into the available area. This can be used indirectly to justify content vertically
        in a block-container.
      </action>
      <action context="Code" dev="JM" type="fix">
        Bugfix: basic-links with internal destinations in documents with multiple
        page-sequences sometimes pointed at the wrong page.
      </action>
      <action context="Code" dev="JM" type="fix">
        Bugfix: Fixed ClassCastException when retrieve-marker is used as a direct child
        if static-content in which case leading and trailing white space is not properly
        removed.
      </action>
      <action context="Code" dev="JM" type="fix" fixes-bug="39285">
        Bugfix: Fixed OutOfMemoryException with long data URLs (RFC 2397).
      </action>
      <action context="Code" dev="JM" type="add" fixes-bug="39118" due-to="Pierre-Henri Kraus">
        Initial support for page-number-citation-last (XSL 1.1). Works without problems
        only for page-sequence so far.
      </action>
    </release>
    <release version="0.92beta" date="18 Apr 2006">
      <action context="Code" dev="JM" type="fix">
        Bugfix: The generation of the PDF "d" (setdash) command was assuming that
        only integer values can be used but that isn't the case. Dash patterns
        PDFGraphics2D would be wrong in the process.
      </action>
      <action context="Code" dev="JM" type="fix">
        Bugfix: Fixed a division by zero problem in TTFReader and improved the detection
        of the capHeight and xHeight font metric values for TrueType fonts.
      </action>
      <action context="Code" dev="JM" type="fix">
        Bugfix: Allow URLs in basic-link's external-destination to be wrapped in "url()".
      </action>
      <action context="Code" dev="MM" type="fix">
        Bugfix: Corrected enumerated property value for white-space property
        from "no-wrap" to "nowrap".
      </action>
      <action context="Code" dev="MM" type="fix" fixes-bug="38457">
        Bugfix: Added support for white-space-treatment="preserve" in particular to
        support the white-space="pre" short hand property.
      </action>
      <action context="Code" dev="JM" type="fix">
        Corrected expectation and behaviour for the text-indent property to only apply
        to the first line area generated by a block.
      </action>
      <action context="Code" dev="JM" type="fix">
        Bugfix for invalid handling of ICC color profiles in JPEG images and for
        dealing with CMYK JPEG images with the Adobe APPE marker.
      </action>
      <action context="Code" dev="JM" type="add">
        Initial support for page-position="last" added.
      </action>
      <action context="Code" dev="JM" type="add">
        Reenabled loading of user-supplied hyphenation patterns that was available in
        FOP 0.20.5. (See "hyphenation-base" option in the user configuration)
      </action>
      <action context="Code" dev="JM" type="fix">
        Bugfix: Certain filter combinations in PDF could lead to invalid PDFs.
        DecodeParams were not properly handled.
      </action>
      <action context="Code" dev="JM" type="fix">
        Bugfix: CCITT Group 4 encoded TIFF images with multiple strips are now properly
        embedded in PDF files.
      </action>
      <action context="Code" dev="JM" type="add">
        Added support for fixed-width spaces.
      </action>
      <action context="Code" dev="JM" type="add">
        Added support for kerning.
      </action>
      <action context="Code" dev="JM" type="fix">
        Bugfix: Fixed a copy/paste error in the table layout code that caused wrong page
        break decisions when table-headers and/or table-footers are used.
      </action>
      <action context="Code" dev="JM" type="fix">
        Bugfix: Fixed an NPE that was thrown when a table was used inside a footnote-body.
      </action>
      <action context="Code" dev="JM" type="fix">
        Bugfix: Fixed a problem with certain TrueType fonts which are missing the "PCLT"
        table, where a baseline-shift="sub" had no effect due to a missing x-height value.
        (Note: This only affects TTFReader, so the font metric file has to be regenerated.)
      </action>
      <action context="Code" dev="JM" type="fix">
        Bugfix: When the base URL was specified as a file system path, the constructed
        URL was wrong.
      </action>
      <action context="Code" dev="JM" type="add" due-to="Jirí Mareš">
        Support for "userconfig" attribute in FOP Ant Task.
      </action>
      <action context="Code" dev="JM" type="add">
        Initial support for XMP metadata (PDF 1.4) under fo:declarations.
      </action>
      <action context="Code" dev="AD" type="add">
        Added support for the background-position shorthand property.
      </action>
      <action context="Code" dev="AD" type="add">
        Added support for the font shorthand property.
      </action>
      <action context="Code" dev="JM" type="add" fixes-bug="38618" due-to="Max Berger">
        Added support for system-color() function.
      </action>
      <action context="Code" dev="JM" type="fix">
        Bugfix: Fixed two causes for ClassCastExceptions in BlockContainerLayoutManager.
      </action>
      <action context="Code" dev="JM" type="fix">
        Bugfix: padding-top and padding-bottom on list-items could lead to wrong page
        break decisions and thus to overlapping text.
      </action>
      <action context="Code" dev="JM" type="fix">
        Bugfix: break-before and break-after were ignored on list-items.
      </action>
      <action context="Code" dev="LF" type="fix" fixes-bug="38507">
        Bugfix: The elements representing a non-breaking space weren't always correct.
      </action>
      <action context="Code" dev="JM" type="fix" fixes-bug="38453">
        Bugfix: Text-decoration was not promoted if no text-decoration attribute was
        specified on a nested element.
      </action>
      <action context="Code" dev="AD" type="add" fixes-bug="38282"
              due-to="Gerhard Oettl (gerhard.oettl.at.oesoft.at)">
        Added support for the from-table-column() function.
      </action>
      <action context="Code" dev="JM" type="fix" fixes-bug="38397">
        Bugfix: Spanned cells could lead to an false error message about overlapping
        cells and ultimately a NullPointerException.
      </action>
      <action context="Code" dev="JM" type="fix">
        Bugfix: Regions with non-standard names got ignored in RTF output leading to
        missing headers and footers.
      </action>
      <action context="Code" dev="JM" type="fix">
        The RTF output now properly generates the "\landscape" flag for documents in
        landscape orientation.
      </action>
      <action context="Code" dev="JM" type="fix">
        Following a clarification by the XSL FO SG, space traits are only set on the
        first and last area generated by an FO, and not on every area anymore.
      </action>
      <action context="Code" dev="JM" type="add">
        New feature: "Intermediate format" (IF). The IF is basically the XML dialect
        written by the area tree renderer (XMLRenderer). A new parser for this format
        allows reparsing a serialized and possibly modified area tree and rendering it
        to the final target format.
      </action>
      <action context="Code" dev="JM" type="fix">
        Bugfix: Floating point numbers were not properly formatted in the PDF renderer
        which could lead to error messages while opening a PDF in Acrobat Reader.
      </action>
      <action  context="Code" dev="SP" type="update" fixes-bug="38098"
               due-to="Gerhard Oettl">
        Implement property name as default argument on some xsl-function calls.
      </action>
      <action  context="Code" dev="SP" type="update" fixes-bug="38087"
               due-to="Gerhard Oettl">
        Implement force-page-count property of page-sequence.
      </action>
      <action context="Code" dev="JM" type="fix" fixes-bug="38054">
        Bugfix: Spans that end up with a negative height don't get swallowed anymore.
      </action>
      <action context="Code" dev="MM" type="add" fixes-bug="36729">
        Relative URLs for the font configuration attributes metrics-url and embed-url
        are now supported. A new configuration property font-base has been added. It
        sets the base URL against which relative font URLs are resolved. If font-base is
        not set base is used.
      </action>
      <action context="Code" dev="JM" type="add" fixes-bug="38132" due-to="Richard Wheeldon">
        Added support for RFC2397 "data" URLs.
      </action>
      <action context="Code" dev="JM" type="fix" fixes-bug="38132">
        Bugfix: Certain border styles could lead to a NullPointerException.
      </action>
      <action context="Code" dev="JM" type="fix" fixes-bug="38102">
        Bugfix: Space was not adjusted if the space was on a nested block. This could
        lead to content overflowing the bottom of a page.
      </action>
      <action context="Code" dev="JM" type="fix">
        Bugfix: TableCell did not properly report that it generates reference-areas
        which could lead to wrong inherited values for start-indent and end-indent.
      </action>
      <action context="Code" dev="JM" type="add">
        The font loading code now reads the encoding value from the XML font metrics file
        so that fonts like Symbol and ZapfDingbats can be embedded explicitely (Required by PDF/A).
      </action>
      <action context="Code" dev="SP" type="update">
        Improvements to the code for inline block content.
      </action>
      <action context="Code" dev="MM" type="fix" fixes-bug="38089">
        Bugfix: Image height for BMP images was incorrectly calculated
      </action>
      <action context="Code" dev="AD" type="update">
        Revision of refinement white-space handling.
      </action>
      <action context="Code" dev="AD" type="add">
        Added feature: support for white-space shorthand
      </action>
      <action context="Code" dev="AD" type="add">
        Added feature: support for page-break-* shorthands
      </action>
      <action context="Code" dev="MM" type="fix" fixes-bug="38053">
        Bugfix: NullPointerException on certain fo:inline within lists.
      </action>
      <action context="Code" dev="MM" type="fix" fixes-bug="37743">
        Bugfix: ClassCastException on certain fo:inline with border combinations.
      </action>
      <action context="Code" dev="MM" type="fix">
        Changed a method name in LineArea from finalize to finalise because it was
        never intended for the method to be an override of the Java Object finalize
        method. If invoked by the Java garbage collector it may cause a NPE.
      </action>
    </release>
    <release version="0.91beta" date="23 Dec 2005">
      <action context="Code" dev="JM" type="update">
        Deprecated Fop constructors that use integer constants to select the
        output format have been removed in favor or the constructors that use
        MIME types.
      </action>
      <action context="Code" dev="MM" type="fix">
        Fixed a bug where the linefeed-treatment property value "preserve" was not
        honoured when used in conjunction with text-align="center".
      </action>
      <action context="Code" dev="JM" type="fix" fixes-bug="37964">
        Bugfix: hard breaks with even-page or odd-page were not handled correctly
        when spaces were surrounding the break.
      </action>
      <action context="Code" dev="JM" type="update">
        Changed the XMLHandler interface so it doesn't report the MIME type it
        supports but instead can report whether it supports a particular Renderer
        implementation. XMLHandlers are now configurable.
      </action>
      <action context="Code" dev="JM" type="fix">
        Fixed a bug where SVG content could be clipped when rendered to PostScript.
      </action>
      <action context="Code" dev="JM" type="fix">
        Changed the way resolutions are handled. The single resolution in the user
        agent got split up into source and target resolutions. For more info, see
        the updated documentation. Note: backwards-incompatible change!
      </action>
      <action context="Code" dev="JM" type="fix" fixes-bug="37875">
        Bugfix: Some content inside a table-header may not have been renderered on
        pages n &gt; 1 in certain conditions.
      </action>
      <action context="Code" dev="MM" type="fix">
        Fixed a bug where an empty line, i.e. a block containing only a &amp;nbsp;,
        was not rendered at all.
      </action>
      <action context="Code" dev="JM" type="fix">
        Fixed a bug where the area for a finished cell that is broken over pages was
        created once for each row it was spanned over instead of only once.
      </action>
      <action context="Code" dev="JM" type="add">
        Added checks that warn about tables and block-containers that are wider than
        the available content area.
      </action>
      <action context="Code" dev="JM" type="fix" fixes-bug="37880">
        Bugfix: Footnotes were lost if the footnote appeared in centered text.
      </action>
      <action context="Code" dev="JM" type="update">
        Improved log and error messages in a number of places by adding additional
        context information that should make it easier to find the location in the
        source files.
      </action>
      <action context="Code" dev="JM" type="fix">
        Fix to correct image sizes in RTF output.
      </action>
      <action context="Code" dev="JM" type="add">
        First attempt at SVG support in RTF output. SVG images are converted to 300dpi JPEG
        images internally.
      </action>
      <action context="Code" dev="JM" type="update">
        Additional checks to detect text overflows. The overflow property is now properly
        handled where applicable.
      </action>
      <action context="Code" dev="JM" type="update">
        Source location information improved. If location information is not available,
        the context information is provided based on text content.
      </action>
      <action context="Code" dev="JM" type="add">
        The command-line now automatically sets two parameters for any XSLT transformation:
        "fop-output-format" contains the MIME type of the currently selected output format,
        "fop-version" contains FOP's version number.
      </action>
      <action context="Code" dev="JM" type="fix">
        The output file is now deleted when an exception occurs when calling FOP from
        the command-line.
      </action>
      <action context="Code" dev="JM" type="fix">
        Bugfix: Areas for table-cells that are broken over more than one page are now
        generated even if all its content is already painted on a previous page. This
        fixes strange effects like a table grid that is not completely painted.
      </action>
      <action context="Code" dev="JM" type="fix" fixes-bug="37828">
        Bugfix: Column balancing produced strange break decisions in certain multi-column
        documents with large amounts of text.
      </action>
      <action context="Code" dev="JM" type="add">
        Added an alternative set of rules for calculating text indents which tries to mimic
        the behaviour of many commercial FO implementations that chose to break the rules
        in the FO specification in order to better meet the natural expectations of
        inexperienced FO users.
      </action>
      <action context="Code" dev="JM" type="fix" fixes-bug="37815" due-to="Tom Craddock">
        Bugfix: The combination of content-width="scale-to-fit" and content-height="100%"
        did not work as expected due to a datatype conversion bug.
      </action>
      <action context="Code" dev="JM" type="fix" fixes-bug="37813">
        Bugfix: A span="all" on the first block cause a subsequent page break and the first block
        didn't span all columns.
      </action>
      <action context="Code" dev="JM" type="fix">
        Bugfix: Self-created OutputStreams in PNG Renderer were not properly closed.
      </action>
      <action context="Code" dev="JM" type="update">
        The border-collapse property on fo:table is now forced to the value "separate" until the collapsing
        border has been implemented.
      </action>
      <action context="Code" dev="JM" type="add">
        font-family list still not fully supported but a comma-separated list is now properly tokenized.
        FOP will now go through all fonts in the list to find one that is available, but it doesn't
        do so per character, yet.
      </action>
      <action context="Code" dev="JM" type="add">
        Implemented "Overconstrained Geometry" rules (5.3.4, XSL 1.0) for the most important cases.
      </action>
      <action context="Code" dev="JM" type="fix">
        Bugfix: Relatively positioned BlockViewports (from block-containers) caused the paint
        cursor not be be properly advanced when space-before or space-after were present.
      </action>
      <action context="Code" dev="JM" type="fix">
        Bugfix: Space resolution was incomplete for content in table-cells. Conditional elements
        didn't get removed.
      </action>
      <action context="Code" dev="JM" type="fix">
        The validation check for non-zero borders and padding on a region-* and for empty static-content
        elements is now turned off when relaxed validation is active to improve compatibility with
        FO documents written for other FO implementations.
      </action>
      <action context="Code" dev="JM" type="fix">
        Bugfix for "/ by zero" ArithmeticExceptions when an URL to a non-existing image is used
        and content-width and/or content-height is used.
      </action>
      <action context="Code" dev="JM" type="fix">
        Bugfix for a multi-threading problem:
        propertyListTable initialization moved from the constructor to a static block in FONode.
        This fixes NullPointerExceptions in PropertyList.
      </action>
      <action context="Code" dev="JM" type="fix">
        Bugfix for placement of text inside a text area when borders are present in PostScript output.
      </action>
      <action context="Code" dev="JM" type="update">
        Improvements on leader painting in PDF output.
      </action>
      <action context="Code" dev="JM" type="add">
        Support for leader painting in PostScript output.
      </action>
      <action context="Code" dev="LF, MM" type="add">
        Support for hyphenation-ladder-count.
      </action>
    </release>
    <release version="0.90alpha1" date="22 Nov 2005">
      <action context="Code" dev="all" type="update">
        <strong>Complete redesign of the FOP codebase</strong> in the period between Dec 2001 and Nov 2005.
        There are just too many changes to list here. If you like to know details, run
        <code>"svn log --verbose http://svn.apache.org/repos/asf/xmlgraphics/fop/trunk/"</code>.
      </action>
    </release>
    <release version="0.20.5" date="18 July 2003">
      <action context="Code" dev="all" type="update">
        For the change log for the maintenance branch
        (where FOP 0.20.5 came from), please see the "CHANGES" file in the distribution, or
        <link href="http://svn.apache.org/viewcvs.cgi/xmlgraphics/fop/branches/fop-0_20_2-maintain/CHANGES?view=markup">the CHANGES file in the SVN repository</link>.
      </action>
    </release>
  </changes>

  <todo>
    <!-- See Bugzilla and http://wiki.apache.org/xmlgraphics-fop/FOPProjectTasks -->
    <actions>
      <action dev="open" type="update" context="Docs">
        Improve the documentation.
      </action>
    </actions>
  </todo>

</status><|MERGE_RESOLUTION|>--- conflicted
+++ resolved
@@ -49,6 +49,7 @@
     <context id="API" title="Changes to the End-User API"/>
     <context id="Extensions" title="Changes to the Bundled Extensions"/>
     <context id="Images" title="Changes to the Image Support"/>
+	<context id="Config" title="Changes to the User Configuration"/>
   </contexts>
 
   <changes>
@@ -58,12 +59,60 @@
       documents. Example: the fix of marks layering will be such a case when it's done.
     -->
     <release version="FOP Trunk" date="TBD">
-<<<<<<< HEAD
       <action context="Renderers" dev="JM" type="add" fixes-bug="49403" due-to="Patrick Jaromin">
         Initial work on spot colors (aka named colors) for PDF output.
       </action>
-	</release>
-    <release version="1.0" date="July 2010">
+	  <action context="Config" dev="SP" type="fix">
+		Bugfix: relative URIs in the configuration file (base, font-base, hyphenation-base) are evaluated relative to the base URI of the configuration file.
+	  </action>
+      <action context="Layout" dev="AD" type="fix" fixes-bug="49848">
+        Bugfix: correct behavior of keep-together.within-line in case there are nested inlines
+      </action>
+      <action context="Code" dev="AD" type="fix" fixes-bug="50471">
+        Bugfix: avoid ArrayIndexOutOfBoundsException for codepoints without a linebreak class
+      </action>
+      <action context="Layout" dev="AD" type="fix" fixes-bug="48380">
+        Bugfix: avoid ClassCastException when using fox:widow-content-limit
+      </action>
+      <action context="Layout" dev="VH" type="fix" fixes-bug="50089">
+        Bugfix: content after forced break in block-container is not rendered.
+      </action>
+      <action context="Layout" dev="JM" type="fix" fixes-bug="42034">
+        Fixed adjustment of inline parent area for justified text containing a forward page reference.
+      </action>
+      <action context="Layout" dev="AD" type="fix" fixes-bug="38264">
+        Fixed behavior when combining hyphenation with preserved linefeeds or whitespace.
+      </action>
+      <action context="Code" dev="VH" type="fix" fixes-bug="49695" due-to="Joshua Marquart">
+        Replaced magic numbers with constants from UnitConv and GraphicsConstants.
+      </action>
+      <action context="Renderers" dev="JM" type="add" fixes-bug="42600" due-to="Maximilian Aster">
+        Added some support for break-before/-after for RTF output.
+      </action>
+      <action context="Renderers" dev="JM" type="add" fixes-bug="49379" due-to="Peter Hancock">
+        Added ability to embed an external AFP page segment resource file (AFP output only).
+      </action>
+      <action context="Renderers" dev="JM" type="fix" fixes-bug="46360" due-to="Alexis Giotis">
+        Fixed a multi-threading issue when rendering SVG.
+      </action>
+      <action context="Layout" dev="JM" type="fix" fixes-bug="49885">
+        Fixed retrieval of available BPD for cases spanning columns and multiple pages with differing page masters.
+      </action>
+      <action context="Renderers" dev="VH" type="remove">
+        Removed old Renderer implementations for those output formats that have a version based on 
+        the new DocumentHandler architecture available (AFP, PCL, PDF, PS).
+      </action>
+      <action context="Fonts" dev="AC" type="fix">
+        Reinstated support for being able to specify a font cache filepath in the fop user configuration.
+      </action>
+      <action context="Fonts" dev="AC" type="add">
+        Added convenience support for the flushing of the Fop font cache file from the command line.
+      </action>
+      <action context="Renderers" dev="JM" type="add" fixes-bug="44460" due-to="Andrejus Chaliapinas">
+        Added support for PDF File Attachments (Embedded Files).
+      </action>
+    </release>
+    <release version="1.0" date="21 July 2010">
       <action context="Renderers" dev="JM" type="fix">
         AFP Output: Fixed positioning of Java2D-based images (when GOCA is enabled).
       </action>
@@ -301,8 +350,6 @@
         Introduced a new, additional intermediate format optimized for performance. Please see
         the intermediate format documentation for details.
       </action>
-=======
->>>>>>> 6c827ad0
       <action context="Fonts" dev="JM" type="fix" fixes-bug="46686" due-to="Alok Singh">
         Use temporary directory for the font cache if the user home directory is not
         write-accessible.
@@ -316,19 +363,11 @@
         code.
       </action>
       <action context="Code" dev="VH" type="fix" fixes-bug="46638">
-<<<<<<< HEAD
         MinOptMaxUtil.toMinOptMax was converting LengthRangeProperty objects into illegal MinOptMax
         objects (in some cases opt could be inferior to min).
       </action>
       <action context="Layout" dev="VH" type="add" fixes-bug="46315" due-to="Georg Datterl">
         Added extension to disable column balancing before blocks spanning the whole page, in
-=======
-        MinOptMaxUtil.toMinOptMax was converting LengthRangeProperty objects into illegal MinOptMax 
-        objects (in some cases opt could be inferior to min).
-      </action>
-      <action context="Layout" dev="VH" type="add" fixes-bug="46315" due-to="Georg Datterl">
-        Added extension to disable column balancing before blocks spanning the whole page, in 
->>>>>>> 6c827ad0
         multiple-column documents.
       </action>
       <action context="Renderers" dev="JM" type="add">
@@ -396,6 +435,9 @@
         Fixed a problem where the BPD or a block area could be wrong if there is a nested,
         absolutely positioned area (for example a block-container).
       </action>
+      <action context="Code" dev="VH" type="fix" fixes-bug="45971" due-to="Tow Browder">
+        Improved the behaviour of the command line interface.
+      </action>
       <action context="Layout" dev="AD" type="fix" fixes-bug="40798">
         Bugzilla 40798: A conditional-page-master-reference with page-position="last" qualifies
         for a first page, if it is also the last. Additionally: also added support for
@@ -479,7 +521,6 @@
       <action context="Renderers" dev="JM" type="add" fixes-bug="45115" due-to="Martin Edge">
         Added a PCL-specific extension attribute on simple-page-master for controlling
         the simplex/duplex mode.
-<<<<<<< HEAD
       </action>
       <action context="Code" dev="AD" type="fix" fixes-bug="45097">
         Corrected white-space-treatment for situations where an inline-node is the first/last
@@ -662,186 +703,6 @@
         Fixed two bugs concerning resolution handling with SVG images and their
         conversion to bitmaps for RTF output.
       </action>
-=======
-      </action>
-      <action context="Code" dev="AD" type="fix" fixes-bug="45097">
-        Corrected white-space-treatment for situations where an inline-node is the first/last
-        child node of an fo:block, without preceding/following text.
-      </action>
-      <action context="Layout" dev="MB" type="add">
-        Implemented word-by-ford font-selection strategy on text.
-      </action>
-      <action context="Layout" dev="MB" type="add">
-        Support character-by-character font-selection strategy on fo:character element.
-      </action>
-      <action context="Layout" dev="AD" type="fix" fixes-bug="44794">
-        Added support for page-number-citation and page-number-citation-last
-        of fo:inline. Corrected behavior for page-number-citation-last
-        of fo:block: forward references now properly resolved.
-      </action>
-      <action context="Fonts" dev="JM" type="add">
-        For auto-detected fonts it is now possible to specify that a font needs to be referenced
-        rather than embedded (for the output formats that support this distinction).
-      </action>
-      <action context="Layout" dev="AD" type="fix" fixes-bug="42423">
-        Added support for the "id" attribute on fo:wrappers when used
-        as a child of the fo:flow.
-      </action>
-      <action context="Layout" dev="AD" type="fix" fixes-bug="41500">
-        Fixed a ClassCastException when using an fo:wrapper as a child
-        of an fo:block-container.
-      </action>
-      <action context="Fonts" dev="AC" type="add" importance="high">
-        Add support for font substitution.
-      </action>
-      <action context="Renderers" dev="JM" type="fix" fixes-bug="43650">
-        PCL Renderer: Improved page format selection so it doesn't interfere with
-        duplex printing.
-      </action>
-      <action context="Layout" dev="AD" type="fix" fixes-bug="42703">
-        Fixed a regression introduced by the fix for
-        <link href="https://issues.apache.org/bugzilla/show_bug.cgi?id=44286">Bugzilla 44286</link>.
-      </action>
-      <action context="Layout" dev="AD" type="fix" fixes-bug="43591">
-        Activated min-height/max-height and min-width/max-width properties.
-      </action>
-      <action context="Code" dev="AD" type="fix" fixes-bug="44203">
-        Fixed a logic error in Hyphenator.java:
-        If the source had an associated InputStream, an UnsupportedOperationException was
-        triggered.
-      </action>
-      <action context="Renderers" dev="AD" type="add" fixes-bug="44634">
-        Add partial support for the "show-destination" property on fo:basic-link
-        (PDF output only; see limitations on the compliance page)
-      </action>
-      <action context="Layout" dev="JM" type="add" importance="high">
-        Added minimal support for integer keep values on the various keep properties on block-level
-        FOs. For now, all integer values are treated the same (i.e. without strength distinction).
-        Using integers allows to avoid overflows that can happen when "always" is used extensively.
-      </action>
-      <action context="Renderers" dev="JM" type="add">
-        Added support for rendering pages using JPS (Java Printing System). See new example:
-        examples/embedding/java/ExamplesFO2JPSPrint.java
-      </action>
-      <action context="Renderers" dev="JM" type="add" fixes-bug="41687">
-        Restored ability to specify from/to and odd/even pages as well as the number of copies
-        for printing from the command-line.
-      </action>
-      <action context="Renderers" dev="JM" type="add" fixes-bug="44678" due-to="Antti Karanta">
-        Added ability to pass a preconfigured PrinterJob instance to the PrintRenderer via
-        the rendering options map.
-      </action>
-      <action context="Renderers" dev="JM" type="add" fixes-bug="44743" due-to="Yegor Kozlov">
-        Added a public accessor for reference to the current page to PDFGraphics2D.
-      </action>
-      <action context="Fonts" dev="JM" type="add" fixes-bug="44737" due-to="Jason Harrop">
-        Added support for auto-configuring TrueType Collections. XML font metrics files for
-        *.ttc fonts are not required anymore.
-      </action>
-      <action context="Renderers" dev="JM" type="update">
-        When a JPEG image is embedded, an optionally embedded color profile is filtered out
-        as it's already embedded separately in the PDF file.
-      </action>
-      <action context="Fonts" dev="JM" type="add" importance="high">
-        Added support for addressing all glyphs available in a Type 1 font, not just the ones
-        in the font's primary encoding.
-      </action>
-    </release>
-    <release version="0.95" date="05 August 2008">
-      <notes>
-        <section>
-          <title>Notes</title>
-          <p>
-            Besides the important changes listed below, the most important areas with
-            improvements in this release are:
-          </p>
-          <ul>
-            <li>
-              Many bugfixes in tables, plus some new features (full support for keeps and
-              breaks, border conditionality, background on columns and header/footer/body)
-            </li>
-            <li>
-              Improvements and bugfixes for font handling and font
-              auto-detection/-registration.
-            </li>
-            <li>
-              Performance improvements and memory optimizations for the property handling
-              in the FO tree.
-            </li>
-          </ul>
-          <p>
-            Please note that with this release, we've dropped support for Java 1.3.
-            FOP will, from now on, <strong>require at least Java 1.4</strong>.
-          </p>
-          <p>
-            There have been a few changes in tables that make FOP both more strict and more
-            compliant to the Recommendation:
-            <ul>
-              <li>XSL-FO 1.1 explicitly states that a row-spanning fo:table-cell element is not
-                allowed to span further than its enclosing fo:table-header/footer/body element
-                (see bottom of <link href="http://www.w3.org/TR/xsl11/#fo_table">section
-                  6.7.3</link>). From now on FOP will give a validation error if a document
-                contains such an erroneous cell.
-              </li>
-              <li>
-                <p>If an fo:table element contains explicit fo:table-column children, then those
-                  elements set the total number of columns in the table. This means that a
-                  validation error will now occur if a row contains more cells than available
-                  columns. This change allows to improve performance, since the rendering of the
-                  table may start as soon as the table-column elements have been parsed.</p>
-                <p>If more flexibility is needed, then the fo:table-column elements may be just
-                  omitted. The final number of columns will then be set by the row that has the
-                  most cells.</p>
-              </li>
-            </ul>
-          </p>
-          <p>
-            The image libraries Jimi and JAI are no longer needed (and used) for image loading.
-            Instead we rely completely on the Image I/O API that has been introduced with
-            Java 1.4. If you still need support for bitmap image formats that do not work
-            out-of-the-box, we recommend adding
-            <link href="http://jai-imageio.dev.java.net/">JAI Image I/O Tools</link>
-            (an Image I/O compatible image codec package) to the classpath. JAI is still required
-            for building the FOP distribution but it is optional for normal builds and at run-time.
-          </p>
-          <note>
-            This final 0.95 release also includes all of the
-            <a href="changes_0.95beta.html">changes made for Apache FOP 0.95beta</a>.
-          </note>
-        </section>
-      </notes>
-      <action context="Renderers" dev="JM" type="fix">
-        Fixed a color selection problem which occurred after an image has been painted
-        through the Graphics2DAdapter in PDF output.
-      </action>
-      <action context="Renderers" dev="JM" type="fix" fixes-bug="41306">
-        Fixed page ordering problem with AWTRenderer.
-      </action>
-      <action context="Renderers" dev="JM" type="fix" fixes-bug="39980">
-        Fixed image scaling for RTF output.
-      </action>
-      <action context="API" dev="JM" type="fix">
-        Fixed the -imagein command-line option.
-      </action>
-      <action context="Renderers" dev="JM" type="add" fixes-bug="43825" due-to="Maximilian Aster">
-        Added support for fo:leader for RTF output (no full support!). Fixes problems with empty leaders
-        being used to force empty lines among other issues.
-      </action>
-      <action context="Renderers" dev="JM" type="add" fixes-bug="43824" due-to="Maximilian Aster">
-        Added support for page-number-citation for RTF output.
-      </action>
-      <action context="Renderers" dev="JM" type="fix" fixes-bug="43606" due-to="Maximilian Aster">
-        Fixed handling of proportional-column-width() and percentages for table column in RTF
-        output.
-      </action>
-      <action context="Layout" dev="AD" type="fix" fixes-bug="45295">
-        Fixed NullPointerException when page-number-citations are used inside a marker.
-      </action>
-      <action context="Images" dev="JM" type="fix">
-        Fixed two bugs concerning resolution handling with SVG images and their
-        conversion to bitmaps for RTF output.
-      </action>
->>>>>>> 6c827ad0
       <action context="Code" dev="JM" type="fix" fixes-bug="44887" importance="high">
         Fixed potential multi-threading problem concerning the use of DecimalFormat.
       </action>
