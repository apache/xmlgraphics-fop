--- conflicted
+++ resolved
@@ -58,10 +58,9 @@
       documents. Example: the fix of marks layering will be such a case when it's done.
     -->
     <release version="FOP Trunk" date="TBD">
-<<<<<<< HEAD
       <action context="Renderers" dev="JM" type="add" fixes-bug="46705" due-to="Jost Klopfstein">
         Added basic accessibility and Tagged PDF support. 
-=======
+      </action>
       <action context="Renderers" dev="JM" type="fix">
         Fixed a bug that left the PrintRenderer unconfigured even if a configuration was
         specified for "application/X-fop-print". 
@@ -101,7 +100,6 @@
       <action context="Renderers" dev="JM" type="add">
         Introduced a new, additional intermediate format optimized for performance. Please see
         the intermediate format documentation for details.
->>>>>>> 4d9f95a6
       </action>
       <action context="Fonts" dev="JM" type="fix" fixes-bug="46686" due-to="Alok Singh">
         Use temporary directory for the font cache if the user home directory is not
