<?xml version="1.0" encoding="UTF-8" ?>
<!--
  Licensed to the Apache Software Foundation (ASF) under one or more
  contributor license agreements.  See the NOTICE file distributed with
  this work for additional information regarding copyright ownership.
  The ASF licenses this file to You under the Apache License, Version 2.0
  (the "License"); you may not use this file except in compliance with
  the License.  You may obtain a copy of the License at

       http://www.apache.org/licenses/LICENSE-2.0

  Unless required by applicable law or agreed to in writing, software
  distributed under the License is distributed on an "AS IS" BASIS,
  WITHOUT WARRANTIES OR CONDITIONS OF ANY KIND, either express or implied.
  See the License for the specific language governing permissions and
  limitations under the License.
-->
<!-- $Id$ -->
<!DOCTYPE status PUBLIC "-//APACHE//DTD Status V1.3//EN" "http://forrest.apache.org/dtd/status-v13.dtd">
<status>

  <developers>
    <!-- In alphabetical order (last name) -->
    <person name="Glenn Adams"       email="gadams@apache.org"        id="GA"/>
    <person name="Max Berger"        email="mayberger@apache.org"     id="MB"/>
    <person name="Chris Bowditch"    email="cbowditch@apache.org"     id="CB"/>
    <person name="Jay Bryant"        email="jbryant@apache.org"       id="JB"/>
    <person name="Adrian Cumiskey"   email="acumiskey@apache.org"     id="AC"/>
    <person name="Bertrand Delacrétaz" email="bdelacretaz@apache.org" id="BD"/>
    <person name="Andreas Delmelle"  email="adelmelle@apache.org"     id="AD"/>
    <person name="Luca Furini"       email="lfurini@apache.org"       id="LF"/>
    <person name="Christian Geisert" email="chrisg@apache.org"        id="CG"/>
    <person name="Peter Hancock"     email="phancock@apache.org"      id="PH"/>
    <person name="Vincent Hennebert" email="vhennebert@apache.org"    id="VH"/>
    <person name="Mehdi Houshmand"   email="mehdi@apache.org"         id="MH"/>
    <person name="Clay Leeds"        email="clay@apache.org"          id="CL"/>
    <person name="Manuel Mall"       email="manuel@apache.org"        id="MM"/>
    <person name="Jeremias Märki"    email="jeremias@apache.org"      id="JM"/>
    <person name="Simon Pepping"     email="spepping@apache.org"      id="SP"/>
    <person name="the FOP committers" email="fop-dev@xmlgraphics.apache.org" id="all"/>
    <person name="Volunteer needed"  email="general@xmlgraphics.apache.org" id="open"/>
    <!-- See also src/documentation/content/xdocs/team.xml -->
  </developers>

  <contexts>
    <context id="Docs" title="Changes to Documentation"/>
    <context id="Code" title="Changes to the Code Base"/>
    <context id="Layout" title="Changes to the Layout Engine"/>
    <context id="Renderers" title="Changes to Renderers (Output Formats)"/>
    <context id="Fonts" title="Changes to the Font Subsystem"/>
    <context id="API" title="Changes to the End-User API"/>
    <context id="Extensions" title="Changes to the Bundled Extensions"/>
    <context id="Images" title="Changes to the Image Support"/>
    <context id="Config" title="Changes to the User Configuration"/>
    <context id="Test" title="Changes to unit tests or other test code"/>
  </contexts>

  <changes>
    <!--
      When adding changes, please try to highlight those which might affect upgrading
      users, i.e. when the behaviour changes and could affect the layout of existing
      documents. Example: the fix of marks layering will be such a case when it's done.
    -->
<<<<<<< HEAD
    <release version="1.1rc1" date="02 July 2012">
=======
    <release version="FOP Trunk" date="TBD">
      <action context="Test" dev="GA" type="fix">
        Fix errors and warnings in example files. Add build.xml for documentation examples.
      </action>
      <action context="Code" dev="GA" type="fix" fixes-bug="53458" due-to="Dieter von Holten">
        Fix incorrect language and country code key generation in hyphenation tree cache.
      </action>
      <action context="Images" dev="GA" type="fix" fixes-bug="53431" due-to="Luis Bernardo">
        Fix incorrect SVG line dash pattern with PDF output format.
      </action>
      <action context="Images" dev="GA" type="update" fixes-bug="40676" due-to="Luis Bernardo">
        Fix interoperability issue with Adobe reader regarding use of multiple filters.
      </action>
      <action context="Code" dev="GA" type="fix">
        Eliminate javadocs warnings.
      </action>
      <action context="Renderers" dev="VH" type="add" fixes-bug="52338" importance="high">
        Added possibility to embed TrueType fonts in PostScript.
      </action>
      <action context="Images" dev="GA" type="update" fixes-bug="40676" due-to="Luis Bernardo">
        Update site documentation about PNG image loading configuration and support.
      </action>
      <action context="Images" dev="GA" type="update" fixes-bug="40676" due-to="Luis Bernardo">
        Fix newly introduced findbugs warnings.
      </action>
      <action context="Images" dev="GA" type="fix" fixes-bug="40676" due-to="Luis Bernardo, Matthias Reischenbacher">
        Support use of ImageLoaderRawPNG decoder in order to prevent re-encoding of PNG images (and unnecssary output file bloat).
      </action>
      <action context="Code" dev="GA" type="fix" fixes-bug="53412" due-to="Alexios Giotis">
        Eliminate incorrect use of object identity which produces excessive property cache collisions.
      </action>
      <action context="Code" dev="GA" type="fix">
        Eliminate javadocs warnings.
      </action>
      <action context="Code" dev="GA" type="update" fixes-bug="53055">
        Update xmlgraphics common jar to reflect recent fixes in XGC.
      </action>
      <action context="Code" dev="GA" type="update" fixes-bug="43940" due-to="Julien Aymé">
        Fix handling of NaN, {+,-}Infinity, and other edge cases. Submitted by Julien Aymé.
      </action>
      <action context="Renderers" dev="GA" type="fix" fixes-bug="53304,53306">
        Add version attribute to AT and IF intermediate formats. Also eliminate redundant use of reversed attribute in AT format.
      </action>
      <action context="Renderers" dev="GA" type="fix" fixes-bug="53295" due-to="Luis Bernardo">
        Add extension to place code just before PostScript %PageTrailer.
      </action>
>>>>>>> fdf5975d
      <action context="Renderers" dev="GA" type="fix" fixes-bug="53294" due-to="Robert Meyer">
        Fix invalid PostScript file being created when font-size is 0.
      </action>
      <action context="Docs" dev="GA" type="update">
        Update FAQ and New Bug documentation.
      </action>
      <action context="Code" dev="VH" type="add">
        Added support for the role property on fo:page-sequence, fo:flow and fo:static-content. This 
        allows to change the mapping of those FOs to PDF structure types when enabling 
        accessibility.
      </action>
      <action context="Renderers" dev="VH" type="fix" due-to="Martin Koegler">
        Stop outputting the Type entry for structure elements in order to create a smaller PDF 
        ouptut when accessibility is enabled.
      </action>
      <action context="Config" dev="GA" type="fix" fixes-bug="52144" due-to="Luis Bernardo">
        Fix crash on use of version switch (-v).
      </action>
      <action context="Renderers" dev="GA" type="fix" fixes-bug="53242" due-to="Luis Bernardo">
        Support fractional line widths in AFP renderer, fixing problem with SVG line drawing.
      </action>
      <action context="Config" dev="GA" type="fix" fixes-bug="53248" due-to="Luis Bernardo">
        Fix exception thrown from use of -print option in CLI.
      </action>
      <action context="Docs" dev="GA" type="fix" fixes-bug="53247">
        Fix renderer mime type for PCL output; should be application/x-pcl.
      </action>
      <action context="Renderers" dev="GA" type="fix" fixes-bug="40699" due-to="Luis Bernardo">
        Fix for invalid PDF for certain numerical values in SVG lineargradient.
      </action>
      <action context="Layout" dev="GA" type="fix" fixes-bug="53185" due-to="Robert Meyer">
        Unify date formatting between FOP and XGC as well as tidying the date format code.
      </action>
      <action context="Layout" dev="GA" type="fix" fixes-bug="45715" due-to="Luis Bernardo" importance="high">
        Fix for break before (break-before) not respected on blocks nested in inlines.
      </action>
      <action context="Renderers" dev="GA" type="fix" fixes-bug="48723" due-to="Robert Meyer">
        Fix for XGC when rendering PostScript using SVG being drawn upside down when using a custom affine transform.
      </action>
      <!-- the following is also due to Julien Aymé, but due to a bug in forrest is not included here to prevent duplicate listing in contributors list -->
      <action context="Code" dev="GA" type="fix" fixes-bug="43940" due-to="Ognjen Blagojevic">
        Use new double format utility to improve thread safety and performance.
      </action>
      <action context="Fonts" dev="GA" type="fix" fixes-bug="53148" due-to="Tassos Charoulis">
        Fix performance regression in JDK 1.6 Update 19 due to use of Java Beans API. Fix checkstyle errors.
      </action>
      <action context="Renderers" dev="GA" type="fix" fixes-bug="51484" due-to="Benjamin Riefenstahl">
        Don't write final /sect suffix in RTF if section is last section.
      </action>
      <action context="Fonts" dev="GA" type="fix" fixes-bug="53143">
        Ensure fonts are not loaded twice (redundantly).
      </action>
      <action context="Test" dev="GA" type="update" fixes-bug="50196" due-to="Matthias Reischenbacher">
        Add test for basic-link with padding.
      </action>
      <action context="Code" dev="GA" type="update">
        Improve property function argument parsing, specifically, better separate required, optional, and variable arguments and the handling of optional argument defaults.
        Regularize property function class names.
      </action>
      <action context="Layout" dev="GA" type="fix" fixes-bug="51043" due-to="Pascal Sancho">
        Don't restart layout unless abs(ipd difference) > 1 in order to prevent rounding issues from triggering false restart.
      </action>
      <action context="Fonts" dev="GA" type="update">
        Removing experimental feature that violates XSL-FO and Unicode semantics by misinterpreting Basic Latin code points. Users must use private use codepoints to access font specific
        character mappings that have no assigned Unicode code point. See bug 50492.
      </action>
      <action context="Layout" dev="GA" type="fix" fixes-bug="53103" due-to="Matthias Reischenbacher">
        Ensure that table cell spanning works in right-to-left writing mode.
      </action>
      <action context="Layout" dev="GA" type="fix" fixes-bug="53086">
        Ensure that table footer and header are included in bididirectional resolution.
      </action>
      <action context="Layout" dev="GA" type="fix" fixes-bug="53097">
        Ensure writing-mode specified on fo:table is used to determine writing mode of table and its descendants.
      </action>
      <action context="Code" dev="GA" type="fix" fixes-bug="53094" due-to="Luis Bernardo">
        Convert block container overflow exception to event model, improving overflow property behavior.
      </action>
      <action context="Code" dev="GA" type="update" fixes-bug="51617">
        Add run target for embedded examples. Add increased JVM memory heap flag for example8 in case font cache is rebuilt.
      </action>
      <action context="Code" dev="GA" type="fix" fixes-bug="53083" importance="high">
        Update to use of checkstyle-5.5 as default configuration. Remove checkstyle-4.0 configuration. Also, import environment build properties before local properties, so that latter can refer to former.
      </action>
      <action context="Code" dev="GA" type="fix" fixes-bug="52572" due-to="Pascal Sancho">
        Prevent NPE on use of unsupported collapse-with-precedence; fall back to collapse. Fix checkstyle errors from prior commit.
      </action>
      <action context="Layout" dev="GA" type="fix" fixes-bug="52514" due-to="Luis Bernardo" importance="high">
        Ensure square image is appropriately scaled.
      </action>
      <action context="Code" dev="GA" type="fix" fixes-bug="50062" importance="high">
        Invoke JVM in headless mode from FOP command scripts and JS shell to prevent stealing focus from GUI applications.
      </action>
      <action context="Renderers" dev="GA" type="fix" fixes-bug="52114">
        Take leading derived space before/after into account when computing rows for TXT renderer.
      </action>
      <action context="Code" dev="PH" type="add" fixes-bug="49893">
        A global setting to wrap F11 images in page segments.
      </action>
      <action context="Code" dev="GA" type="fix" fixes-bug="52763" importance="high">
        Support list-block in marker, thus preventing NPE.
      </action>
      <action context="Code" dev="GA" type="fix">
        Must use unqualified (local name) when reporting invalid child error.
      </action>
      <action context="Code" dev="GA" type="fix" fixes-bug="53065">
        Restore lookup on Event message lookup field part. Add locale field to Event to
        enable locale dependent deferred bundle load during lookup field part substitution.
      </action>
      <action context="Code" dev="MH" type="fix">
        Bug in AFP font metrics that performed integer arithmetic when it should have been
	double arithemetic.
      </action>
      <action context="Code" dev="GA" type="fix" fixes-bug="49754" due-to="Simon Pepping">
        Bring clone() in line with the recommendations in Object.clone().
      </action>
      <action context="Code" dev="GA" type="fix" fixes-bug="52966" due-to="Luis Bernardo">
        How to use native text with EPSDocumentGraphics2D.
      </action>
      <action context="Code" dev="GA" type="fix" fixes-bug="51599" due-to="Paul Huemer" importance="high">
        Allow https scheme URI for PDF external action target.
      </action>
      <action context="Code" dev="GA" type="fix" fixes-bug="50901" due-to="Carsten Pfeiffer">
        RTF percentage table column width not calculated from table.
      </action>
      <action context="Code" dev="GA" type="fix" fixes-bug="51009" due-to="Max Aster">
        RTF generates unexpected lines for blocks in tables. Also fix three findbugs issues.
      </action>
      <action context="Code" dev="GA" type="fix" fixes-bug="51007" due-to="Max Aster">
        RTF tables do not support percent column-widths.
      </action>
      <action context="Code" dev="GA" type="fix" fixes-bug="50435" due-to="Armin Haaf">
        Access denied (java.util.PropertyPermission org.apache.fop.fo.properties.use-cache read).
      </action>
      <action context="Code" dev="GA" type="fix" fixes-bug="49763" due-to="Adrian Buza">
        Incorrect message when encountering a block in an inline in a footnote.
      </action>
      <action context="Code" dev="GA" type="fix" fixes-bug="47380" due-to="Georg Datterl">
        Specified rule-thickness applies only when leader-pattern is rule, otherwise should use default thickness.
      </action>
      <action context="Code" dev="GA" type="fix" fixes-bug="49302" due-to="Julien Aym&#x00E9;">
        Eliminate duplicate code.
      </action>
      <action context="Code" dev="GA" type="fix" fixes-bug="49350" due-to="Julien Aym&#x00E9;">
        Correct coding error in AFPResourceLevel#equals.
      </action>
      <action context="Code" dev="GA" type="fix" fixes-bug="51836" due-to="Melanie Drake">
        Throw IFException instead of NPE if navigation target (page reference) doesn't exist.
      </action>
      <action context="Code" dev="GA" type="fix" fixes-bug="51808" due-to="Sergey Vladimirov">
        Fixed memory waste in traits map.
      </action>
      <action context="Code" dev="GA" type="fix" fixes-bug="51807" due-to="Sergey Vladimirov">
        Fixed small memory waste in rowCells array construction.
      </action>
      <action context="Code" dev="GA" type="fix" fixes-bug="53005" due-to="Alberto Simões" importance="high">
        Fixed incorrect rejection of fo:wrapper inside fo:inline inside fo:footnote-body.
      </action>
      <!-- the following is also due to Vincent Hennebert, but due to a bug in forrest is not included here to prevent duplicate listing in contributors list -->
      <action context="Code" dev="VH" type="add" importance="high" due-to="Peter Hancock">
        Added support for PDF Object Streams. When accessibility is enabled and PDF version 1.5 
        selected, the structure tree will be stored in object streams in order to reduce the size of 
        the final PDF.
      </action>
      <action context="Code" dev="VH" type="fix" fixes-bug="46962" due-to="Alexios Giotis">
        Fixed deadlock in PropertyCache.
      </action>
      <action context="Config" dev="VH" type="add" fixes-bug="51385" due-to="Mehdi Houshmand" importance="high">
        Added configuration option to set the version of the output PDF document.
      </action>
      <action context="Code" dev="MH" type="fix" fixes-bug="52849" due-to="Luis Bernardo" importance="high">
        Fixed bug that caused a configured and installed SVG font to be stroked,
        also added an event indicating when fonts are stroked.
      </action>
      <action context="Code" dev="PH" type="fix">
        Fix of a bug introduced when merging ImproveAccessibility.
      </action>
      <action context="Code" dev="PH" type="add" fixes-bug="50391" importance="high">
          Improved support for empty flow-name mapping.
      </action>
      <action context="Layout" dev="GA" type="add" fixes-bug="32789, 49008, 49687" importance="high">
        Add support for complex scripts, including: full bidi support, support for advanced
        typographic tables, advanced support for number conversion.
      </action>
      <action context="Fonts" dev="GA" type="add" importance="high">
        Add support for OpenType advanced typographic tables (GDEF, GSUB, GPOS).
      </action>
      <action context="Code" dev="VH" type="fix" fixes-bug="52655" due-to="Luis Bernardo">
        Fixed rendering of special glyphs when using single-byte encoding mode.
      </action>
      <!-- the following is also due to Peter Hancock, but due to a bug in forrest is not included here to prevent duplicate listing in contributors list -->
      <action context="Code" dev="PH" type="add" due-to="Vincent Hennebert">
        Improvements of the Accessibility features.
      </action>
      <action context="Code" dev="CB" type="add" fixes-bug="52416" due-to="Luis Bernardo">
        Suppress unnecessary "font not found warnings" when generating AFP with raster fonts 
      </action>
      <action context="Code" dev="CB" type="add" fixes-bug="51209" due-to="Luis Bernardo">
        SVG text in AFP creates miscoded GOCA text
      </action>
      <action context="Code" dev="CB" type="add" fixes-bug="50391" due-to="Peter Hancock" importance="high">
        Add support for different flow-name of fo:region-body in FOP
      </action>
      <action context="Code" dev="CB" type="add" fixes-bug="51664" due-to="Mehdi Houshmand">
        Tagged PDF performance improvement plus tests
      </action>	
      <action context="Code" dev="MH" type="add" fixes-bug="52197">
        Improved AdobeStandardEncoding support in AFM files for type1 fonts
      </action>
      <action context="Code" dev="VH" type="add" fixes-bug="52151" due-to="Mehdi Houshmand">
        Added ant script to get JaCoCo code coverage.
      </action>
      <action context="Code" dev="VH" type="add" fixes-bug="52136" due-to="Mehdi Houshmand">
        Added to build file JUnit target that uses a regex to run all of the test cases. This 
        reduces the risk that some of them are omitted when building FOP.
      </action>
      <action context="Code" dev="PH" type="add" fixes-bug="52089" due-to="Mehdi Houshmand" importance="high">
        Allow JPEG images to be embedded in an AFP document as is, without being decoded and 
        encoded.
      </action>
      <action context="Code" dev="PH" type="add" fixes-bug="52010" due-to="Mehdi Houshmand">
        Simplification of the build: Reduced code duplication and layout engine tests.
      </action>
      <action context="Renderers" dev="JM" type="add">
        Various bugfixes to make PDFDocumentGraphics2D operational again.
      </action>
      <action context="Code" dev="PH" type="add" fixes-bug="51962" due-to="Mehdi Houshmand" importance="high">
        Fix for when the last simple-page-master referenced in a page-sequence-master is not
        chosen when force-page-count=odd.
      </action>
      <action context="Code" dev="VH" type="add" fixes-bug="51928" due-to="Mehdi Houshmand" importance="high">
        Upgraded all tests to JUnit 4.
      </action>
      <action context="Fonts" dev="PH" type="fix" fixes-bug="48696">
        Bugfix for color model in IOCA IDE structure parameter for 4- and 8-bit grayscale images.
        Revision 4.
      </action>
      <action context="Fonts" dev="PH" type="fix" fixes-bug="51760" due-to="Mehdi Houshmand" importance="high">
        Changes the way PostScript handles Graphics2D images such that if the language is set to
        level 3, the image is stored as an embedded file which has no length limit.  Previously it
        was stored as an array which has a implementation limit of 65535 elements.
      </action>
      <action context="Fonts" dev="PH" type="fix" fixes-bug="51759" due-to="Mehdi Houshmand">
        PDFFactory responsible for asdigning name to a subset font.
      </action>
      <action context="Fonts" dev="PH" type="fix" fixes-bug="51530" due-to="Mehdi Houshmand" importance="high">
        Improved support for EBCDIC encoded double byte fonts fo AFP.
      </action>
      <action context="Fonts" dev="PH" type="fix" fixes-bug="51205" due-to="Mehdi Houshmand">
        Corrected typographical errors in AFPBase12FontCollection.
      </action>
      <action context="Renderers" dev="PH" type="fix" fixes-bug="48062">
        Improved fix of a bug relating to PCL painter thread safetly.  Previous fix in rev 895012
        worked by synchronizing methods of a static instance of Java2DFontMetrics.  This fix uses a
        unique instance for per thread.
      </action>
      <action context="Renderers" dev="PH" type="fix">
        Fixed a bug in AFP where an ArrayOutofBoundsException is throwqn when embedding a Page 
        Segment.
      </action>
      <action context="Renderers" dev="VH" type="add" due-to="Michael Rubin" importance="high">
        Added support for 128bit encryption in PDF output.
      </action>
      <action context="Renderers" dev="PH" type="fix">
        Fixed a bug in AFP where the object area axes of an Include Object was incorrectly set when 
        rotated by 180. </action>
      <action context="Fonts" dev="JM" type="fix" fixes-bug="51596" due-to="Mehdi Houshmand">
        Fixed a bug in TTF subsetting where a composite glyph could get
        remapped more than once resulting in garbled character.
      </action>
      <action context="Fonts" dev="JM" type="fix" fixes-bug="50605">
        Fixed a number of bugs concerning Type 1 and other single-byte fonts
        (glyph width mismatches and overlapping characters).
      </action>
      <action context="Renderers" dev="JM" type="fix">
        Fixed a multi-threading bug for SVG images included through svg:image inside SVG documents.
      </action>
      <action context="Renderers" dev="PH" type="add" importance="high">
        Added an IFDocumentHandler filter for triggering rendering events.  Created an Event that
        captures an end page event with the page number.
      </action>
      <action context="Renderers" dev="VH" type="fix">
        Fix for alternative text not working in tagged PDF for TIFF images.
      </action>
      <action context="Renderers" dev="PH" type="fix" fixes-bug="50909">
        Fixed io exception in MODCAParser caused by the improper use of mark() and reset() on the
        MODCA data input stream.  Added unit test. </action>
      <action context="Fonts" dev="JM" type="fix" fixes-bug="51144" due-to="Mehdi Houshmand">
        Removed invalid entries in ToUnicode table of CID subset fonts. 
      </action>
      <action context="Renderers" dev="JM" type="fix" fixes-bug="50899" due-to="Glenn Adams">
        Fixed mapping of font weights between CSS values and TextAttribute.WEIGHT_*. 
      </action>
      <action context="Renderers" dev="JM" type="fix">
        AFP GOCA: fonts were not embedded from within AFPGraphics2D.
      </action>
      <action context="Renderers" dev="JM" type="fix" importance="high">
        AFP GOCA: Changed the way FOP fonts are selected based on Batik's GVT fonts to match
        the behaviour of PDF/PS output.
      </action>
      <action context="Renderers" dev="JM" type="add" importance="high">
        Added option to place AFP NOPs right before the end of a named page group (page-sequence),
        rather than after the start.
      </action>
      <action context="Renderers" dev="JM" type="add" importance="high">
        Added option for PostScript output to optimize for file size rather than quality.
      </action>
      <action context="Renderers" dev="JM" type="add" importance="high">
        AFP GOCA: Added option to disable GOCA and to control text painting inside GOCA graphics.
      </action>
      <action context="Renderers" dev="JM" type="fix">
        AFP GOCA: Work-around for InfoPrint's AFP implementation which seems to lose
        the character set state over Graphics Data (GAD) boundaries.
      </action>
      <action context="Renderers" dev="JM" type="fix">
        Bugfix for AFP GOCA segments: they were not properly marked as appended which could
        lead to graphics state changes in some implementations.
      </action>
      <action context="Renderers" dev="CB" type="fix" fixes-bug="51010" due-to="Max Aster">
        Bugzilla 51010: Bookmarks create useless lines in RTF 
      </action>	
      <action context="Renderers" dev="CB" type="fix" fixes-bug="51008" due-to="Max Aster">
        Bugzilla 51008: page-number-citation-last does not work in RTF
      </action>	
      <action context="Renderers" dev="VH" type="add">
        Added id element to intermediate format to track the origin of content.
      </action>
      <action context="Renderers" dev="AD" type="fix" fixes-bug="50987" due-to="Matthias Reischenbacher">
        Bugzilla 50988: Fixed a NullPointerException in case a white-space fo:character was removed
        due to white-space handling.
      </action>
      <action context="Renderers" dev="AD" type="fix" fixes-bug="50987" due-to="Martin Koegler">
        Bugzilla 50987: Fixed an issue in PDF output where a link was added to the parent tree 
        instead of the related structure element.
      </action>
      <action context="Renderers" dev="AD" type="fix" fixes-bug="50986" due-to="Martin Koegler">
        Bugzilla 50986: Fixed an issue where invalid PDF page content was generated due to 
        incorrect ET/EMC sequences.
      </action>
      <action context="Code" dev="AD" type="fix" fixes-bug="50593">
        Fixed regression introduced by Bugzilla 50593: bookmarks pointing to a non-existing
        internal destination should just trigger a warning.
      </action>
      <action context="Layout" dev="AD" type="fix" fixes-bug="50965" due-to="Martin Koegler">
        Bugzilla 50965: Fixed a regression in BlockContainerLayoutManager where margins were
        no longer reset after forced breaks.
      </action>
      <action context="Layout" dev="VH" type="fix" fixex-bug="50763" importance="high">
        Implemented non-standard behavior for basic-link areas, such that they take into account the 
        heights of their descendants areas.
      </action>
      <action context="Layout" dev="VH" type="fix" importance="high">
        Fix for keep-together does not apply to fo:table-cell.
      </action>
      <action context="Layout" dev="VH" type="fix" importance="high">
        Fix for keep-together on a table containing row-spanning cells that was not honored.
      </action>
      <action context="Layout" dev="VH" type="fix" fixes-bug="50196" due-to="Matthias Reischenbacher" importance="high">
        Fix forpadding-start ignored when table-header/footer is repeated.
      </action>
      <action context="Renderers" dev="JM" type="fix" importance="high">
        Increased maximum possible PDF size from 2GB to around 9GB (hard maximum imposed by the PDF specification).
      </action>
      <action context="Renderers" dev="JM" type="add" importance="high">
        Added support for CIE Lab colors (from XSL-FO 2.0 WD).
      </action>
      <action context="Renderers" dev="JM" type="add" fixes-bug="49403" due-to="Patrick Jaromin" importance="high">
        Initial work on spot colors (aka named colors) for PDF output.
      </action>
      <action context="Renderers" dev="JM" type="fix" fixes-bug="50705" due-to="Mehdi Houshmand">
        Fix to preserve the order of AFP TLEs and NOPs as given in the XSL-FO document.
      </action>
      <action context="Fonts" dev="JM" type="add" fixes-bug="50699" due-to="Alexandros Papadakis">
        Added support for lookup of alternative glyphs when additional single-byte encodings are
        used, ex. replacing "Omegagreek" by "Omega" and vice versa.
      </action>
      <action context="Code" dev="AD" type="add" fixes-bug="48334" importance="high">
        Added support for resolution of relative URIs against a specified xml:base during
        property refinement.
      </action>
      <action context="Renderers" dev="JM" type="add">
        Allow afp:no-operation to also appear under fo:page-sequence and fo:declarations.
      </action>
      <action context="Code" dev="AD" type="fix" fixes-bug="50635" due-to="Martin Koegler">
        Fix for issue in RenderPagesModel.checkPreparedPages() where the same page-sequence
        is potentially started multiple times.
      </action>
      <action context="Code" dev="AD" type="fix" fixes-bug="50636" due-to="Martin Koegler">
        Fix for performance issue when adding pages, if the total number of pages
        is significantly large.
      </action>
      <action context="Code" dev="AD" type="fix" fixes-bug="50626" due-to="Martin Koegler">
        Fix for performance issue when adding nodes, if the number of children
        is significantly large.
      </action>
      <action context="Config" dev="SP" type="fix">
	Fix for relative URIs in the configuration file (base, font-base, hyphenation-base) are evaluated relative to the base URI of the configuration file.
      </action>
      <action context="Layout" dev="AD" type="fix" fixes-bug="49848" importance="high">
        Fix for correct behavior of keep-together.within-line in case there are nested inlines
      </action>
      <action context="Code" dev="AD" type="fix" fixes-bug="50471">
        Fix for avoid ArrayIndexOutOfBoundsException for codepoints without a linebreak class
      </action>
      <action context="Layout" dev="AD" type="fix" fixes-bug="48380">
        Fix for avoid ClassCastException when using fox:widow-content-limit
      </action>
      <action context="Layout" dev="VH" type="fix" fixes-bug="50089">
        Fix for content after forced break in block-container is not rendered.
      </action>
      <action context="Layout" dev="JM" type="fix" fixes-bug="42034">
        Fixed adjustment of inline parent area for justified text containing a forward page reference.
      </action>
      <action context="Layout" dev="AD" type="fix" fixes-bug="38264">
        Fixed behavior when combining hyphenation with preserved linefeeds or whitespace.
      </action>
      <action context="Code" dev="VH" type="fix" fixes-bug="49695" due-to="Joshua Marquart">
        Replaced magic numbers with constants from UnitConv and GraphicsConstants.
      </action>
      <action context="Renderers" dev="JM" type="add" fixes-bug="42600" due-to="Max Aster">
        Added some support for break-before/-after for RTF output.
      </action>
      <action context="Renderers" dev="JM" type="add" fixes-bug="49379" due-to="Peter Hancock" importance="high">
        Added ability to embed an external AFP page segment resource file (AFP output only).
      </action>
      <action context="Renderers" dev="JM" type="fix" fixes-bug="46360" due-to="Alexios Giotis">
        Fixed a multi-threading issue when rendering SVG.
      </action>
      <action context="Layout" dev="JM" type="fix" fixes-bug="49885">
        Fixed retrieval of available BPD for cases spanning columns and multiple pages with differing page masters.
      </action>
      <action context="Renderers" dev="VH" type="remove">
        Removed old Renderer implementations for those output formats that have a version based on 
        the new DocumentHandler architecture available (AFP, PCL, PDF, PS).
      </action>
      <action context="Fonts" dev="AC" type="fix" importance="high">
        Reinstated support for being able to specify a font cache filepath in the fop user configuration.
      </action>
      <action context="Fonts" dev="AC" type="add" importance="high">
        Added convenience support for the flushing of the Fop font cache file from the command line.
      </action>
      <action context="Renderers" dev="JM" type="add" fixes-bug="44460" due-to="Andrejus Chaliapinas">
        Added support for PDF File Attachments (Embedded Files).
      </action>
    </release>
    <release version="1.0" date="21 July 2010">
      <action context="Renderers" dev="JM" type="fix">
        AFP Output: Fixed positioning of Java2D-based images (when GOCA is enabled).
      </action>
      <action context="Renderers" dev="JM" type="add">
        AFP Output: Added enhanced dithering functionality for images that are converted to
        bi-level images.
      </action>
      <action context="Renderers" dev="JM" type="fix">
        AFP Output: Fix for bitmap images inside an SVG or G2D graphic (printer errors) and
        positioning fix for bitmaps from G2D graphics.
      </action>
      <action context="Renderers" dev="JM" type="fix" fixes-bug="42306" due-to="Richard Wheeldon">
        Fix for AWT viewer to correctly track page numbers in continuous display mode.
      </action>
      <action context="Renderers" dev="JM" type="fix">
        Bugfix for formatting of floating point numbers which could lead to invalid PDFs.
      </action>
      <action context="Renderers" dev="JM" type="fix">
        Added a save/restoreGraphicsState pair for the initial coordinate system in PDF output
        for easier post-processing.
      </action>
      <action context="Images" dev="JM" type="add">
        Added customization ability for the image loading framework from FOP's configuration file.
      </action>
      <action context="Renderers" dev="JM" type="fix" fixes-bug="48696" due-to="Peter Hancock">
        Bugfix for color model in IOCA IDE structure parameter for 4- and 8-bit grayscale images.
      </action>
      <action context="Renderers" dev="JM" type="add" fixes-bug="48567" due-to="Peter Hancock">
        Initial support for CID-keyed double-byte fonts (Type 0) in AFP output.
      </action>
	  <action context="API" dev="SP" type="add">Added a command-line option '-catalog' to use a catalog resolver for the XML and XSLT files</action>
      <action context="Layout" dev="SP" type="add">Implement internal character classes if the hyphenation pattern file does not contain them</action>
      <action context="Layout" dev="VH" type="fix" fixes-bug="46486">
        Bugfix: having a special page-master for the last page caused loss of content when normal 
        blocks were mixed with blocks spanning all columns.
      </action>
      <action context="Renderers" dev="VH" type="add">
        Added possibility to customize PDF tagging via the ‘role’ property.
      </action>
      <action context="Renderers" dev="CB" type="fix" fixes-bug="48237" due-to="Peter Hancock">
        Bugfix: AFP Renderer: Respect image color settings for svg 
      </action>	  
	  <action context="Renderers" dev="CB" type="fix" fixes-bug="48376" due-to="Venkat Reddy">
        Bugfix: AFP Renderer: Page Overlays not generated when using Intermediate Format
      </action>	  
      <action context="Renderers" dev="CB" type="fix" fixes-bug="48456">
        Bugfix: AFP Renderer: Underline is incorrectly placed when reference-orientation != 0
      </action>
      <action context="Renderers" dev="CB" type="fix" fixes-bug="48453">
        Bugfix: AFP Renderer: Page Segments not positioned correctly when reference-orientation != 0
      </action>
      <action context="Fonts" dev="JM" type="add">
        Added support for TrueType fonts with symbol character maps (like "Wingdings" and "Symbol").
        Character for these fonts are usually found in the 0xF020 to 0xF0FF range
        (a Unicode private use area). 
      </action>
      <action context="Fonts" dev="JM" type="fix">
        Bugfix: Font selection fallbacks did not work in some cases (ex. bold+italic to normal)
      </action>
      <action context="Renderers" dev="CB" type="fix" fixes-bug="48290">
        Bugfix: AFP Renderer: AttributeQualifier Triplet occurs before TLE Value.
      </action>
      <action context="Renderers" dev="JM" type="fix" fixes-bug="48048" due-to="D.W. Harks">
        Bugfix in AFP output: fixed flags in GOCA GBAR order.
      </action>
      <action context="Renderers" dev="VH" type="fix" fixes-bug="48185" due-to="Harald G. Henne">
        Bugfix in AFP output: rounding error when computing the CMYK components of a color.
      </action>
      <action context="Code" dev="VH" type="fix" fixes-bug="48167" due-to="Venkat Reddy">
        Bugfix: when #CMYK pseudo-profile was used in the rgb-icc() function, always the fallback 
        RGB colors were used instead.
      </action>
      <action context="Layout" dev="VH" type="fix" fixes-bug="48082">
        Bugfix: value of conditional space not always taken into account in the calculation of a 
        table’s height.
      </action>
      <action context="Renderers" dev="JM,VH" type="add" fixes-bug="46705" due-to="Jost Klopfstein">
        Added basic accessibility and Tagged PDF support. 
      </action>
      <action context="Renderers" dev="JM" type="add">
        Added support for encoding CMYK bitmap images (IOCA FS45) and TIFF images as embedded objects.
      </action>
      <action context="Code" dev="AC" type="add">
        Added support for xmlfile and xsltfile parameters in FOP's Ant Task.
      </action>
      <action context="Renderers" dev="AC" type="fix" fixes-bug="47941">
        BugFix: Maintain valid AFP by providing TLE truncation on Attribute Value Triplet values that are greater than 250 chars in length.
      </action>
      <action context="Fonts" dev="JM" type="fix" fixes-bug="47711" due-to="Nicolas Peninguy">
        Fixed generation of CIDSet object in PDF output.
      </action>
      <action context="Layout" dev="VH" type="fix">
        Fixed handling of percentage values for provisional-label-separation.
      </action>
      <action context="Layout" dev="VH" type="fix" fixes-bug="47835" due-to="Jonathan Levinson">
        Fixed handling of percentage values for provisional-distance-between-starts.
      </action>
      <action context="Renderers" dev="CB" type="add">
        Added support for positioning Page Overlays in AFP Output
      </action>
      <action context="Fonts" dev="JM" type="add">
        Added support for specifying referenced fonts per renderer in addition to the general
        match list.
      </action>
      <action context="Renderers" dev="JM" type="add">
        Added support for creating thumbnails or preview bitmaps of fixed size for PNG and TIFF
        output.
      </action>
      <action context="Extensions" dev="JM" type="add">
        Added support for the #CMYK pseudo-profile supported by some commercial XSL implementations
        on the rgb-icc() function.
      </action>
      <action context="Layout" dev="VH" type="add" importance="high">
        Added limited support for pages of different inline-progression-dimensions within a 
        page-sequence.
      </action>
      <action context="Layout" dev="AD" type="add" fixes-bug="46905">
        Added basic implementation for column-keeps.
      </action>
      <action context="Code" dev="AD" type="fix" fixes-bug="47710">
        White-space handling in markers with inline-content throws a NullPointerException
        in some cases.
      </action>
      <action context="Renderers" dev="CB" type="fix" fixes-bug="47694">
        Dithered Background Shading can produce illegal AFP if objects are very small
      </action>
      <action context="Renderers" dev="CB" type="add">
        AFP Output: Added support for IMM Extension on fo:simple-page-master.
      </action>
      <action context="Renderers" dev="JM" type="add" fixes-bug="47311" due-to="Peter Coppens">
        Added an initial set of extensions for prepress support (fox:bleed, fox:crop-offset,
        fox:crop-box and fox:scale). This is currently supported only by PDF and Java2D renderers.
      </action>
      <action context="Renderers" dev="JM" type="add">
        PCL Output: Added support for specifying the output bin.
      </action>
      <action context="Renderers" dev="JM" type="add">
        AFP Output: Added support for embedding external AFP form maps (form defs) using the
        afp:include-form-map extension.
      </action>
      <action context="Renderers" dev="JM" type="add">
        AFP Output: Added support for AFP font embedding. Note: this changes the default behaviour.
        Like with PDF and PS, all fonts are embedded by default unless matched in the
        "referenced-fonts" section in the configuration.
      </action>
      <action context="Renderers" dev="AD" type="fix" fixes-bug="47508" due-to="Bharat Attaluri">
        Bugfix: Error while writing TLE's attribute qualifier in the output.
      </action>
      <action context="Renderers" dev="CB" type="fix">
        Bugfix: support justified text in AFP Renderer (already working in AFP Painter)
      </action>
      <action context="Renderers" dev="AD" type="add">
        AFP Renderer Raster Fonts:
        <ul>
          <li>added support for fractional font-sizes in the configuration.</li>
          <li>selection of the smaller font-size, in case two possible fallbacks have the
              same difference to a requested size.</li>
        </ul>
      </action>
      <action context="Fonts" dev="CB" type="fix">
        Bugfix: support PFM Files with no extent table.
      </action>
      <action context="Code" dev="AD" type="fix" fixes-bug="46960">
        Bugfix: previously retrieved markers were not cleared if the new marker was empty.
      </action>
      <action context="Fonts" dev="VH" type="fix" fixes-bug="47232" due-to="Maxim Wirt">
        Bugfix: for the last character of a Type1 font, always a width of 0 was returned.
      </action>
      <action context="Code" dev="VH" type="fix">
        Changed meaning of ‘-v’ option to ‘verbose’, which will print FOP’s version and proceed.
        Added a ‘-version’ option to simply print the version then exit, following Java practices.
      </action>
      <action context="Layout" dev="VH" type="fix" fixes-bug="47101">
        Bugfix: The cells of a table inside a marker were duplicated at every marker retrieval.
      </action>
      <action context="Images" dev="JM" type="fix">
        Bugfix: use the effective color profile supplied by the ImageEncodingHelper, instead of the
        original one.
      </action>
      <action context="Renderers" dev="JM" type="fix">
        Bugfix: reset graphic state when a page is finished in PostScript.
      </action>
      <action context="Renderers" dev="JM" type="add">
        Added setting to enable dithered painting of filled rectangles in AFP and PCL.
      </action>
      <action context="Layout" dev="VH" type="fix">
        Bugfix: footnotes occurring within the forced height of a table row did not appear on the
        output
      </action>
      <action context="Renderers" dev="JM" type="update" fixes-bug="47031" due-to="Francois Fernandes">
        PDFGraphics2D.writeClip doesn't generate a clip command anymore when the clip path
        is empty.
      </action>
      <action context="Renderers" dev="JM" type="add" fixes-bug="47000">
        Added a custom text painter for rendering SVG text using text operators when rendering
        to PostScript or EPS. Text is no longer painted as shapes, thus creating much smaller files.
      </action>
      <action context="Renderers" dev="JM" type="fix">
        Fixed a bug that left the PrintRenderer unconfigured even if a configuration was
        specified for "application/X-fop-print".
      </action>
      <action context="Renderers" dev="JM" type="fix" fixes-bug="46882" due-to="Yegor Kozlov">
        Fixed the handling of CMYK colors in PDFGraphics2D.
      </action>
      <action context="Layout" dev="AD" type="fix" fixes-bug="46489">
        Fixed a bug when combining a forced break with a "last" page-master. The restart
        of the algorithm would start at the index of the penalty corresponding to the last
        page-break. This has been changed to the index of the first element after the last
        page-break.
      </action>
      <action context="Fonts" dev="JM" type="add">
        Added a command-line tool to list all configured fonts
        (org.apache.fop.tools.fontlist.FontListMain).
      </action>
      <action context="Code" dev="AD" type="add" fixes-bug="46828" due-to="Dario Laera">
        Added the possibility to use CachedRenderPagesModel, to conserve memory in case
        of large documents with a lot of cross-references (area tree will be serialized to
        disk to avoid keeping it entirely in memory).
      </action>
      <action context="Fonts" dev="JM" type="add">
        AFP Fonts: Added support for full URI resolution on configured AFP fonts.
      </action>
      <action context="Renderers" dev="JM" type="add">
        AFP Output: Tag Logical Element (TLE) is now also allowed on fo:page-sequence
        (page group level).
      </action>
      <action context="Layout" dev="JM" type="fix">
        Fixed BPD trait and border painting for leaders with leader-pattern="space"
        (and similar cases).
      </action>
      <action context="Renderers" dev="JM" type="add">
        AFP Output: Added support for Invoke Medium Map (IMM).
      </action>
      <action context="Renderers" dev="JM" type="add">
        Introduced a new, additional intermediate format optimized for performance. Please see
        the intermediate format documentation for details.
      </action>
      <action context="Fonts" dev="JM" type="fix" fixes-bug="46686" due-to="Alok Singh">
        Use temporary directory for the font cache if the user home directory is not
        write-accessible.
      </action>
      <action context="Renderers" dev="JM" type="fix" fixes-bug="45342" due-to="Emil Maskovsky">
        AFP Fonts: Fixed interpretation of metric for fonts with fixed metrics and made sure
        all repeating groups in FNP (Font Position) are processed.
      </action>
      <action context="Renderers" dev="JM" type="add">
        AFP Output: Added a configuration option to override the resource level defaults in the
        code.
      </action>
      <action context="Code" dev="VH" type="fix" fixes-bug="46638">
        MinOptMaxUtil.toMinOptMax was converting LengthRangeProperty objects into illegal MinOptMax
        objects (in some cases opt could be inferior to min).
      </action>
      <action context="Layout" dev="VH" type="add" fixes-bug="46315" due-to="Georg Datterl">
        Added extension to disable column balancing before blocks spanning the whole page, in
        multiple-column documents.
      </action>
      <action context="Renderers" dev="JM" type="add">
        AFP Output: Bilevel images in resource groups as generated as hard page segments
        (instead of image objects) for better interoperability with older IPDS environments
        and for better printing performance.
      </action>
      <action context="Fonts" dev="JM" type="add">
        FOP now creates ToUnicode CMaps for single-byte fonts that don't use built-in
        encodings to help PDF text extractors interpreting characters.
      </action>
      <action context="Fonts" dev="JM" type="add">
        Added support for forcing single-byte encodings for TrueType fonts without
        creating an XML font metric file (see "encoding-mode" attribute on "font" element)
      </action>
      <action context="Layout" dev="JM" type="fix" fixes-bug="45306">
        Fixed fo:instream-foreign-object inside fo:marker.
      </action>
      <action context="Renderers" dev="JM" type="fix">
        Fixed black backgrounds occurring for transparent images in PCL output.
      </action>
      <action context="Renderers" dev="CB" type="fix" fixes-bug="46369">
        Fixed bug that caused AFP Renderer Extensions to be ignored.
      </action>
      <action context="Code" dev="AD" type="fix" fixes-bug="46319">
        Fixed a memory-leak in Marker.MarkerAttribute, where an instance was used both as key and value in
        a WeakHashMap, effectively neutralizing the benefit of using WeakReferences. Solved by extending
        PropertyCache to work for MarkerAttributes as well.
      </action>
      <action context="Renderers" dev="JM" type="fix" fixed-bug="46360">
        Fixed a multi-threading issue when rendering SVG.
      </action>
      <action context="Renderers" dev="AC" importance="high" type="add">
        AFP Output: An AFPGraphics2D implementation which provides the ability to use Batik to drive the production of AFP Graphics (GOCA) output from SVG.
      </action>
      <action context="Renderers" dev="AC" importance="high" type="add">
        AFP Output: Resource group leveling, external streaming, and de-duplication of images and graphics using IncludeObject and ResourceGroup.
      </action>
      <action context="Renderers" dev="AC" importance="high" type="add">
        AFP Output: Native image embedding support (e.g. JPEG, GIF, TIFF) using ObjectContainer and a MOD:CA Registry implementation.
      </action>
      <action context="Fonts" dev="AC" type="fix">
        More robust AFP font parsing, although it is still in need of some rework in the future.
      </action>
      <action context="Images" dev="JM" type="add" fixes-bug="41657">
        Added support for SVG 1.2 functionality inside fo:instream-foreign-object.
      </action>
      <action context="Layout" dev="AD" type="fix" fixes-bug="46240">
        Fixed a bug when combining break-before with a span change.
      </action>
      <action context="Code" dev="AD" type="fix" fixes-bug="46211" due-to="rogov.AT.devexperts.com">
        Fixed some multi-threading issues in FontCache.java:
        <ul>
        <li>remove the unused private readObject()</li>
        <li>make the changeLock member final (initialization-safety + impossible to reassign)</li>
        <li>perform the HashMap check for a failed font inside the synchronized block to avoid a race condition</li>
        </ul>
      </action>
      <action context="Renderers" dev="AD" type="add" fixes-bug="45113" due-to="Alexander Stamenov">
        Added PDF /Launch action: references to URIs using the file:// protocol will now generate
        a /Launch action as opposed to a more general /URI (which doesn't yield the expected result
        for this protocol).
      </action>
      <action context="Layout" dev="JM" type="fix">
        Fixed a problem where the BPD or a block area could be wrong if there is a nested,
        absolutely positioned area (for example a block-container).
      </action>
      <action context="Code" dev="VH" type="fix" fixes-bug="45971" due-to="Tow Browder">
        Improved the behaviour of the command line interface.
      </action>
      <action context="Layout" dev="AD" type="fix" fixes-bug="40798">
        Bugzilla 40798: A conditional-page-master-reference with page-position="last" qualifies
        for a first page, if it is also the last. Additionally: also added support for
        page-position="only".
      </action>
      <action context="Code" dev="AD" type="fix" fixes-bug="45842" due-to="Carsten Siedentop">
        Make fop.bat and fop.cmd use the %FOP_OPTS% environment variable.
      </action>
      <action context="Renderers" dev="JM" type="add" fixes-bug="45795">
        PDF Output: Added support for handling 16-bit alpha channel. They are currently
        converted to 8 bits.
      </action>
      <action context="Renderers" dev="JM" type="fix">
        PDF Output: Made sure the XMP Metadata stream is never compressed.
      </action>
      <action context="Fonts" dev="JM" type="fix" fixes-bug="45734" due-to="J. Frantzius">
        Fix for PFMReader after bug #43089 changed the behavior of PFMFile. Fixes baseline
        problems when Type 1 fonts are used in conjunction with XML font metric files.
      </action>
      <action context="Renderers" dev="JM" type="fix" fixes-bug="45616" due-to="Pavel Kysilka">
        Fix for table handling in RTF output, so the output works with OpenOffice and AbiWord, too.
      </action>
      <action context="Code" dev="AD" type="fix" fixes-bug="45667">
        Quick-fix to avoid a possible NullPointerException when using
        empty inlines and hyphenation.
      </action>
      <action context="Layout" dev="JM" type="add">
        Added missing generation of areas for empty grid units in tables with collapsing border
        model.
      </action>
      <action context="Code" dev="JM" type="fix" importance="high">
        Fixed memory leak in property cache (not cleaning stale PropertyCache$CacheEntry instances).
      </action>
      <action context="Renderers" dev="JM" type="fix">
        Fixed text stroking in SVG when the stroke-width is zero.
      </action>
      <action context="Layout" dev="JM" type="fix">
        Fixed the source for a division by zero when the content of an fo:leader with
        leader-pattern="use-content" collapses to zero width during layout.
      </action>
      <action context="Renderers" dev="JM" type="fix">
        Fixed border trait parsing for the area tree XML when CMYK or ICC colors were used.
      </action>
      <action context="Renderers" dev="JM" type="fix" fixes-bug="45606" due-to="Pavel Kysilka">
        Fixed generation of "fonttbl" for RTF output to fix loading problem with AbiWord.
      </action>
      <action context="Layout" dev="JM" type="fix">
        Fixed ID resolution for nested bookmarks with duplicated IDs.
      </action>
      <action context="Code" dev="AD" type="fix" fixes-bug="45490" due-to="Thomas Stieler">
        Fixed a slight error when resolving non-file URLs: avoid
        altering the original 'href' if the protocol is other than 'file:'
      </action>
      <action context="Layout" dev="JM" type="fix" fixes-bug="45470">
        Added LayoutManagerMapping.registerMaker() to make registration of custom
        layout managers easier.
      </action>
      <action context="Layout" dev="LF" type="fix">
        Fixed absolute positioning of block-containers when specified
        using right and bottom instead of left and top.
      </action>
      <action context="Renderers" dev="AC" type="add">
        Added PDF encryption parameter support in configuration.
      </action>
      <action context="Layout" dev="LF" type="add">
        Allowing non-zero borders and padding on page regions when
        relaxed validation is turned on.
      </action>
      <action context="Layout" dev="LF" type="fix">
        Fixed an inconsistency in footnote handling that led to unnecessary
        empty areas in pages whose last normal line contains footnotes
        when the page bpd is not the same for all pages.
      </action>
      <action context="Code" dev="AD" type="update" importance="high">
        Changed FONode.addCharacters() parameter to closer match the signature of
        the standard SAX characters() event (reduces confusion and computations).
        <em>!! Implementors of extensions that subclass FONode directly, and
        offer an implementation for addCharacters() should take care to make
        similar modifications in their code !!</em>
      </action>
      <action context="Renderers" dev="JM" type="add" fixes-bug="45115" due-to="Martin Edge">
        Added a PCL-specific extension attribute on simple-page-master for controlling
        the simplex/duplex mode.
      </action>
      <action context="Code" dev="AD" type="fix" fixes-bug="45097">
        Corrected white-space-treatment for situations where an inline-node is the first/last
        child node of an fo:block, without preceding/following text.
      </action>
      <action context="Layout" dev="MB" type="add">
        Implemented word-by-ford font-selection strategy on text.
      </action>
      <action context="Layout" dev="MB" type="add">
        Support character-by-character font-selection strategy on fo:character element.
      </action>
      <action context="Layout" dev="AD" type="fix" fixes-bug="44794">
        Added support for page-number-citation and page-number-citation-last
        of fo:inline. Corrected behavior for page-number-citation-last
        of fo:block: forward references now properly resolved.
      </action>
      <action context="Fonts" dev="JM" type="add">
        For auto-detected fonts it is now possible to specify that a font needs to be referenced
        rather than embedded (for the output formats that support this distinction).
      </action>
      <action context="Layout" dev="AD" type="fix" fixes-bug="42423">
        Added support for the "id" attribute on fo:wrappers when used
        as a child of the fo:flow.
      </action>
      <action context="Layout" dev="AD" type="fix" fixes-bug="41500">
        Fixed a ClassCastException when using an fo:wrapper as a child
        of an fo:block-container.
      </action>
      <action context="Fonts" dev="AC" type="add" importance="high">
        Add support for font substitution.
      </action>
      <action context="Renderers" dev="JM" type="fix" fixes-bug="43650">
        PCL Renderer: Improved page format selection so it doesn't interfere with
        duplex printing.
      </action>
      <action context="Layout" dev="AD" type="fix" fixes-bug="42703">
        Fixed a regression introduced by the fix for
        <link href="https://issues.apache.org/bugzilla/show_bug.cgi?id=44286">Bugzilla 44286</link>.
      </action>
      <action context="Layout" dev="AD" type="fix" fixes-bug="43591">
        Activated min-height/max-height and min-width/max-width properties.
      </action>
      <action context="Code" dev="AD" type="fix" fixes-bug="44203">
        Fixed a logic error in Hyphenator.java:
        If the source had an associated InputStream, an UnsupportedOperationException was
        triggered.
      </action>
      <action context="Renderers" dev="AD" type="add" fixes-bug="44634">
        Add partial support for the "show-destination" property on fo:basic-link
        (PDF output only; see limitations on the compliance page)
      </action>
      <action context="Layout" dev="JM" type="add" importance="high">
        Added minimal support for integer keep values on the various keep properties on block-level
        FOs. For now, all integer values are treated the same (i.e. without strength distinction).
        Using integers allows to avoid overflows that can happen when "always" is used extensively.
      </action>
      <action context="Renderers" dev="JM" type="add">
        Added support for rendering pages using JPS (Java Printing System). See new example:
        examples/embedding/java/ExamplesFO2JPSPrint.java
      </action>
      <action context="Renderers" dev="JM" type="add" fixes-bug="41687">
        Restored ability to specify from/to and odd/even pages as well as the number of copies
        for printing from the command-line.
      </action>
      <action context="Renderers" dev="JM" type="add" fixes-bug="44678" due-to="Antti Karanta">
        Added ability to pass a preconfigured PrinterJob instance to the PrintRenderer via
        the rendering options map.
      </action>
      <action context="Renderers" dev="JM" type="add" fixes-bug="44743" due-to="Yegor Kozlov">
        Added a public accessor for reference to the current page to PDFGraphics2D.
      </action>
      <action context="Fonts" dev="JM" type="add" fixes-bug="44737" due-to="Jason Harrop">
        Added support for auto-configuring TrueType Collections. XML font metrics files for
        *.ttc fonts are not required anymore.
      </action>
      <action context="Renderers" dev="JM" type="update">
        When a JPEG image is embedded, an optionally embedded color profile is filtered out
        as it's already embedded separately in the PDF file.
      </action>
      <action context="Fonts" dev="JM" type="add" importance="high">
        Added support for addressing all glyphs available in a Type 1 font, not just the ones
        in the font's primary encoding.
      </action>
      <action context="Code" dev="JM" type="add" importance="high">
        Added an event handling framework which allows to get better feedback from within FOP
        with the ability to customize problem management.
      </action>
    </release>
    <release version="0.95" date="05 August 2008">
      <notes>
        <section>
          <title>Notes</title>
          <p>
            Besides the important changes listed below, the most important areas with
            improvements in this release are:
          </p>
          <ul>
            <li>
              Many bugfixes in tables, plus some new features (full support for keeps and
              breaks, border conditionality, background on columns and header/footer/body)
            </li>
            <li>
              Improvements and bugfixes for font handling and font
              auto-detection/-registration.
            </li>
            <li>
              Performance improvements and memory optimizations for the property handling
              in the FO tree.
            </li>
          </ul>
          <p>
            Please note that with this release, we've dropped support for Java 1.3.
            FOP will, from now on, <strong>require at least Java 1.4</strong>.
          </p>
          <p>
            There have been a few changes in tables that make FOP both more strict and more
            compliant to the Recommendation:
            <ul>
              <li>XSL-FO 1.1 explicitly states that a row-spanning fo:table-cell element is not
                allowed to span further than its enclosing fo:table-header/footer/body element
                (see bottom of <link href="http://www.w3.org/TR/xsl11/#fo_table">section
                  6.7.3</link>). From now on FOP will give a validation error if a document
                contains such an erroneous cell.
              </li>
              <li>
                <p>If an fo:table element contains explicit fo:table-column children, then those
                  elements set the total number of columns in the table. This means that a
                  validation error will now occur if a row contains more cells than available
                  columns. This change allows to improve performance, since the rendering of the
                  table may start as soon as the table-column elements have been parsed.</p>
                <p>If more flexibility is needed, then the fo:table-column elements may be just
                  omitted. The final number of columns will then be set by the row that has the
                  most cells.</p>
              </li>
            </ul>
          </p>
          <p>
            The image libraries Jimi and JAI are no longer needed (and used) for image loading.
            Instead we rely completely on the Image I/O API that has been introduced with
            Java 1.4. If you still need support for bitmap image formats that do not work
            out-of-the-box, we recommend adding
            <link href="http://jai-imageio.dev.java.net/">JAI Image I/O Tools</link>
            (an Image I/O compatible image codec package) to the classpath. JAI is still required
            for building the FOP distribution but it is optional for normal builds and at run-time.
          </p>
          <note>
            This final 0.95 release also includes all of the
            <a href="changes_0.95beta.html">changes made for Apache FOP 0.95beta</a>.
          </note>
        </section>
      </notes>
      <action context="Renderers" dev="JM" type="fix">
        Fixed a color selection problem which occurred after an image has been painted
        through the Graphics2DAdapter in PDF output.
      </action>
      <action context="Renderers" dev="JM" type="fix" fixes-bug="41306">
        Fixed page ordering problem with AWTRenderer.
      </action>
      <action context="Renderers" dev="JM" type="fix" fixes-bug="39980">
        Fixed image scaling for RTF output.
      </action>
      <action context="API" dev="JM" type="fix">
        Fixed the -imagein command-line option.
      </action>
      <action context="Renderers" dev="JM" type="add" fixes-bug="43825" due-to="Maximilian Aster">
        Added support for fo:leader for RTF output (no full support!). Fixes problems with empty leaders
        being used to force empty lines among other issues.
      </action>
      <action context="Renderers" dev="JM" type="add" fixes-bug="43824" due-to="Maximilian Aster">
        Added support for page-number-citation for RTF output.
      </action>
      <action context="Renderers" dev="JM" type="fix" fixes-bug="43606" due-to="Maximilian Aster">
        Fixed handling of proportional-column-width() and percentages for table column in RTF
        output.
      </action>
      <action context="Layout" dev="AD" type="fix" fixes-bug="45295">
        Fixed NullPointerException when page-number-citations are used inside a marker.
      </action>
      <action context="Images" dev="JM" type="fix">
        Fixed two bugs concerning resolution handling with SVG images and their
        conversion to bitmaps for RTF output.
      </action>
      <action context="Code" dev="JM" type="fix" fixes-bug="44887" importance="high">
        Fixed potential multi-threading problem concerning the use of DecimalFormat.
      </action>
      <action context="Layout" dev="JM" type="fix" fixes-bug="44412">
        Regression bugfix: Multiple collapsible breaks don't cause empty pages anymore.
      </action>
      <action context="Renderers" dev="JM" type="fix">
        Fixed resolution handling inside AWT preview dialog.
      </action>
      <action context="Renderers" dev="JM" type="fix" importance="high">
        Fixed positioning of absolutely positioned block-containers in multi-column documents.
      </action>
      <action context="Renderers" dev="JM" type="fix" importance="high">
        Fixed rendering of fixed block-containers in AFP output.
      </action>
      <action context="Layout" dev="VH" type="fix" fixes-bug="44621" importance="high">
        Various bugfixes for table layout.
      </action>
      <action context="Renderers" dev="JM" type="fix">
        Fixed regression causing bad positioning of block-containers if used as descendant
        of a table-cell.
      </action>
      <action context="Fonts" dev="JM" type="fix">
        Fixed text extraction problem with ZapfDingbats and Symbol font in PDF output.
      </action>
      <action context="Images" dev="JM" type="fix">
        Fixed a performance problem concerning image serialization.
      </action>
      <action context="Fonts" dev="JM" type="fix">
        Fixed NullPointerException when loading a TrueType font using XML font metric files.
      </action>
    </release>
    <release version="0.95beta" date="26 March 2008">
      <notes>
        <section>
          <title>Notes</title>
          <p>
            Besides the important changes listed below, the most important areas with
            improvements in this release are:
          </p>
          <ul>
            <li>
              Many bugfixes in tables, plus some new features (full support for keeps and
              breaks, border conditionality, background on columns and header/footer/body)
            </li>
            <li>
              Improvements and bugfixes for font handling and font
              auto-detection/-registration.
            </li>
            <li>
              Performance improvements and memory optimizations for the property handling
              in the FO tree.
            </li>
          </ul>
          <p>
            Please note that with this release, we've dropped support for Java 1.3.
            FOP will, from now on, <strong>require at least Java 1.4</strong>.
          </p>
          <p>
            There have been a few changes in tables that make FOP both more strict and more
            compliant to the Recommendation:
            <ul>
              <li>XSL-FO 1.1 explicitly states that a row-spanning fo:table-cell element is not
                allowed to span further than its enclosing fo:table-header/footer/body element
                (see bottom of <link href="http://www.w3.org/TR/xsl11/#fo_table">section
                  6.7.3</link>). From now on FOP will give a validation error if a document
                contains such an erroneous cell.
              </li>
              <li>
                <p>If an fo:table element contains explicit fo:table-column children, then those
                  elements set the total number of columns in the table. This means that a
                  validation error will now occur if a row contains more cells than available
                  columns. This change allows to improve performance, since the rendering of the
                  table may start as soon as the table-column elements have been parsed.</p>
                <p>If more flexibility is needed, then the fo:table-column elements may be just
                  omitted. The final number of columns will then be set by the row that has the
                  most cells.</p>
            </li>
            </ul>
          </p>
          <p>
            The image libraries Jimi and JAI are no longer needed (and used) for image loading.
            Instead we rely completely on the Image I/O API that has been introduced with
            Java 1.4. If you still need support for bitmap image formats that do not work
            out-of-the-box, we recommend adding
            <link href="http://jai-imageio.dev.java.net/">JAI Image I/O Tools</link>
            (an Image I/O compatible image codec package) to the classpath. JAI is still required
            for building the FOP distribution but it is optional for normal builds and at run-time.
          </p>
        </section>
      </notes>
      <action context="Layout" dev="JM" type="fix" fixes-bug="44412">
        Bugfix: The before border of a block is no longer swallowed if its first child issues
        a break-before.
      </action>
      <action context="Layout" dev="JM" type="fix" fixes-bug="44412">
        Bugfix: When there was a forced break after a block with (conditional) borders the
        border-after wasn't painted.
      </action>
      <action context="Layout" dev="VH" type="fix">
        Bugfix: a forced break inside a cell was ignored when occurring before the minimum height
        set on the enclosing row was set.
      </action>
      <action context="Layout" dev="JM" type="fix">
        Fixed exceptions when lists, tables or block-container are children of an inline-level
        FO.
      </action>
      <action context="Layout" dev="VH" type="add" importance="high">
        Added support for background on fo:table-column and fo:table-header/footer/body elements.
      </action>
      <action context="Layout" dev="VH" type="fix">
        Fixed the rendering of the area of a table corresponding to border-separation, which must
        be filled with the background of the table, and not the rows.
      </action>
      <action context="Layout" dev="VH" type="fix">
        Improved conformance: even if a table-cell spans several rows its background must
        correspond to the first row spanned.
      </action>
      <action context="Renderers" dev="JM" type="fix" due-to="Gordon Cooke">
        Slight improvement for thin lines in Java2D/AWT output.
      </action>
      <action context="Layout" dev="VH" type="add">
        Added full support for keep-with-previous on fo:table-row and in fo:table-cell elements.
      </action>
      <action context="Code" dev="MB" type="add">
        Turned on XInclude processing for the main source given on the command line.
      </action>
      <action context="Fonts" dev="JM" type="fix" fixes-bug="44451" due-to="Justus Piater">
        Improved the font auto-detection so fonts accessed using the font-family name are
        selected with higher accuracy.
      </action>
      <action context="API" dev="JM" type="remove">
        Removed deprecated methods in the "apps" package that were left-overs from the API
        discussions.
      </action>
      <action context="Fonts" dev="JM" type="add">
        Added support for unusual font encodings (like for Symbol or Cyrillic fonts) of Type 1
        fonts in PDF and PostScript output.
      </action>
      <action context="Layout" dev="VH" type="fix" fixes-bug="44321">
        Moved to the FO tree stage the check for break-before/after on table-row while spanning in
        progress.
      </action>
      <action context="Layout" dev="VH" type="add">
        Added full support for breaks before and after table cells (that is, break-before/after set
        on the first/last child of a cell).
      </action>
      <action context="Layout" dev="VH" type="add">
        Added full support for breaks inside the cells of a table.
      </action>
      <action context="Code" dev="AD" type="fix" fixes-bug="41631">
        Added correct percentage resolution for arguments to the proportional-column-width() function.
      </action>
      <action context="Fonts" dev="JM" type="fix">
        Bugfix for date formatting with negative time zones in the PDF's Info object.
        This affected PDF/A compliance.
      </action>
      <action context="Renderers" dev="JM" type="add">
        Added an option to disable the default sRGB profile in PDF output for those who
        don't care about color fidelity, but care about PDF file size.
      </action>
      <action context="Code" dev="AD" type="fix" fixes-bug="43705">
        Fixed a bug when the rgb-icc() function was used either before the fo:declarations,
        or in documents without a fo:declarations node. In such cases, the sRGB fallback
        is now used to avoid an ugly NullPointerException.
      </action>
      <action context="Code" dev="AD" type="add">
        Added very basic parsing for the xml:lang shorthand.
      </action>
      <action context="Code" dev="AD" type="fix" fixes-bug="44343">
        Fixed a bug when using relative font-size (smaller/larger) in combination
        with percentages.
      </action>
      <action context="Fonts" dev="JM" type="fix">
        Bugfix for handling of optional tables in subset TrueType fonts. This bug caused errors
        in various PDF viewers.
      </action>
      <action context="Renderers" dev="JM" type="add">
        Added support for the natural language indentifier ("Lang" in the document catalog)
        for PDF documents based on the language/country values on fo:page-sequence.
      </action>
      <action context="Code" dev="AD" type="fix" fixes-bug="44286" due-to="Stefan Ziel">
        Fixed a memory-leak in XMLWhiteSpaceHandler.
      </action>
      <action context="Layout" dev="VH" type="fix" fixes-bug="44289">
        Fixed the resolution of borders when header/footer is omitted at page breaks.
      </action>
      <action context="Layout" dev="VH" type="add" importance="high" fixes-bug="43934">
        Added support for conditional borders in tables, for both the separate and the collapsing
        border model.
      </action>
      <action context="Layout" dev="JM" type="fix" fixes-bug="44160">
        Fixed a possible IndexOutOfBoundsException that could happen with certain constellations
        when footnotes are used.
      </action>
      <action context="Layout" dev="JM" type="fix">
        Compliance fix: for absolutely positioned block-containers, "top" wasn't
        interpreted correctly.
      </action>
      <action context="Extensions" dev="JM" type="add">
        New extension attribute fox:transform on fo:block-container allows free-form transformation
        (rotation, scaling etc.) of absolute and fixed block-containers. Supported only
        for PDF, PS and Java2D-based renderers.
      </action>
      <action context="Renderers" dev="JM" type="fix">
        Fixed logic error setting the transformation matrix for block-container viewports
        (applies to absolute and fixed block-containers only).
        Important: External renderer implementations need to adjust for the change and implement
        the new method concatenateTransformationMatrix(AffineTransform) if the renderer is
        derived from AbstractPathOrientedRenderer.
      </action>
      <action context="Images" dev="JM" importance="high" type="fix">
        A new image loading framework has been introduced to fix various problems with external
        graphics and improve performance.
      </action>
      <action context="Renderers" dev="JM" type="fix">
        Fixed generation of named destinations so it works when the PDF document is encrypted.
      </action>
      <action context="Renderers" dev="JM" type="add">
        PostScript output now generates the bounding box DSC comments for the whole document.
      </action>
      <action context="Renderers" dev="JM" type="add">
        Added support for PDF page labels.
      </action>
      <action context="Renderers" dev="JM" type="add" fixes-bug="44176" due-to="Patrick Jaromin">
        Added support for custom fonts in Java2DRenderer and derived renderers.
      </action>
      <action context="Extensions" dev="JM" type="add" importance="high">
        Added new extension element: fox:external-document. It allows to add whole documents
        such as multi-page TIFF images to be inserted as peers to a page-sequence. Each image
        will make up an entire page. See the documentation for details.
      </action>
      <action context="Layout" dev="JM" type="add">
        Added minimal support for the .minimum/.maximum components of block/inline-progression-dimension
        on fo:external-graphic and fo:instream-foreign-object.
      </action>
      <action context="Layout" dev="JM" type="add" importance="high">
        Added support for scale-down-to-fit and scale-up-to-fit (introduced in XSL 1.1).
      </action>
      <action context="Layout" dev="VH" type="fix" fixes-bug="43633">
        Bugfix: content of a row with zero height overriding the previous row
      </action>
      <action context="Renderers" dev="JM" type="fix" fixes-bug="37993">
        Bugfix: allow multiple bookmarks to point at the same destination.
      </action>
      <action context="Layout" dev="JM" type="fix" fixes-bug="43917">
        Bugfix for border-after painting and element list generation when a
        forced break is involved.
      </action>
      <action context="Layout" dev="JM" type="fix" fixes-bug="40230">
        Bugfix: no empty page is generated anymore if there's no content
        after a break-after.
      </action>
      <action context="Layout" dev="VH" type="fix" fixes-bug="43803">
        Restored proper handling of fo:table-cell having no children, which is allowed in relaxed
        validation mode.
      </action>
      <action context="Layout" dev="JM" type="fix">
        Memory Leak fixed in the Property Cache. Fixed by Jeremias Maerki. Reported and Tested By
        Chris Bowditch.
      </action>
      <action context="Layout" dev="VH" type="fix" fixes-bug="43712">
        Bugfix in tables: wrong element generation by the merging algorithm when glues must be
        produced to cope with conditional spaces. The corresponding length was added twice: one in
        the glue itself and one in the following box.
      </action>
      <action context="Code" dev="JM" type="fix">
        Bugfix for URI resolution: Make StreamSources without system identifier work again.
      </action>
      <action context="Code" dev="JM" type="fix" fixes-bug="43910" due-to="David Delbecq">
        Avoid a NullPointerException in AreaTreeHandler.endDocument().
      </action>
      <action context="Layout" dev="VH" type="fix" fixes-bug="43766">
        Bugfix: breaks generated by the merging algorithm for a table-row containing empty cells
        had always a penalty of 900.
      </action>
      <action context="Layout" dev="JM" type="add" fixes-bug="43605" due-to="V. Schappert">
        Added methods for fo:page-number-citation(-last) in FOEventHandler.
      </action>
      <action context="Layout" dev="VH" type="add">
        Step towards performance: the collapsing-border resolution algorithm no longer triggers the
        retrieving of the whole table, when possible.
      </action>
      <action context="Layout" dev="VH" type="fix">
        In case of missing cells the border-end of the table was applied to an inner cell, instead
        of the (empty) cell in the last column.
      </action>
      <action context="Layout" dev="VH" type="fix">
        Fixed the resolution of borders with table-columns (border-before/after was wrongly applied
        to every cell of the column).
      </action>
      <action context="Layout" dev="VH" type="fix" fixes-bug="42768">
        Fixed the resolution of border-end on cells spanning several rows.
      </action>
      <action context="Fonts" dev="JM" type="fix" fixes-bug="43835" due-to="David Churavy">
        Bugfix: Use Font.getName() (logical font name) instead of Font.getFontName()
        (localized) when registering fonts from AWT.
      </action>
      <action context="Fonts" dev="JM" type="fix">
        Made the way TrueType fonts are embedded in PDF compliant to the
        specification so viewers correctly identify subset fonts.
      </action>
      <action context="Fonts" dev="JM" type="fix">
        Fixed font-autodetection so fonts with uppercase extensions are
        detected, too.
      </action>
      <action context="Fonts" dev="JM" type="update">
        Improved font auto-detection and handling of AWT-supplied fonts in order
        to achieve better results when using multiple output formats. Whenever
        possible, the font names appearing in the operating system can also
        be used in XSL-FO.
      </action>
      <action context="Renderers" dev="JM" type="fix">
        Fixed regression: transparent-page-background was not recognized for PNG output.
      </action>
      <action context="Layout" dev="VH" type="add">
        Added check for table-cells which span more rows than available in their parent element
        (table-header/footer/body).
      </action>
      <action context="Layout" dev="AD" type="add">
        Added support for fo:markers in fo:inline and fo:basic-link.
      </action>
      <action context="Renderers" dev="JM" type="update" importance="high">
        PDF Transcoder (SVG) text painting has been completely rewritten.
        Except for some special cases (with filters for example), all text
        (including flow text) is now painted using PDF text operators.
      </action>
      <action context="Layout" dev="AD" type="add" fixes-bug="42748">
        Added support for ids on empty fo:inlines.
      </action>
      <action context="Fonts" dev="AC" type="add" fixes-bug="42982" due-to="Max Berger">
        Add Font support in jar files.
      </action>
      <action context="Renderers" dev="AC" type="fix" fixes-bug="43042" due-to="Andrejus Chaliapinas">
        Postscript extension cleanup.
      </action>
      <action context="Renderers" dev="AC" type="fix" fixes-bug="43587">
        Fix to avoid ClassCastException where multiple ps:ps-comments are declared within fo:declarations.
      </action>
      <action context="Fonts" dev="AC" type="fix" fixes-bug="43143">
        Fix to avoid NullPointerException when parsing ExpertEncoded and ExpertSubsetEncoded Type 1 fonts.
      </action>
      <action context="Renderers" dev="AC" type="fix" fixes-bug="43439">
        Fixes missing TLE value attribute when using AreaTree input with the AFP renderer.
      </action>
      <action context="Renderers" dev="JM" type="add">
        Added generic structures to the PDF library in order to support PDF
        file in fo:external-graphic later.
      </action>
      <action context="Code" dev="JM" type="add" fixes-bug="43597" due-to="Max Berger">
        Added support for SVGZ.
      </action>
      <action context="Layout" dev="JM" type="fix">
        Bugfix for NPE with empty table-row (regression from 0.93).
      </action>
      <action context="Renderers" dev="JM" type="add">
        Added a configuration setting to the PCL renderer to disable PJL commands.
      </action>
      <action context="Renderers" dev="JM" type="fix" fixes-bug="43464" due-to="Bruno Feurer">
        Fix to avoid a ClassCastException in renderer configuration.
      </action>
      <action context="Renderers" dev="JM" type="fix" fixes-bug="43439" due-to="Adrian Cumiskey">
        Fixed the restoration of the TLE values from the intermediate format
        for the AFP extension elements.
      </action>
      <action context="Renderers" dev="JM" type="add" fixes-bug="43041" due-to="Adrian Cumiskey">
        Added a configuration setting for the renderer/device resolution to the AFP renderer.
      </action>
      <action context="Layout" dev="AD" type="update">
        Facilitate the implementation for font-selection-strategy:<br/>
        • Changed FontInfo.fontLookup to always return an array of FontTriplet.<br/>
        • Changed CommonFont.getFontState to return an array of FontTriplet.<br/>
        • Initial modifications to the related LMs: initialized with
            the font corresponding to the first of the triplets.<br/>
      </action>
      <action context="Layout" dev="AD" type="update">
        PropertyCache phase 2:<br/>
        • improvement of the PropertyCache itself should now guarantee acceptable
            performance of the static caches in multi-session environments, which is
            a possible problem with synchronizedMap.<br/>
        • changed CommonFont to use the cache:
            added CachedCommonFont to contain the properties that are always cacheable
            CommonFont itself is only cached if the remaining properties are absolutes.<br/>
        • changed CommonHyphenation, KeepProperty, ColorProperty and FontFamilyProperty to use the cache.<br/>
      </action>
      <action context="Layout" dev="AD" type="fix" fixes-bug="42705">
        Fixed swallowing PCDATA in text-node children of
        retrieved markers.
      </action>
      <action context="Layout" dev="AD" type="fix" fixes-bug="42703">
        Fixed erroneous white-space removal in retrieved markers.
      </action>
      <action context="Layout" dev="AD" type="fix" fixes-bug="43274" due-to="ckohrn.at.tng.de">
        Fixed erroneous usage of inherited color-values in SVG.
      </action>
    </release>
    <release version="0.94" date="24th August 2007">
      <action context="Code" dev="JM" type="fix">
        AFP Renderer: Bugfix for 1 bit images where the width is not a multiple of 8.
      </action>
      <action context="Code" dev="MM" type="add" importance="high">
        Support for keep-together.within-line="always".
      </action>
      <action context="Code" dev="MM" type="fix">
        Fixed incomplete support for Unicode Word Joiner characters (U+2060 and U+FEFF).
      </action>
      <action context="Code" dev="VH" type="add">
        Add support for conditional spaces in table-cells.
      </action>
      <action context="Code" dev="AD" type="add" fixes-bug="42785" due-to="Max Berger">
        Support alignment-adjust for images.
      </action>
      <action context="Code" dev="AD" type="add" fixes-bug="41044" due-to="Richard Wheeldon">
        Partial application of the patch in Bugzilla 41044:
          * addition of a generic PropertyCache to be used by all Property
            types that can be safely canonicalized
          * modified EnumProperty, StringProperty, NumberProperty, EnumNumber
            and FixedLength to make use of the cache infrastructure
      </action>
      <action context="Code" dev="AD" type="update" fixes-bug="41656">
        Refactoring in the fo package:
        -> removal of the childNodes instance member in fop.fo.FObj
        -> addition of a firstChild instance member in fop.fo.FObj
        -> addition of a siblings instance member in fop.fo.FONode
        -> addition of a FONodeIterator interface in FONode + corresponding implementation in FObj
        -> changed implementations of FObj.addChildNode(), .removeChild() and .getChildNodes()
      </action>
      <action context="Code" dev="AD" type="update" fixes-bug="42089" due-to="Adrian Cumiskey">
        Code cleanup and restructuring:
        Refactoring of PageSequenceLayoutManager and provide common FObj id property use
      </action>
      <action context="Code" dev="AD" type="add">
        Slight improvement of relative font-weight handling in the properties
        package.
      </action>
      <action context="Code" dev="JM" type="update">
        Updated PDF/A-1b support according to ISO-19005-1:2005/Cor.1:2007.
      </action>
      <action context="Code" dev="JM" type="add" importance="high" fixes-bug="41831" due-to="Adrian Cumiskey">
        Add support for font auto-detection (easier font configuration).
      </action>
      <action context="Code" dev="JM" type="update" fixes-bug="42406" due-to="Hussein Shafie">
        Use source resolution setting for bitmap images which don't provide their own
        resolution.
      </action>
      <action context="Code" dev="JM" type="fix" fixes-bug="42109" due-to="Paul Vinkenoog">
        Fixed the rendering of zero-width spaces for certain fonts by not generating them into
        the area tree.
      </action>
      <action context="Code" dev="LF" type="fix">
        Fixed a problem with disappearing footnotes inside hyphenated inlines (and footnotes with hyphenated inline child).
      </action>
      <action context="Code" dev="JM" type="add" fixes-bug="42067" due-to="Paul Vinkenoog">
        Add support for exact positioning of internal PDF links.
      </action>
      <action context="Code" dev="JM" type="fix" fixes-bug="41434" due-to="Martin Kögler">
        Fix PDF Genaration for non-ASCII compatible locales.
      </action>
      <action context="Code" dev="VH" type="fix">
        Fix several exceptions when break-before/after is set on the first/last row of a table.
      </action>
      <action context="Code" dev="VH" type="fix">
        Fix extra page break when break-before is set on both a table and its first row.
      </action>
      <action context="Code" dev="VH" type="fix">
        Make keep-with-next and keep-with-previous work on fo:table.
      </action>
      <action context="Code" dev="VH, JM" type="add" importance="high" fixes-bug="36934">
        Add support for the collapsing-border model in tables.
      </action>
      <action context="Code" dev="JB" type="add" importance="high">
        Add support for named destinations in PDF.
      </action>
      <action context="Code" dev="JM" type="fix">
        Fixed a problem with keep-with-next on table-rows. Once a keep-with-next was set
        inside a table, the FO following the table would always be glued to the previous table.
      </action>
      <action context="Code" dev="JM" type="fix">
        Fixed a problem with the auto-rotate-landscape setting in the PostScript renderer.
        It didn't generate the right setpagedevice command.
      </action>
      <action context="Code" dev="JM" type="fix">
        Fixed an IllegalArgumentException for absolutely positioned block-containers with a
        border and no height/bpd set.
      </action>
      <action context="Code" dev="JM" type="add">
        Add support for a two-pass production for PostScript output to minimize file size. This
        adds images only once and adds only the fonts that are really used.
      </action>
      <action context="Code" dev="AD" type="fix" fixes-bug="41652">
        If a line contained nothing but a linefeed, this didn't produce empty lines.
        Replaced the auxiliary zero-width box with a glue the width of a line,
        and shrinkable to zero-width.
      </action>
      <action context="Code" dev="VH" type="fix" fixes-bug="40120" due-to="Adrian Cumiskey">
        Stricter FOP user configuration checking
      </action>
      <action context="Code" dev="AD" type="fix" fixes-bug="41572" due-to="Erwin Tratar">
        Fix parsing 'url(...)' when the URL itself contains a bracketed part.
      </action>
      <action context="Code" dev="JM" type="add">
        Support for GIF images in RTF output (RTF handler, only. Does not affect the RTF library.)
      </action>
      <action context="Code" dev="JM" type="fix">
        Fix for NPE with PNG images for RTF output.
      </action>
      <action context="Code" dev="AD" type="fix">
        Fix for properly parsing font-family names containing spaces.
      </action>
      <action context="Code" dev="JM" type="add">
        Support for soft masks (transparency) with ImageIO image adapter.
      </action>
      <action context="Code" dev="LF" type="fix" fixes-bug="41019">
        Fix incorrect behaviour of the BreakingAlgorithm when some inline content is wider than
        the available ipd, causing a restart.
      </action>
      <action context="Code" dev="JM" type="fix">
        Fix for PDF corruption when a TrueType font with spaces in its name is embedded and no
        XML font metrics file for that font is used.
      </action>
      <action context="Code" dev="JM" type="fix" fixes-bug="41426" due-to="Adrian Cumiskey">
        Fix for ClassCastException when fo:wrapper was used as direct child of fo:flow.
        Note: "id" attributes are still not handled properly on fo:wrapper!
      </action>
      <action context="Code" dev="MM" type="add">
        Added support for the soft hyphen (SHY) character.
      </action>
      <action context="Code" dev="MM" type="add">
        Added support for line-height-shift-adjustment property.
      </action>
      <action context="Code" dev="SP" type="add">
        Added support for the system property fop.home to
        cli.Main.getJARList().
      </action>
      <action context="Code" dev="JM" type="add" fixes-bug="40930">
        Added support for display-align for table-cell in RTF output.
      </action>
      <action context="Code" dev="MM" type="add" importance="high">
        Added support for UAX#14 type line breaking. Support does not extend across nested fo:inline elements.
      </action>
    </release>
    <release version="0.93" date="9 January 2007">
      <notes>
        <section>
          <title>Notes</title>
          <p>This is the first production grade release of the new FOP
            codebase.</p>
          <ul>
            <li>It contains the new API first introduced in release 0.92
              beta. The preceding API has been removed.
            </li>
            <li>
              See the <link href="../compliance.html">compliance page</link> for an
              overview of the compliance of this release with the XSL 1.0 and
              1.1 recommendations.
            </li>
            <li>
              This release again contains many bug fixes and new features. See
              below for details.
            </li>
            <li>
              See the <link href="../knownissues.html">known issues page</link>
              for an overview of the known issues with this release.
            </li>
          </ul>
          <p>Caveats:</p>
          <ul>
            <li>
              You may experience different behaviour compared to version 0.20.5.
              Please consult the <link href="upgrading.html">"Upgrading"</link> page for details.
            </li>
          </ul>
        </section>
      </notes>
      <action context="Code" dev="BD" type="add" importance="high">
        Added support for the use of Open Type fonts
      </action>
      <action context="Code" dev="BD" type="update" fixes-bug="5535" due-to="Adam Strzelecki, Victor Mote" importance="high">
        Enabled Copy/Paste from PDF content in Acrobat Reader for text using embedded TrueType fonts.
      </action>
      <action context="Code" dev="SP" type="update" fixes-bug="41044" due-to="Richard Wheeldon">
        Commented out unused properties, in order to minimize memory usage.
      </action>
      <action context="Code" dev="SP" type="update" fixes-bug="41009" due-to="Richard Wheeldon">
        Removed unused attributes from TableCell.
      </action>
      <action context="Code" dev="JM" type="add">
        Added initial support for loading fonts without a pre-created XML font metric
        file.
      </action>
      <action context="Code" dev="JM" type="add" fixes-bug="40729" due-to="Peter Coppens" importance="high">
        Support for the rgb-icc() function and for a proprietary cmyk() function (for device CMYK
        colors only through the PDF renderer so far).
      </action>
      <action context="Code" dev="JM" type="update" fixes-bug="40813" due-to="Richard Wheeldon">
        Minor fixes and improvements for the AWT Preview (keyboard shortcuts, scrolling, windows
        setup).
      </action>
      <action context="Code" dev="JM" type="add" fixes-bug="40849" due-to="Dominic Brügger">
        Added support for SVG in fo:instream-foreign objects for RTF output.
      </action>
      <action context="Code" dev="JM" type="fix">
        Bugfix: Fixed bug when the sum of column widths of a table is larger than the
        specified widths. The table width was not adjusted.
      </action>
      <action context="Code" dev="JM" type="fix">
        Bugfix: Nested tables with headers and footers were not handled correctly and could
        overlap with the region-after.
      </action>
      <action context="Code" dev="JM" type="add" fixes-bug="40519" due-to="Oliver Hernàndez Valls">
        Added support for CCITT compression in the TIFFRenderer by switching to the ImageWriter
        abstraction from XML Graphics Commons.
      </action>
      <action context="Code" dev="JM" type="add">
        Extension properties fox:orphan-content-limit and fox:widow-content-limit which
        help with list-block and table layout. See the documentation for details.
      </action>
      <action context="Code" dev="JM" type="add">
        Configuration option in the Java2D-based renderers that allows to disable the default
        white background in order to produce bitmap output with transparency.
      </action>
      <action context="Code" dev="AD" type="fix" fixes-bug="39414">
        Split up FOText instances larger than 32K characters to avoid
        integer overflow during layout.
      </action>
      <action context="Code" dev="JM" type="fix">
        Bugfix: Corrected painting of shading patterns and position of links for SVG images
        inside FO documents.
      </action>
      <action context="Code" dev="AD" type="update">
        Minor fix: correctly set negative values for ipd/bpd to zero.
      </action>
      <action context="Code" dev="AD" type="update" fixes-bug="35656">
        Rework of default column-creation / column-width setting from
        cells in the first row.
      </action>
      <action context="Code" dev="AD" type="update" fixes-bug="40270" due-to="Gary Reed">
        Added relaxed validation for empty list-item-*, as suggested by Gary Reed.
      </action>
      <action context="Code" dev="AD" type="update">
        Modified proportional-column-width() function to log an error if used
        with table-layout=auto
      </action>
      <action context="Code" dev="AD" type="fix">
        Deferred property resolution for markers until they are actually retrieved,
        which leads to percentages and relative font-sizes now getting the correct
        values. Also deferred white-space-handling for markers.
      </action>
      <action context="Code" dev="JM" type="update">
        Changed the way overflowing pages are handled. The overflow property on region-body
        is now used to define the behaviour.
      </action>
      <action context="Code" dev="JM" type="fix">
        Fixed a memory-leak: The FO tree part of a page-sequence was not released when a
        page-sequence was finished.
      </action>
      <action context="Code" dev="JM" type="fix">
        Bugfix: Table headers and footers were swallowed when a table was nested in a list-block.
      </action>
      <action context="Code" dev="JM" type="fix">
        Fixed a bug with indent handling when margins are used on a surrounding block and
        not start/end-indent.
      </action>
      <action context="Code" dev="JM" type="fix" fixes-bug="40106" due-to="Jeroen Meijer">
        Compatibility fix for GCJ (GNU Classpath): Using "UTF-16BE" instead of "UnicodeBigUnmarked"
        encoding.
      </action>
      <action context="Code" dev="JM" type="fix" fixes-bug="40062" due-to="Gilles Beaugeais">
        Fixed handling for CCITT Group 4 TIFF images with fill order 2.
      </action>
      <action context="Code" dev="JM" type="fix" fixes-bug="40048" due-to="Igor Istomin">
        Fixed setting of page margins in AWT Renderer like it was done in the print renderer.
      </action>
      <action context="Code" dev="JM" type="fix">
        Fixed two memory-leaks in image handling. The image cache is finally working
        properly.
      </action>
      <action context="Code" dev="JM" type="fix" fixes-bug="39608">
        Let numeric property values without a unit be treated as pixels like in HTML.
        This fixes certain NullPointerException when no units are specified.
        (Note: the use of pixels in XSL-FO is discouraged!)
      </action>
      <action context="Code" dev="JM" type="fix">
        Bugfix: Potential multi-threading issue (ConcurrentModificationException)
        eliminated for ElementMapping classes.
      </action>
      <action context="Code" dev="JM" type="fix">
        No more System.exit() and look &amp; feel setting calls inside the reusable
        parts of the AWT viewer.
      </action>
      <action context="Code" dev="JM" type="fix">
        Proper escaping of characters in list-items labels for RTF output.
      </action>
      <action context="Code" dev="MM" type="fix">
        Bugfix: FOUserAgent specific configuration parameters specified in config file
        were not set when FOP was invoked from command line.
      </action>
      <action context="Code" dev="JM" type="add" importance="high">
        Added support for PDF/A-1b and PDF/X-3:2003. (Note: this may still be a bit
        incomplete. Feedback is welcome!)
      </action>
      <action context="Code" dev="JM" type="add">
        The CIDSet object is now generated for CID fonts which are embedded in PDFs.
        (Required by PDF/A).
      </action>
      <action context="Code" dev="JM" type="update" importance="high">
        The Java2DRenderer (and therefore the print and bitmap renderers) is now
        offering the same quality as the PDF and PS renderers. Note: There can still
        be little differences between PDF and Print/PNG/TIFF because the latter uses
        a different font metrics source.
      </action>
      <action context="Code" dev="AD" type="fix" fixes-bug="39712">
        Bugfix: components of the border-separation property weren't set when
        in shorthand-mode, leading to a NPE being thrown.
      </action>
      <action context="Code" dev="JM" type="fix">
        Bugfix: Table headers were omitted when a table is a child of a block-container.
      </action>
      <action context="Code" dev="JM" type="fix">
        Bugfix: Bookmarks in PDF will be generated even if some bookmarks cannot be
        resolved.
      </action>
      <action context="Code" dev="AD" type="fix" fixes-bug="39560">
        Bugfix: the interaction between the table FOs and properties package in
        determining initial values for column-number should be a one-time process,
        not repeated when the table is in a marker that is retrieved.
      </action>
      <action context="Code" dev="JM" type="fix">
        Bugfix: All fonts names were converted unnecessarily to lower case in RTF output.
      </action>
      <action context="Code" dev="JM" type="fix">
        Bugfix: The combination of hyphenation and kerning resulted in slightly ragged
        right ends for right-aligned and justified text.
      </action>
      <action context="Code" dev="JM" type="fix">
        Bugfix: NullPointerException in AreaAdditionUtil in a table-cell spanning
        multiple pages and with a marker.
      </action>
      <action context="Code" dev="JM" type="fix" fixes-bug="39533">
        Bugfix: NullPointerException in RTF output when a table does not contain
        table-columns.
      </action>
      <action context="Code" dev="JM" type="fix" fixes-bug="39607" due-to="Julien Aym&#x00E9;">
        Bugfix: NullPointerException in RTF library when there are no borders on
        the parent table.
      </action>
      <action context="Code" dev="JM" type="add" importance="high">
       Automatic support for all fonts available to the Java2D subsystem for all
       Java2D-descendant renderers (TIFF, PNG, print, AWT).
     </action>
      <action context="Code" dev="JM" type="fix">
        Bugfix: Improved baseline detection in TTFReader for TrueType fonts.
      </action>
      <action context="Code" dev="JM" type="fix" fixes-bug="39443">
        Bugfix: tables nested in inline elements caused a NullPointerException.
      </action>
      <action context="Code" dev="JM" type="update">
        The default sRGB color profile provided by the Java class library is no longer
        embedded if it is encountered. This should reduce the PDF size considerably.
      </action>
      <action context="Code" dev="JM" type="fix" fixes-bug="39443">
        Bugfix: Sections with span="all" lead to overlapping text if spanning multiple pages.
      </action>
      <action context="Code" dev="MM" type="fix">
        Bugfix: Percentages in vertical-align property values were not correctly handled.
      </action>
      <action context="Code" dev="JM" type="fix" fixes-bug="38243" due-to="Gerhard Oettl">
        Bugfix: Gaps in table-columns cause a NullPointerException.
      </action>
      <action context="Code" dev="JM" type="update" fixes-bug="38946" due-to="Max Berger">
        Changed the internal representation of colors to use Java's own color infrastructure
        instead of FOP's home-grown classes.
      </action>
      <action context="Code" dev="MM" type="fix">
        Bugfix: TABs were not correctly replaced by spaces in some circumstances.
      </action>
      <action context="Code" dev="JM" type="update">
        Content in block-containers makes better use of shrink to fit content vertically
        into the available area. This can be used indirectly to justify content vertically
        in a block-container.
      </action>
      <action context="Code" dev="JM" type="fix">
        Bugfix: basic-links with internal destinations in documents with multiple
        page-sequences sometimes pointed at the wrong page.
      </action>
      <action context="Code" dev="JM" type="fix">
        Bugfix: Fixed ClassCastException when retrieve-marker is used as a direct child
        if static-content in which case leading and trailing white space is not properly
        removed.
      </action>
      <action context="Code" dev="JM" type="fix" fixes-bug="39285">
        Bugfix: Fixed OutOfMemoryException with long data URLs (RFC 2397).
      </action>
      <action context="Code" dev="JM" type="add" fixes-bug="39118" due-to="Pierre-Henri Kraus">
        Initial support for page-number-citation-last (XSL 1.1). Works without problems
        only for page-sequence so far.
      </action>
    </release>
    <release version="0.92beta" date="18 Apr 2006">
      <action context="Code" dev="JM" type="fix">
        Bugfix: The generation of the PDF "d" (setdash) command was assuming that
        only integer values can be used but that isn't the case. Dash patterns
        PDFGraphics2D would be wrong in the process.
      </action>
      <action context="Code" dev="JM" type="fix">
        Bugfix: Fixed a division by zero problem in TTFReader and improved the detection
        of the capHeight and xHeight font metric values for TrueType fonts.
      </action>
      <action context="Code" dev="JM" type="fix">
        Bugfix: Allow URLs in basic-link's external-destination to be wrapped in "url()".
      </action>
      <action context="Code" dev="MM" type="fix">
        Bugfix: Corrected enumerated property value for white-space property
        from "no-wrap" to "nowrap".
      </action>
      <action context="Code" dev="MM" type="fix" fixes-bug="38457">
        Bugfix: Added support for white-space-treatment="preserve" in particular to
        support the white-space="pre" short hand property.
      </action>
      <action context="Code" dev="JM" type="fix">
        Corrected expectation and behaviour for the text-indent property to only apply
        to the first line area generated by a block.
      </action>
      <action context="Code" dev="JM" type="fix">
        Bugfix for invalid handling of ICC color profiles in JPEG images and for
        dealing with CMYK JPEG images with the Adobe APPE marker.
      </action>
      <action context="Code" dev="JM" type="add">
        Initial support for page-position="last" added.
      </action>
      <action context="Code" dev="JM" type="add">
        Reenabled loading of user-supplied hyphenation patterns that was available in
        FOP 0.20.5. (See "hyphenation-base" option in the user configuration)
      </action>
      <action context="Code" dev="JM" type="fix">
        Bugfix: Certain filter combinations in PDF could lead to invalid PDFs.
        DecodeParams were not properly handled.
      </action>
      <action context="Code" dev="JM" type="fix">
        Bugfix: CCITT Group 4 encoded TIFF images with multiple strips are now properly
        embedded in PDF files.
      </action>
      <action context="Code" dev="JM" type="add">
        Added support for fixed-width spaces.
      </action>
      <action context="Code" dev="JM" type="add">
        Added support for kerning.
      </action>
      <action context="Code" dev="JM" type="fix">
        Bugfix: Fixed a copy/paste error in the table layout code that caused wrong page
        break decisions when table-headers and/or table-footers are used.
      </action>
      <action context="Code" dev="JM" type="fix">
        Bugfix: Fixed an NPE that was thrown when a table was used inside a footnote-body.
      </action>
      <action context="Code" dev="JM" type="fix">
        Bugfix: Fixed a problem with certain TrueType fonts which are missing the "PCLT"
        table, where a baseline-shift="sub" had no effect due to a missing x-height value.
        (Note: This only affects TTFReader, so the font metric file has to be regenerated.)
      </action>
      <action context="Code" dev="JM" type="fix">
        Bugfix: When the base URL was specified as a file system path, the constructed
        URL was wrong.
      </action>
      <action context="Code" dev="JM" type="add" due-to="Jirí Mareš">
        Support for "userconfig" attribute in FOP Ant Task.
      </action>
      <action context="Code" dev="JM" type="add">
        Initial support for XMP metadata (PDF 1.4) under fo:declarations.
      </action>
      <action context="Code" dev="AD" type="add">
        Added support for the background-position shorthand property.
      </action>
      <action context="Code" dev="AD" type="add">
        Added support for the font shorthand property.
      </action>
      <action context="Code" dev="JM" type="add" fixes-bug="38618" due-to="Max Berger">
        Added support for system-color() function.
      </action>
      <action context="Code" dev="JM" type="fix">
        Bugfix: Fixed two causes for ClassCastExceptions in BlockContainerLayoutManager.
      </action>
      <action context="Code" dev="JM" type="fix">
        Bugfix: padding-top and padding-bottom on list-items could lead to wrong page
        break decisions and thus to overlapping text.
      </action>
      <action context="Code" dev="JM" type="fix">
        Bugfix: break-before and break-after were ignored on list-items.
      </action>
      <action context="Code" dev="LF" type="fix" fixes-bug="38507">
        Bugfix: The elements representing a non-breaking space weren't always correct.
      </action>
      <action context="Code" dev="JM" type="fix" fixes-bug="38453">
        Bugfix: Text-decoration was not promoted if no text-decoration attribute was
        specified on a nested element.
      </action>
      <action context="Code" dev="AD" type="add" fixes-bug="38282"
              due-to="Gerhard Oettl (gerhard.oettl.at.oesoft.at)">
        Added support for the from-table-column() function.
      </action>
      <action context="Code" dev="JM" type="fix" fixes-bug="38397">
        Bugfix: Spanned cells could lead to an false error message about overlapping
        cells and ultimately a NullPointerException.
      </action>
      <action context="Code" dev="JM" type="fix">
        Bugfix: Regions with non-standard names got ignored in RTF output leading to
        missing headers and footers.
      </action>
      <action context="Code" dev="JM" type="fix">
        The RTF output now properly generates the "\landscape" flag for documents in
        landscape orientation.
      </action>
      <action context="Code" dev="JM" type="fix">
        Following a clarification by the XSL FO SG, space traits are only set on the
        first and last area generated by an FO, and not on every area anymore.
      </action>
      <action context="Code" dev="JM" type="add">
        New feature: "Intermediate format" (IF). The IF is basically the XML dialect
        written by the area tree renderer (XMLRenderer). A new parser for this format
        allows reparsing a serialized and possibly modified area tree and rendering it
        to the final target format.
      </action>
      <action context="Code" dev="JM" type="fix">
        Bugfix: Floating point numbers were not properly formatted in the PDF renderer
        which could lead to error messages while opening a PDF in Acrobat Reader.
      </action>
      <action  context="Code" dev="SP" type="update" fixes-bug="38098"
               due-to="Gerhard Oettl">
        Implement property name as default argument on some xsl-function calls.
      </action>
      <action  context="Code" dev="SP" type="update" fixes-bug="38087"
               due-to="Gerhard Oettl">
        Implement force-page-count property of page-sequence.
      </action>
      <action context="Code" dev="JM" type="fix" fixes-bug="38054">
        Bugfix: Spans that end up with a negative height don't get swallowed anymore.
      </action>
      <action context="Code" dev="MM" type="add" fixes-bug="36729">
        Relative URLs for the font configuration attributes metrics-url and embed-url
        are now supported. A new configuration property font-base has been added. It
        sets the base URL against which relative font URLs are resolved. If font-base is
        not set base is used.
      </action>
      <action context="Code" dev="JM" type="add" fixes-bug="38132" due-to="Richard Wheeldon">
        Added support for RFC2397 "data" URLs.
      </action>
      <action context="Code" dev="JM" type="fix" fixes-bug="38132">
        Bugfix: Certain border styles could lead to a NullPointerException.
      </action>
      <action context="Code" dev="JM" type="fix" fixes-bug="38102">
        Bugfix: Space was not adjusted if the space was on a nested block. This could
        lead to content overflowing the bottom of a page.
      </action>
      <action context="Code" dev="JM" type="fix">
        Bugfix: TableCell did not properly report that it generates reference-areas
        which could lead to wrong inherited values for start-indent and end-indent.
      </action>
      <action context="Code" dev="JM" type="add">
        The font loading code now reads the encoding value from the XML font metrics file
        so that fonts like Symbol and ZapfDingbats can be embedded explicitely (Required by PDF/A).
      </action>
      <action context="Code" dev="SP" type="update">
        Improvements to the code for inline block content.
      </action>
      <action context="Code" dev="MM" type="fix" fixes-bug="38089">
        Bugfix: Image height for BMP images was incorrectly calculated
      </action>
      <action context="Code" dev="AD" type="update">
        Revision of refinement white-space handling.
      </action>
      <action context="Code" dev="AD" type="add">
        Added feature: support for white-space shorthand
      </action>
      <action context="Code" dev="AD" type="add">
        Added feature: support for page-break-* shorthands
      </action>
      <action context="Code" dev="MM" type="fix" fixes-bug="38053">
        Bugfix: NullPointerException on certain fo:inline within lists.
      </action>
      <action context="Code" dev="MM" type="fix" fixes-bug="37743">
        Bugfix: ClassCastException on certain fo:inline with border combinations.
      </action>
      <action context="Code" dev="MM" type="fix">
        Changed a method name in LineArea from finalize to finalise because it was
        never intended for the method to be an override of the Java Object finalize
        method. If invoked by the Java garbage collector it may cause a NPE.
      </action>
    </release>
    <release version="0.91beta" date="23 Dec 2005">
      <action context="Code" dev="JM" type="update">
        Deprecated Fop constructors that use integer constants to select the
        output format have been removed in favor or the constructors that use
        MIME types.
      </action>
      <action context="Code" dev="MM" type="fix">
        Fixed a bug where the linefeed-treatment property value "preserve" was not
        honoured when used in conjunction with text-align="center".
      </action>
      <action context="Code" dev="JM" type="fix" fixes-bug="37964">
        Bugfix: hard breaks with even-page or odd-page were not handled correctly
        when spaces were surrounding the break.
      </action>
      <action context="Code" dev="JM" type="update">
        Changed the XMLHandler interface so it doesn't report the MIME type it
        supports but instead can report whether it supports a particular Renderer
        implementation. XMLHandlers are now configurable.
      </action>
      <action context="Code" dev="JM" type="fix">
        Fixed a bug where SVG content could be clipped when rendered to PostScript.
      </action>
      <action context="Code" dev="JM" type="fix">
        Changed the way resolutions are handled. The single resolution in the user
        agent got split up into source and target resolutions. For more info, see
        the updated documentation. Note: backwards-incompatible change!
      </action>
      <action context="Code" dev="JM" type="fix" fixes-bug="37875">
        Bugfix: Some content inside a table-header may not have been renderered on
        pages n &gt; 1 in certain conditions.
      </action>
      <action context="Code" dev="MM" type="fix">
        Fixed a bug where an empty line, i.e. a block containing only a &amp;nbsp;,
        was not rendered at all.
      </action>
      <action context="Code" dev="JM" type="fix">
        Fixed a bug where the area for a finished cell that is broken over pages was
        created once for each row it was spanned over instead of only once.
      </action>
      <action context="Code" dev="JM" type="add">
        Added checks that warn about tables and block-containers that are wider than
        the available content area.
      </action>
      <action context="Code" dev="JM" type="fix" fixes-bug="37880">
        Bugfix: Footnotes were lost if the footnote appeared in centered text.
      </action>
      <action context="Code" dev="JM" type="update">
        Improved log and error messages in a number of places by adding additional
        context information that should make it easier to find the location in the
        source files.
      </action>
      <action context="Code" dev="JM" type="fix">
        Fix to correct image sizes in RTF output.
      </action>
      <action context="Code" dev="JM" type="add">
        First attempt at SVG support in RTF output. SVG images are converted to 300dpi JPEG
        images internally.
      </action>
      <action context="Code" dev="JM" type="update">
        Additional checks to detect text overflows. The overflow property is now properly
        handled where applicable.
      </action>
      <action context="Code" dev="JM" type="update">
        Source location information improved. If location information is not available,
        the context information is provided based on text content.
      </action>
      <action context="Code" dev="JM" type="add">
        The command-line now automatically sets two parameters for any XSLT transformation:
        "fop-output-format" contains the MIME type of the currently selected output format,
        "fop-version" contains FOP's version number.
      </action>
      <action context="Code" dev="JM" type="fix">
        The output file is now deleted when an exception occurs when calling FOP from
        the command-line.
      </action>
      <action context="Code" dev="JM" type="fix">
        Bugfix: Areas for table-cells that are broken over more than one page are now
        generated even if all its content is already painted on a previous page. This
        fixes strange effects like a table grid that is not completely painted.
      </action>
      <action context="Code" dev="JM" type="fix" fixes-bug="37828">
        Bugfix: Column balancing produced strange break decisions in certain multi-column
        documents with large amounts of text.
      </action>
      <action context="Code" dev="JM" type="add">
        Added an alternative set of rules for calculating text indents which tries to mimic
        the behaviour of many commercial FO implementations that chose to break the rules
        in the FO specification in order to better meet the natural expectations of
        inexperienced FO users.
      </action>
      <action context="Code" dev="JM" type="fix" fixes-bug="37815" due-to="Tom Craddock">
        Bugfix: The combination of content-width="scale-to-fit" and content-height="100%"
        did not work as expected due to a datatype conversion bug.
      </action>
      <action context="Code" dev="JM" type="fix" fixes-bug="37813">
        Bugfix: A span="all" on the first block cause a subsequent page break and the first block
        didn't span all columns.
      </action>
      <action context="Code" dev="JM" type="fix">
        Bugfix: Self-created OutputStreams in PNG Renderer were not properly closed.
      </action>
      <action context="Code" dev="JM" type="update">
        The border-collapse property on fo:table is now forced to the value "separate" until the collapsing
        border has been implemented.
      </action>
      <action context="Code" dev="JM" type="add">
        font-family list still not fully supported but a comma-separated list is now properly tokenized.
        FOP will now go through all fonts in the list to find one that is available, but it doesn't
        do so per character, yet.
      </action>
      <action context="Code" dev="JM" type="add">
        Implemented "Overconstrained Geometry" rules (5.3.4, XSL 1.0) for the most important cases.
      </action>
      <action context="Code" dev="JM" type="fix">
        Bugfix: Relatively positioned BlockViewports (from block-containers) caused the paint
        cursor not be be properly advanced when space-before or space-after were present.
      </action>
      <action context="Code" dev="JM" type="fix">
        Bugfix: Space resolution was incomplete for content in table-cells. Conditional elements
        didn't get removed.
      </action>
      <action context="Code" dev="JM" type="fix">
        The validation check for non-zero borders and padding on a region-* and for empty static-content
        elements is now turned off when relaxed validation is active to improve compatibility with
        FO documents written for other FO implementations.
      </action>
      <action context="Code" dev="JM" type="fix">
        Bugfix for "/ by zero" ArithmeticExceptions when an URL to a non-existing image is used
        and content-width and/or content-height is used.
      </action>
      <action context="Code" dev="JM" type="fix">
        Bugfix for a multi-threading problem:
        propertyListTable initialization moved from the constructor to a static block in FONode.
        This fixes NullPointerExceptions in PropertyList.
      </action>
      <action context="Code" dev="JM" type="fix">
        Bugfix for placement of text inside a text area when borders are present in PostScript output.
      </action>
      <action context="Code" dev="JM" type="update">
        Improvements on leader painting in PDF output.
      </action>
      <action context="Code" dev="JM" type="add">
        Support for leader painting in PostScript output.
      </action>
      <action context="Code" dev="LF, MM" type="add">
        Support for hyphenation-ladder-count.
      </action>
    </release>
    <release version="0.90alpha1" date="22 Nov 2005">
      <action context="Code" dev="all" type="update">
        <strong>Complete redesign of the FOP codebase</strong> in the period between Dec 2001 and Nov 2005.
        There are just too many changes to list here. If you like to know details, run
        <code>"svn log --verbose http://svn.apache.org/repos/asf/xmlgraphics/fop/trunk/"</code>.
      </action>
    </release>
    <release version="0.20.5" date="18 July 2003">
      <action context="Code" dev="all" type="update">
        For the change log for the maintenance branch
        (where FOP 0.20.5 came from), please see the "CHANGES" file in the distribution, or
        <link href="http://svn.apache.org/viewcvs.cgi/xmlgraphics/fop/branches/fop-0_20_2-maintain/CHANGES?view=markup">the CHANGES file in the SVN repository</link>.
      </action>
    </release>
  </changes>

  <todo>
    <!-- See Bugzilla and http://wiki.apache.org/xmlgraphics-fop/FOPProjectTasks -->
    <actions>
      <action dev="open" type="update" context="Docs">
        Improve the documentation.
      </action>
    </actions>
  </todo>

</status><|MERGE_RESOLUTION|>--- conflicted
+++ resolved
@@ -61,10 +61,7 @@
       users, i.e. when the behaviour changes and could affect the layout of existing
       documents. Example: the fix of marks layering will be such a case when it's done.
     -->
-<<<<<<< HEAD
     <release version="1.1rc1" date="02 July 2012">
-=======
-    <release version="FOP Trunk" date="TBD">
       <action context="Test" dev="GA" type="fix">
         Fix errors and warnings in example files. Add build.xml for documentation examples.
       </action>
@@ -110,7 +107,6 @@
       <action context="Renderers" dev="GA" type="fix" fixes-bug="53295" due-to="Luis Bernardo">
         Add extension to place code just before PostScript %PageTrailer.
       </action>
->>>>>>> fdf5975d
       <action context="Renderers" dev="GA" type="fix" fixes-bug="53294" due-to="Robert Meyer">
         Fix invalid PostScript file being created when font-size is 0.
       </action>
