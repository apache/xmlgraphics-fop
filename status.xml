--- conflicted
+++ resolved
@@ -53,8 +53,6 @@
 
   <changes>
     <release version="FOP Trunk" date="TBD">
-<<<<<<< HEAD
-=======
       <action context="Renderers" dev="AC" importance="high" type="add">
         AFP Output: An AFPGraphics2D implementation which provides the ability to use Batik to drive the production of AFP Graphics (GOCA) output from SVG.
       </action>
@@ -67,7 +65,6 @@
       <action context="Fonts" dev="AC" type="fix">
         More robust AFP font parsing, although it is still in need of some rework in the future.
       </action>
->>>>>>> 392d02e2
       <action context="Images" dev="JM" type="add" fixes-bug="41657">
         Added support for SVG 1.2 functionality inside fo:instream-foreign-object.
       </action>
@@ -171,13 +168,6 @@
         offer an implementation for addCharacters() should take care to make
         similar modifications in their code !!</em>
       </action>
-<<<<<<< HEAD
-      <!-- change reverted, to be added back later
-      <action context="Renderers" dev="AC" importance="high" type="add">
-        Added SVG support for AFP (GOCA).
-      </action -->
-=======
->>>>>>> 392d02e2
       <action context="Renderers" dev="JM" type="add" fixes-bug="45115" due-to="Martin Edge">
         Added a PCL-specific extension attribute on simple-page-master for controlling
         the simplex/duplex mode.
