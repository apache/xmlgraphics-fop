--- conflicted
+++ resolved
@@ -61,10 +61,7 @@
       users, i.e. when the behaviour changes and could affect the layout of existing
       documents. Example: the fix of marks layering will be such a case when it's done.
     -->
-<<<<<<< HEAD
     <release version="1.1" date="20 October 2012">
-=======
-    <release version="FOP Trunk" date="TBD">
       <action context="Renderers" dev="VH" type="add" fixes-bug="53980">
         PDF accessibility: Store language information coming from fo:block or fo:character in the 
         structure tree.
@@ -137,7 +134,6 @@
         When PDF accessibility is enabled, the structure tree must contain information about the 
         number of columns or rows spanned by a table cell.
       </action>
->>>>>>> 2ca881c0
       <action context="Renderers" dev="MH" type="add" fixes-bug="53563" importance="low">
         Removed a method call to the java.awt.GraphicsEnvironment.getLocalGraphicsEnvironment().getDefaultScreenDevice()
         that could (in a headless environment) throw a java.awt.HeadlessException
