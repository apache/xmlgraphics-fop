<?xml version="1.0" encoding="UTF-8" ?>
<!--
  Licensed to the Apache Software Foundation (ASF) under one or more
  contributor license agreements.  See the NOTICE file distributed with
  this work for additional information regarding copyright ownership.
  The ASF licenses this file to You under the Apache License, Version 2.0
  (the "License"); you may not use this file except in compliance with
  the License.  You may obtain a copy of the License at

       http://www.apache.org/licenses/LICENSE-2.0

  Unless required by applicable law or agreed to in writing, software
  distributed under the License is distributed on an "AS IS" BASIS,
  WITHOUT WARRANTIES OR CONDITIONS OF ANY KIND, either express or implied.
  See the License for the specific language governing permissions and
  limitations under the License.
-->
<!-- $Id$ -->
<!DOCTYPE status PUBLIC "-//APACHE//DTD Status V1.3//EN"
  "http://forrest.apache.org/dtd/status-v13.dtd">
<status>

  <developers>
    <!-- In alphabetical order (last name) -->
    <person name="Max Berger"        email="mayberger@apache.org"     id="MB"/>
    <person name="Chris Bowditch"    email="cbowditch@apache.org"     id="CB"/>
    <person name="Jay Bryant"        email="jbryant@apache.org"       id="JB"/>
    <person name="Adrian Cumiskey"   email="acumiskey@apache.org"     id="AC"/>
    <person name="Bertrand Delacrétaz" email="bdelacretaz@apache.org" id="BD"/>
    <person name="Andreas Delmelle"  email="adelmelle@apache.org"     id="AD"/>
    <person name="Luca Furini"       email="lfurini@apache.org"       id="LF"/>
    <person name="Christian Geisert" email="chrisg@apache.org"        id="CG"/>
    <person name="Vincent Hennebert" email="vhennebert@apache.org"    id="VH"/>
    <person name="Clay Leeds"        email="clay@apache.org"          id="CL"/>
    <person name="Manuel Mall"       email="manuel@apache.org"        id="MM"/>
    <person name="Jeremias Märki"    email="jeremias@apache.org"      id="JM"/>
    <person name="Simon Pepping"     email="spepping@apache.org"      id="SP"/>
    <person name="the FOP committers" email="fop-dev@xmlgraphics.apache.org" id="all"/>
    <person name="Volunteer needed"  email="general@xmlgraphics.apache.org" id="open"/>
    <!-- See also src/documentation/content/xdocs/team.xml -->
  </developers>

  <contexts>
    <context id="Docs" title="Changes to Documentation"/>
    <context id="Code" title="Changes to the Code Base"/>
    <context id="Layout" title="Changes to the Layout Engine"/>
    <context id="Renderers" title="Changes to Renderers (Output Formats)"/>
    <context id="Fonts" title="Changes to the Font Subsystem"/>
    <context id="API" title="Changes to the End-User API"/>
    <context id="Extensions" title="Changes to the Bundled Extensions"/>
    <context id="Images" title="Changes to the Image Support"/>
	<context id="Config" title="Changes to the User Configuration"/>
  </contexts>

  <changes>
    <!--
      When adding changes, please try to highlight those which might affect upgrading
      users, i.e. when the behaviour changes and could affect the layout of existing
      documents. Example: the fix of marks layering will be such a case when it's done.
    -->
    <release version="FOP Trunk" date="TBD">
<<<<<<< HEAD
      <action context="Renderers" dev="JM" type="add" fixes-bug="49403" due-to="Patrick Jaromin">
        Initial work on spot colors (aka named colors) for PDF output.
=======
      <action context="Renderers" dev="JM" type="fix" fixes-bug="50705" due-to="Mehdi Houshmand">
        Fix to preserve the order of AFP TLEs and NOPs as given in the XSL-FO document.
      </action>
      <action context="Fonts" dev="JM" type="add" fixes-bug="50699" due-to="Alexandros Papadakis">
        Added support for lookup of alternative glyphs when additional single-byte encodings are
        used, ex. replacing "Omegagreek" by "Omega" and vice versa.
      </action>
      <action context="Code" dev="AD" type="add" fixes-bug="48334">
        Added support for resolution of relative URIs against a specified xml:base during
        property refinement.
      </action>
      <action context="Renderers" dev="JM" type="add">
        Allow afp:no-operation to also appear under fo:page-sequence and fo:declarations.
      </action>
      <action context="Code" dev="AD" type="fix" fixes-bug="50635" due-to="mkoegler.AT.auto.tuwien.ac.at">
        Bugfix: fix issue in RenderPagesModel.checkPreparedPages() where the same page-sequence
        is potentially started multiple times.
      </action>
      <action context="Code" dev="AD" type="fix" fixes-bug="50636" due-to="mkoegler.AT.auto.tuwien.ac.at">
        Bugfix: fix performance issue when adding pages, if the total number of pages
        is significantly large.
      </action>
      <action context="Code" dev="AD" type="fix" fixes-bug="50626" due-to="mkoegler.AT.auto.tuwien.ac.at">
        Bugfix: fix performance issue when adding nodes, if the number of children
        is significantly large.
>>>>>>> f1269cc2
      </action>
	  <action context="Config" dev="SP" type="fix">
		Bugfix: relative URIs in the configuration file (base, font-base, hyphenation-base) are evaluated relative to the base URI of the configuration file.
	  </action>
      <action context="Layout" dev="AD" type="fix" fixes-bug="49848">
        Bugfix: correct behavior of keep-together.within-line in case there are nested inlines
      </action>
      <action context="Code" dev="AD" type="fix" fixes-bug="50471">
        Bugfix: avoid ArrayIndexOutOfBoundsException for codepoints without a linebreak class
      </action>
      <action context="Layout" dev="AD" type="fix" fixes-bug="48380">
        Bugfix: avoid ClassCastException when using fox:widow-content-limit
      </action>
      <action context="Layout" dev="VH" type="fix" fixes-bug="50089">
        Bugfix: content after forced break in block-container is not rendered.
      </action>
      <action context="Layout" dev="JM" type="fix" fixes-bug="42034">
        Fixed adjustment of inline parent area for justified text containing a forward page reference.
      </action>
      <action context="Layout" dev="AD" type="fix" fixes-bug="38264">
        Fixed behavior when combining hyphenation with preserved linefeeds or whitespace.
      </action>
      <action context="Code" dev="VH" type="fix" fixes-bug="49695" due-to="Joshua Marquart">
        Replaced magic numbers with constants from UnitConv and GraphicsConstants.
      </action>
      <action context="Renderers" dev="JM" type="add" fixes-bug="42600" due-to="Maximilian Aster">
        Added some support for break-before/-after for RTF output.
      </action>
      <action context="Renderers" dev="JM" type="add" fixes-bug="49379" due-to="Peter Hancock">
        Added ability to embed an external AFP page segment resource file (AFP output only).
      </action>
      <action context="Renderers" dev="JM" type="fix" fixes-bug="46360" due-to="Alexis Giotis">
        Fixed a multi-threading issue when rendering SVG.
      </action>
      <action context="Layout" dev="JM" type="fix" fixes-bug="49885">
        Fixed retrieval of available BPD for cases spanning columns and multiple pages with differing page masters.
      </action>
      <action context="Renderers" dev="VH" type="remove">
        Removed old Renderer implementations for those output formats that have a version based on 
        the new DocumentHandler architecture available (AFP, PCL, PDF, PS).
      </action>
      <action context="Fonts" dev="AC" type="fix">
        Reinstated support for being able to specify a font cache filepath in the fop user configuration.
      </action>
      <action context="Fonts" dev="AC" type="add">
        Added convenience support for the flushing of the Fop font cache file from the command line.
      </action>
      <action context="Renderers" dev="JM" type="add" fixes-bug="44460" due-to="Andrejus Chaliapinas">
        Added support for PDF File Attachments (Embedded Files).
      </action>
    </release>
    <release version="1.0" date="21 July 2010">
      <action context="Renderers" dev="JM" type="fix">
        AFP Output: Fixed positioning of Java2D-based images (when GOCA is enabled).
      </action>
      <action context="Renderers" dev="JM" type="add">
        AFP Output: Added enhanced dithering functionality for images that are converted to
        bi-level images.
      </action>
      <action context="Renderers" dev="JM" type="fix">
        AFP Output: Fix for bitmap images inside an SVG or G2D graphic (printer errors) and
        positioning fix for bitmaps from G2D graphics.
      </action>
      <action context="Renderers" dev="JM" type="fix" fixes-bug="42306" due-to="Richard Wheeldon">
        Fix for AWT viewer to correctly track page numbers in continuous display mode.
      </action>
      <action context="Renderers" dev="JM" type="fix">
        Bugfix for formatting of floating point numbers which could lead to invalid PDFs.
      </action>
      <action context="Renderers" dev="JM" type="fix">
        Added a save/restoreGraphicsState pair for the initial coordinate system in PDF output
        for easier post-processing.
      </action>
      <action context="Images" dev="JM" type="add">
        Added customization ability for the image loading framework from FOP's configuration file.
      </action>
      <action context="Renderers" dev="JM" type="fix" fixes-bug="48696" due-to="Peter Hancock">
        Bugfix for color model in IOCA IDE structure parameter for 4- and 8-bit grayscale images.
      </action>
      <action context="Renderers" dev="JM" type="add" fixes-bug="48567" due-to="Peter Hancock">
        Initial support for CID-keyed double-byte fonts (Type 0) in AFP output.
      </action>
	  <action context="API" dev="SP" type="add">Added a command-line option '-catalog' to use a catalog resolver for the XML and XSLT files</action>
      <action context="Layout" dev="SP" type="add">Implement internal character classes if the hyphenation pattern file does not contain them</action>
      <action context="Layout" dev="VH" type="fix" fixes-bug="46486">
        Bugfix: having a special page-master for the last page caused loss of content when normal 
        blocks were mixed with blocks spanning all columns.
      </action>
      <action context="Renderers" dev="VH" type="add">
        Added possibility to customize PDF tagging via the ‘role’ property.
      </action>
      <action context="Renderers" dev="CB" type="fix" fixes-bug="48237" due-to="Peter Hancock">
        Bugfix: AFP Renderer: Respect image color settings for svg 
      </action>	  
	  <action context="Renderers" dev="CB" type="fix" fixes-bug="48376" due-to="Venkat Reddy">
        Bugfix: AFP Renderer: Page Overlays not generated when using Intermediate Format
      </action>	  
      <action context="Renderers" dev="CB" type="fix" fixes-bug="48456">
        Bugfix: AFP Renderer: Underline is incorrectly placed when reference-orientation != 0
      </action>
      <action context="Renderers" dev="CB" type="fix" fixes-bug="48453">
        Bugfix: AFP Renderer: Page Segments not positioned correctly when reference-orientation != 0
      </action>
      <action context="Fonts" dev="JM" type="add">
        Added support for TrueType fonts with symbol character maps (like "Wingdings" and "Symbol").
        Character for these fonts are usually found in the 0xF020 to 0xF0FF range
        (a Unicode private use area). 
      </action>
      <action context="Fonts" dev="JM" type="fix">
        Bugfix: Font selection fallbacks did not work in some cases (ex. bold+italic to normal)
      </action>
      <action context="Renderers" dev="CB" type="fix" fixes-bug="48290">
        Bugfix: AFP Renderer: AttributeQualifier Triplet occurs before TLE Value.
      </action>
      <action context="Renderers" dev="JM" type="fix" fixes-bug="48048" due-to="D.W. Harks">
        Bugfix in AFP output: fixed flags in GOCA GBAR order.
      </action>
      <action context="Renderers" dev="VH" type="fix" fixes-bug="48185" due-to="Harald G. Henne">
        Bugfix in AFP output: rounding error when computing the CMYK components of a color.
      </action>
      <action context="Code" dev="VH" type="fix" fixes-bug="48167" due-to="Venkat Reddy">
        Bugfix: when #CMYK pseudo-profile was used in the rgb-icc() function, always the fallback 
        RGB colors were used instead.
      </action>
      <action context="Layout" dev="VH" type="fix" fixes-bug="48082">
        Bugfix: value of conditional space not always taken into account in the calculation of a 
        table’s height.
      </action>
      <action context="Renderers" dev="JM,VH" type="add" fixes-bug="46705" due-to="Jost Klopfstein">
        Added basic accessibility and Tagged PDF support. 
      </action>
      <action context="Renderers" dev="JM" type="add">
        Added support for encoding CMYK bitmap images (IOCA FS45) and TIFF images as embedded objects.
      </action>
      <action context="Code" dev="AC" type="add">
        Added support for xmlfile and xsltfile parameters in FOP's Ant Task.
      </action>
      <action context="Renderers" dev="AC" type="fix" fixes-bug="47941">
        BugFix: Maintain valid AFP by providing TLE truncation on Attribute Value Triplet values that are greater than 250 chars in length.
      </action>
      <action context="Fonts" dev="JM" type="fix" fixes-bug="47711" due-to="Nicolas Peninguy">
        Fixed generation of CIDSet object in PDF output.
      </action>
      <action context="Layout" dev="VH" type="fix">
        Fixed handling of percentage values for provisional-label-separation.
      </action>
      <action context="Layout" dev="VH" type="fix" fixes-bug="47835" due-to="Jonathan Levinson">
        Fixed handling of percentage values for provisional-distance-between-starts.
      </action>
      <action context="Renderers" dev="CB" type="add">
        Added support for positioning Page Overlays in AFP Output
      </action>
      <action context="Fonts" dev="JM" type="add">
        Added support for specifying referenced fonts per renderer in addition to the general
        match list.
      </action>
      <action context="Renderers" dev="JM" type="add">
        Added support for creating thumbnails or preview bitmaps of fixed size for PNG and TIFF
        output.
      </action>
      <action context="Extensions" dev="JM" type="add">
        Added support for the #CMYK pseudo-profile supported by some commercial XSL implementations
        on the rgb-icc() function.
      </action>
      <action context="Layout" dev="VH" type="add" importance="high">
        Added limited support for pages of different inline-progression-dimensions within a 
        page-sequence.
      </action>
      <action context="Layout" dev="AD" type="add" fixes-bug="46905">
        Added basic implementation for column-keeps.
      </action>
      <action context="Code" dev="AD" type="fix" fixes-bug="47710">
        White-space handling in markers with inline-content throws a NullPointerException
        in some cases.
      </action>
      <action context="Renderers" dev="CB" type="fix" fixes-bug="47694">
        Dithered Background Shading can produce illegal AFP if objects are very small
      </action>
      <action context="Renderers" dev="CB" type="add">
        AFP Output: Added support for IMM Extension on fo:simple-page-master.
      </action>
      <action context="Renderers" dev="JM" type="add" fixes-bug="47311" due-to="Peter Coppens">
        Added an initial set of extensions for prepress support (fox:bleed, fox:crop-offset,
        fox:crop-box and fox:scale). This is currently supported only by PDF and Java2D renderers.
      </action>
      <action context="Renderers" dev="JM" type="add">
        PCL Output: Added support for specifying the output bin.
      </action>
      <action context="Renderers" dev="JM" type="add">
        AFP Output: Added support for embedding external AFP form maps (form defs) using the
        afp:include-form-map extension.
      </action>
      <action context="Renderers" dev="JM" type="add">
        AFP Output: Added support for AFP font embedding. Note: this changes the default behaviour.
        Like with PDF and PS, all fonts are embedded by default unless matched in the
        "referenced-fonts" section in the configuration.
      </action>
      <action context="Renderers" dev="AD" type="fix" fixes-bug="47508" due-to="Bharat Attaluri">
        Bugfix: Error while writing TLE's attribute qualifier in the output.
      </action>
      <action context="Renderers" dev="CB" type="fix">
        Bugfix: support justified text in AFP Renderer (already working in AFP Painter)
      </action>
      <action context="Renderers" dev="AD" type="add">
        AFP Renderer Raster Fonts:
        <ul>
          <li>added support for fractional font-sizes in the configuration.</li>
          <li>selection of the smaller font-size, in case two possible fallbacks have the
              same difference to a requested size.</li>
        </ul>
      </action>
      <action context="Fonts" dev="CB" type="fix">
        Bugfix: support PFM Files with no extent table.
      </action>
      <action context="Code" dev="AD" type="fix" fixes-bug="46960">
        Bugfix: previously retrieved markers were not cleared if the new marker was empty.
      </action>
      <action context="Fonts" dev="VH" type="fix" fixes-bug="47232" due-to="Maxim Wirt">
        Bugfix: for the last character of a Type1 font, always a width of 0 was returned.
      </action>
      <action context="Code" dev="VH" type="fix">
        Changed meaning of ‘-v’ option to ‘verbose’, which will print FOP’s version and proceed.
        Added a ‘-version’ option to simply print the version then exit, following Java practices.
      </action>
      <action context="Layout" dev="VH" type="fix" fixes-bug="47101">
        Bugfix: The cells of a table inside a marker were duplicated at every marker retrieval.
      </action>
      <action context="Images" dev="JM" type="fix">
        Bugfix: use the effective color profile supplied by the ImageEncodingHelper, instead of the
        original one.
      </action>
      <action context="Renderers" dev="JM" type="fix">
        Bugfix: reset graphic state when a page is finished in PostScript.
      </action>
      <action context="Renderers" dev="JM" type="add">
        Added setting to enable dithered painting of filled rectangles in AFP and PCL.
      </action>
      <action context="Layout" dev="VH" type="fix">
        Bugfix: footnotes occurring within the forced height of a table row did not appear on the
        output
      </action>
      <action context="Renderers" dev="JM" type="update" fixes-bug="47031" due-to="Francois Fernandes">
        PDFGraphics2D.writeClip doesn't generate a clip command anymore when the clip path
        is empty.
      </action>
      <action context="Renderers" dev="JM" type="add" fixes-bug="47000">
        Added a custom text painter for rendering SVG text using text operators when rendering
        to PostScript or EPS. Text is no longer painted as shapes, thus creating much smaller files.
      </action>
      <action context="Renderers" dev="JM" type="fix">
        Fixed a bug that left the PrintRenderer unconfigured even if a configuration was
        specified for "application/X-fop-print".
      </action>
      <action context="Renderers" dev="JM" type="fix" fixes-bug="46882" due-to="Yegor Kozlov">
        Fixed the handling of CMYK colors in PDFGraphics2D.
      </action>
      <action context="Layout" dev="AD" type="fix" fixes-bug="46489">
        Fixed a bug when combining a forced break with a "last" page-master. The restart
        of the algorithm would start at the index of the penalty corresponding to the last
        page-break. This has been changed to the index of the first element after the last
        page-break.
      </action>
      <action context="Fonts" dev="JM" type="add">
        Added a command-line tool to list all configured fonts
        (org.apache.fop.tools.fontlist.FontListMain).
      </action>
      <action context="Code" dev="AD" type="add" fixes-bug="46828" due-to="Dario Laera">
        Added the possibility to use CachedRenderPagesModel, to conserve memory in case
        of large documents with a lot of cross-references (area tree will be serialized to
        disk to avoid keeping it entirely in memory).
      </action>
      <action context="Fonts" dev="JM" type="add">
        AFP Fonts: Added support for full URI resolution on configured AFP fonts.
      </action>
      <action context="Renderers" dev="JM" type="add">
        AFP Output: Tag Logical Element (TLE) is now also allowed on fo:page-sequence
        (page group level).
      </action>
      <action context="Layout" dev="JM" type="fix">
        Fixed BPD trait and border painting for leaders with leader-pattern="space"
        (and similar cases).
      </action>
      <action context="Renderers" dev="JM" type="add">
        AFP Output: Added support for Invoke Medium Map (IMM).
      </action>
      <action context="Renderers" dev="JM" type="add">
        Introduced a new, additional intermediate format optimized for performance. Please see
        the intermediate format documentation for details.
      </action>
      <action context="Fonts" dev="JM" type="fix" fixes-bug="46686" due-to="Alok Singh">
        Use temporary directory for the font cache if the user home directory is not
        write-accessible.
      </action>
      <action context="Renderers" dev="JM" type="fix" fixes-bug="45342" due-to="Emil Maskovsky">
        AFP Fonts: Fixed interpretation of metric for fonts with fixed metrics and made sure
        all repeating groups in FNP (Font Position) are processed.
      </action>
      <action context="Renderers" dev="JM" type="add">
        AFP Output: Added a configuration option to override the resource level defaults in the
        code.
      </action>
      <action context="Code" dev="VH" type="fix" fixes-bug="46638">
        MinOptMaxUtil.toMinOptMax was converting LengthRangeProperty objects into illegal MinOptMax
        objects (in some cases opt could be inferior to min).
      </action>
      <action context="Layout" dev="VH" type="add" fixes-bug="46315" due-to="Georg Datterl">
        Added extension to disable column balancing before blocks spanning the whole page, in
        multiple-column documents.
      </action>
      <action context="Renderers" dev="JM" type="add">
        AFP Output: Bilevel images in resource groups as generated as hard page segments
        (instead of image objects) for better interoperability with older IPDS environments
        and for better printing performance.
      </action>
      <action context="Fonts" dev="JM" type="add">
        FOP now creates ToUnicode CMaps for single-byte fonts that don't use built-in
        encodings to help PDF text extractors interpreting characters.
      </action>
      <action context="Fonts" dev="JM" type="add">
        Added support for forcing single-byte encodings for TrueType fonts without
        creating an XML font metric file (see "encoding-mode" attribute on "font" element)
      </action>
      <action context="Layout" dev="JM" type="fix" fixes-bug="45306">
        Fixed fo:instream-foreign-object inside fo:marker.
      </action>
      <action context="Renderers" dev="JM" type="fix">
        Fixed black backgrounds occurring for transparent images in PCL output.
      </action>
      <action context="Renderers" dev="CB" type="fix" fixes-bug="46369">
        Fixed bug that caused AFP Renderer Extensions to be ignored.
      </action>
      <action context="Code" dev="AD" type="fix" fixes-bug="46319">
        Fixed a memory-leak in Marker.MarkerAttribute, where an instance was used both as key and value in
        a WeakHashMap, effectively neutralizing the benefit of using WeakReferences. Solved by extending
        PropertyCache to work for MarkerAttributes as well.
      </action>
      <action context="Renderers" dev="JM" type="fix" fixed-bug="46360">
        Fixed a multi-threading issue when rendering SVG.
      </action>
      <action context="Renderers" dev="AC" importance="high" type="add">
        AFP Output: An AFPGraphics2D implementation which provides the ability to use Batik to drive the production of AFP Graphics (GOCA) output from SVG.
      </action>
      <action context="Renderers" dev="AC" importance="high" type="add">
        AFP Output: Resource group leveling, external streaming, and de-duplication of images and graphics using IncludeObject and ResourceGroup.
      </action>
      <action context="Renderers" dev="AC" importance="high" type="add">
        AFP Output: Native image embedding support (e.g. JPEG, GIF, TIFF) using ObjectContainer and a MOD:CA Registry implementation.
      </action>
      <action context="Fonts" dev="AC" type="fix">
        More robust AFP font parsing, although it is still in need of some rework in the future.
      </action>
      <action context="Images" dev="JM" type="add" fixes-bug="41657">
        Added support for SVG 1.2 functionality inside fo:instream-foreign-object.
      </action>
      <action context="Layout" dev="AD" type="fix" fixes-bug="46240">
        Fixed a bug when combining break-before with a span change.
      </action>
      <action context="Code" dev="AD" type="fix" fixes-bug="46211" due-to="rogov.AT.devexperts.com">
        Fixed some multi-threading issues in FontCache.java:
        <ul>
        <li>remove the unused private readObject()</li>
        <li>make the changeLock member final (initialization-safety + impossible to reassign)</li>
        <li>perform the HashMap check for a failed font inside the synchronized block to avoid a race condition</li>
        </ul>
      </action>
      <action context="Renderers" dev="AD" type="add" fixes-bug="45113" due-to="Alexander Stamenov">
        Added PDF /Launch action: references to URIs using the file:// protocol will now generate
        a /Launch action as opposed to a more general /URI (which doesn't yield the expected result
        for this protocol).
      </action>
      <action context="Layout" dev="JM" type="fix">
        Fixed a problem where the BPD or a block area could be wrong if there is a nested,
        absolutely positioned area (for example a block-container).
      </action>
      <action context="Code" dev="VH" type="fix" fixes-bug="45971" due-to="Tow Browder">
        Improved the behaviour of the command line interface.
      </action>
      <action context="Layout" dev="AD" type="fix" fixes-bug="40798">
        Bugzilla 40798: A conditional-page-master-reference with page-position="last" qualifies
        for a first page, if it is also the last. Additionally: also added support for
        page-position="only".
      </action>
      <action context="Code" dev="AD" type="fix" fixes-bug="45842" due-to="Carsten Siedentop">
        Make fop.bat and fop.cmd use the %FOP_OPTS% environment variable.
      </action>
      <action context="Renderers" dev="JM" type="add" fixes-bug="45795">
        PDF Output: Added support for handling 16-bit alpha channel. They are currently
        converted to 8 bits.
      </action>
      <action context="Renderers" dev="JM" type="fix">
        PDF Output: Made sure the XMP Metadata stream is never compressed.
      </action>
      <action context="Fonts" dev="JM" type="fix" fixes-bug="45734" due-to="J. Frantzius">
        Fix for PFMReader after bug #43089 changed the behavior of PFMFile. Fixes baseline
        problems when Type 1 fonts are used in conjunction with XML font metric files.
      </action>
      <action context="Renderers" dev="JM" type="fix" fixes-bug="45616" due-to="Pavel Kysilka">
        Fix for table handling in RTF output, so the output works with OpenOffice and AbiWord, too.
      </action>
      <action context="Code" dev="AD" type="fix" fixes-bug="45667">
        Quick-fix to avoid a possible NullPointerException when using
        empty inlines and hyphenation.
      </action>
      <action context="Layout" dev="JM" type="add">
        Added missing generation of areas for empty grid units in tables with collapsing border
        model.
      </action>
      <action context="Code" dev="JM" type="fix" importance="high">
        Fixed memory leak in property cache (not cleaning stale PropertyCache$CacheEntry instances).
      </action>
      <action context="Renderers" dev="JM" type="fix">
        Fixed text stroking in SVG when the stroke-width is zero.
      </action>
      <action context="Layout" dev="JM" type="fix">
        Fixed the source for a division by zero when the content of an fo:leader with
        leader-pattern="use-content" collapses to zero width during layout.
      </action>
      <action context="Renderers" dev="JM" type="fix">
        Fixed border trait parsing for the area tree XML when CMYK or ICC colors were used.
      </action>
      <action context="Renderers" dev="JM" type="fix" fixes-bug="45606" due-to="Pavel Kysilka">
        Fixed generation of "fonttbl" for RTF output to fix loading problem with AbiWord.
      </action>
      <action context="Layout" dev="JM" type="fix">
        Fixed ID resolution for nested bookmarks with duplicated IDs.
      </action>
      <action context="Code" dev="AD" type="fix" fixes-bug="45490" due-to="Thomas Stieler">
        Fixed a slight error when resolving non-file URLs: avoid
        altering the original 'href' if the protocol is other than 'file:'
      </action>
      <action context="Layout" dev="JM" type="fix" fixes-bug="45470">
        Added LayoutManagerMapping.registerMaker() to make registration of custom
        layout managers easier.
      </action>
      <action context="Layout" dev="LF" type="fix">
        Fixed absolute positioning of block-containers when specified
        using right and bottom instead of left and top.
      </action>
      <action context="Renderers" dev="AC" type="add">
        Added PDF encryption parameter support in configuration.
      </action>
      <action context="Layout" dev="LF" type="add">
        Allowing non-zero borders and padding on page regions when
        relaxed validation is turned on.
      </action>
      <action context="Layout" dev="LF" type="fix">
        Fixed an inconsistency in footnote handling that led to unnecessary
        empty areas in pages whose last normal line contains footnotes
        when the page bpd is not the same for all pages.
      </action>
      <action context="Code" dev="AD" type="update" importance="high">
        Changed FONode.addCharacters() parameter to closer match the signature of
        the standard SAX characters() event (reduces confusion and computations).
        <em>!! Implementors of extensions that subclass FONode directly, and
        offer an implementation for addCharacters() should take care to make
        similar modifications in their code !!</em>
      </action>
      <action context="Renderers" dev="JM" type="add" fixes-bug="45115" due-to="Martin Edge">
        Added a PCL-specific extension attribute on simple-page-master for controlling
        the simplex/duplex mode.
      </action>
      <action context="Code" dev="AD" type="fix" fixes-bug="45097">
        Corrected white-space-treatment for situations where an inline-node is the first/last
        child node of an fo:block, without preceding/following text.
      </action>
      <action context="Layout" dev="MB" type="add">
        Implemented word-by-ford font-selection strategy on text.
      </action>
      <action context="Layout" dev="MB" type="add">
        Support character-by-character font-selection strategy on fo:character element.
      </action>
      <action context="Layout" dev="AD" type="fix" fixes-bug="44794">
        Added support for page-number-citation and page-number-citation-last
        of fo:inline. Corrected behavior for page-number-citation-last
        of fo:block: forward references now properly resolved.
      </action>
      <action context="Fonts" dev="JM" type="add">
        For auto-detected fonts it is now possible to specify that a font needs to be referenced
        rather than embedded (for the output formats that support this distinction).
      </action>
      <action context="Layout" dev="AD" type="fix" fixes-bug="42423">
        Added support for the "id" attribute on fo:wrappers when used
        as a child of the fo:flow.
      </action>
      <action context="Layout" dev="AD" type="fix" fixes-bug="41500">
        Fixed a ClassCastException when using an fo:wrapper as a child
        of an fo:block-container.
      </action>
      <action context="Fonts" dev="AC" type="add" importance="high">
        Add support for font substitution.
      </action>
      <action context="Renderers" dev="JM" type="fix" fixes-bug="43650">
        PCL Renderer: Improved page format selection so it doesn't interfere with
        duplex printing.
      </action>
      <action context="Layout" dev="AD" type="fix" fixes-bug="42703">
        Fixed a regression introduced by the fix for
        <link href="https://issues.apache.org/bugzilla/show_bug.cgi?id=44286">Bugzilla 44286</link>.
      </action>
      <action context="Layout" dev="AD" type="fix" fixes-bug="43591">
        Activated min-height/max-height and min-width/max-width properties.
      </action>
      <action context="Code" dev="AD" type="fix" fixes-bug="44203">
        Fixed a logic error in Hyphenator.java:
        If the source had an associated InputStream, an UnsupportedOperationException was
        triggered.
      </action>
      <action context="Renderers" dev="AD" type="add" fixes-bug="44634">
        Add partial support for the "show-destination" property on fo:basic-link
        (PDF output only; see limitations on the compliance page)
      </action>
      <action context="Layout" dev="JM" type="add" importance="high">
        Added minimal support for integer keep values on the various keep properties on block-level
        FOs. For now, all integer values are treated the same (i.e. without strength distinction).
        Using integers allows to avoid overflows that can happen when "always" is used extensively.
      </action>
      <action context="Renderers" dev="JM" type="add">
        Added support for rendering pages using JPS (Java Printing System). See new example:
        examples/embedding/java/ExamplesFO2JPSPrint.java
      </action>
      <action context="Renderers" dev="JM" type="add" fixes-bug="41687">
        Restored ability to specify from/to and odd/even pages as well as the number of copies
        for printing from the command-line.
      </action>
      <action context="Renderers" dev="JM" type="add" fixes-bug="44678" due-to="Antti Karanta">
        Added ability to pass a preconfigured PrinterJob instance to the PrintRenderer via
        the rendering options map.
      </action>
      <action context="Renderers" dev="JM" type="add" fixes-bug="44743" due-to="Yegor Kozlov">
        Added a public accessor for reference to the current page to PDFGraphics2D.
      </action>
      <action context="Fonts" dev="JM" type="add" fixes-bug="44737" due-to="Jason Harrop">
        Added support for auto-configuring TrueType Collections. XML font metrics files for
        *.ttc fonts are not required anymore.
      </action>
      <action context="Renderers" dev="JM" type="update">
        When a JPEG image is embedded, an optionally embedded color profile is filtered out
        as it's already embedded separately in the PDF file.
      </action>
      <action context="Fonts" dev="JM" type="add" importance="high">
        Added support for addressing all glyphs available in a Type 1 font, not just the ones
        in the font's primary encoding.
      </action>
      <action context="Code" dev="JM" type="add" importance="high">
        Added an event handling framework which allows to get better feedback from within FOP
        with the ability to customize problem management.
      </action>
    </release>
    <release version="0.95" date="05 August 2008">
      <notes>
        <section>
          <title>Notes</title>
          <p>
            Besides the important changes listed below, the most important areas with
            improvements in this release are:
          </p>
          <ul>
            <li>
              Many bugfixes in tables, plus some new features (full support for keeps and
              breaks, border conditionality, background on columns and header/footer/body)
            </li>
            <li>
              Improvements and bugfixes for font handling and font
              auto-detection/-registration.
            </li>
            <li>
              Performance improvements and memory optimizations for the property handling
              in the FO tree.
            </li>
          </ul>
          <p>
            Please note that with this release, we've dropped support for Java 1.3.
            FOP will, from now on, <strong>require at least Java 1.4</strong>.
          </p>
          <p>
            There have been a few changes in tables that make FOP both more strict and more
            compliant to the Recommendation:
            <ul>
              <li>XSL-FO 1.1 explicitly states that a row-spanning fo:table-cell element is not
                allowed to span further than its enclosing fo:table-header/footer/body element
                (see bottom of <link href="http://www.w3.org/TR/xsl11/#fo_table">section
                  6.7.3</link>). From now on FOP will give a validation error if a document
                contains such an erroneous cell.
              </li>
              <li>
                <p>If an fo:table element contains explicit fo:table-column children, then those
                  elements set the total number of columns in the table. This means that a
                  validation error will now occur if a row contains more cells than available
                  columns. This change allows to improve performance, since the rendering of the
                  table may start as soon as the table-column elements have been parsed.</p>
                <p>If more flexibility is needed, then the fo:table-column elements may be just
                  omitted. The final number of columns will then be set by the row that has the
                  most cells.</p>
              </li>
            </ul>
          </p>
          <p>
            The image libraries Jimi and JAI are no longer needed (and used) for image loading.
            Instead we rely completely on the Image I/O API that has been introduced with
            Java 1.4. If you still need support for bitmap image formats that do not work
            out-of-the-box, we recommend adding
            <link href="http://jai-imageio.dev.java.net/">JAI Image I/O Tools</link>
            (an Image I/O compatible image codec package) to the classpath. JAI is still required
            for building the FOP distribution but it is optional for normal builds and at run-time.
          </p>
          <note>
            This final 0.95 release also includes all of the
            <a href="changes_0.95beta.html">changes made for Apache FOP 0.95beta</a>.
          </note>
        </section>
      </notes>
      <action context="Renderers" dev="JM" type="fix">
        Fixed a color selection problem which occurred after an image has been painted
        through the Graphics2DAdapter in PDF output.
      </action>
      <action context="Renderers" dev="JM" type="fix" fixes-bug="41306">
        Fixed page ordering problem with AWTRenderer.
      </action>
      <action context="Renderers" dev="JM" type="fix" fixes-bug="39980">
        Fixed image scaling for RTF output.
      </action>
      <action context="API" dev="JM" type="fix">
        Fixed the -imagein command-line option.
      </action>
      <action context="Renderers" dev="JM" type="add" fixes-bug="43825" due-to="Maximilian Aster">
        Added support for fo:leader for RTF output (no full support!). Fixes problems with empty leaders
        being used to force empty lines among other issues.
      </action>
      <action context="Renderers" dev="JM" type="add" fixes-bug="43824" due-to="Maximilian Aster">
        Added support for page-number-citation for RTF output.
      </action>
      <action context="Renderers" dev="JM" type="fix" fixes-bug="43606" due-to="Maximilian Aster">
        Fixed handling of proportional-column-width() and percentages for table column in RTF
        output.
      </action>
      <action context="Layout" dev="AD" type="fix" fixes-bug="45295">
        Fixed NullPointerException when page-number-citations are used inside a marker.
      </action>
      <action context="Images" dev="JM" type="fix">
        Fixed two bugs concerning resolution handling with SVG images and their
        conversion to bitmaps for RTF output.
      </action>
      <action context="Code" dev="JM" type="fix" fixes-bug="44887" importance="high">
        Fixed potential multi-threading problem concerning the use of DecimalFormat.
      </action>
      <action context="Layout" dev="JM" type="fix" fixes-bug="44412">
        Regression bugfix: Multiple collapsible breaks don't cause empty pages anymore.
      </action>
      <action context="Renderers" dev="JM" type="fix">
        Fixed resolution handling inside AWT preview dialog.
      </action>
      <action context="Renderers" dev="JM" type="fix" importance="high">
        Fixed positioning of absolutely positioned block-containers in multi-column documents.
      </action>
      <action context="Renderers" dev="JM" type="fix" importance="high">
        Fixed rendering of fixed block-containers in AFP output.
      </action>
      <action context="Layout" dev="VH" type="fix" fixes-bug="44621" importance="high">
        Various bugfixes for table layout.
      </action>
      <action context="Renderers" dev="JM" type="fix">
        Fixed regression causing bad positioning of block-containers if used as descendant
        of a table-cell.
      </action>
      <action context="Fonts" dev="JM" type="fix">
        Fixed text extraction problem with ZapfDingbats and Symbol font in PDF output.
      </action>
      <action context="Images" dev="JM" type="fix">
        Fixed a performance problem concerning image serialization.
      </action>
      <action context="Fonts" dev="JM" type="fix">
        Fixed NullPointerException when loading a TrueType font using XML font metric files.
      </action>
    </release>
    <release version="0.95beta" date="26 March 2008">
      <notes>
        <section>
          <title>Notes</title>
          <p>
            Besides the important changes listed below, the most important areas with
            improvements in this release are:
          </p>
          <ul>
            <li>
              Many bugfixes in tables, plus some new features (full support for keeps and
              breaks, border conditionality, background on columns and header/footer/body)
            </li>
            <li>
              Improvements and bugfixes for font handling and font
              auto-detection/-registration.
            </li>
            <li>
              Performance improvements and memory optimizations for the property handling
              in the FO tree.
            </li>
          </ul>
          <p>
            Please note that with this release, we've dropped support for Java 1.3.
            FOP will, from now on, <strong>require at least Java 1.4</strong>.
          </p>
          <p>
            There have been a few changes in tables that make FOP both more strict and more
            compliant to the Recommendation:
            <ul>
              <li>XSL-FO 1.1 explicitly states that a row-spanning fo:table-cell element is not
                allowed to span further than its enclosing fo:table-header/footer/body element
                (see bottom of <link href="http://www.w3.org/TR/xsl11/#fo_table">section
                  6.7.3</link>). From now on FOP will give a validation error if a document
                contains such an erroneous cell.
              </li>
              <li>
                <p>If an fo:table element contains explicit fo:table-column children, then those
                  elements set the total number of columns in the table. This means that a
                  validation error will now occur if a row contains more cells than available
                  columns. This change allows to improve performance, since the rendering of the
                  table may start as soon as the table-column elements have been parsed.</p>
                <p>If more flexibility is needed, then the fo:table-column elements may be just
                  omitted. The final number of columns will then be set by the row that has the
                  most cells.</p>
            </li>
            </ul>
          </p>
          <p>
            The image libraries Jimi and JAI are no longer needed (and used) for image loading.
            Instead we rely completely on the Image I/O API that has been introduced with
            Java 1.4. If you still need support for bitmap image formats that do not work
            out-of-the-box, we recommend adding
            <link href="http://jai-imageio.dev.java.net/">JAI Image I/O Tools</link>
            (an Image I/O compatible image codec package) to the classpath. JAI is still required
            for building the FOP distribution but it is optional for normal builds and at run-time.
          </p>
        </section>
      </notes>
      <action context="Layout" dev="JM" type="fix" fixes-bug="44412">
        Bugfix: The before border of a block is no longer swallowed if its first child issues
        a break-before.
      </action>
      <action context="Layout" dev="JM" type="fix" fixes-bug="44412">
        Bugfix: When there was a forced break after a block with (conditional) borders the
        border-after wasn't painted.
      </action>
      <action context="Layout" dev="VH" type="fix">
        Bugfix: a forced break inside a cell was ignored when occurring before the minimum height
        set on the enclosing row was set.
      </action>
      <action context="Layout" dev="JM" type="fix">
        Fixed exceptions when lists, tables or block-container are children of an inline-level
        FO.
      </action>
      <action context="Layout" dev="VH" type="add" importance="high">
        Added support for background on fo:table-column and fo:table-header/footer/body elements.
      </action>
      <action context="Layout" dev="VH" type="fix">
        Fixed the rendering of the area of a table corresponding to border-separation, which must
        be filled with the background of the table, and not the rows.
      </action>
      <action context="Layout" dev="VH" type="fix">
        Improved conformance: even if a table-cell spans several rows its background must
        correspond to the first row spanned.
      </action>
      <action context="Renderers" dev="JM" type="fix" due-to="Gordon Cooke">
        Slight improvement for thin lines in Java2D/AWT output.
      </action>
      <action context="Layout" dev="VH" type="add">
        Added full support for keep-with-previous on fo:table-row and in fo:table-cell elements.
      </action>
      <action context="Code" dev="MB" type="add">
        Turned on XInclude processing for the main source given on the command line.
      </action>
      <action context="Fonts" dev="JM" type="fix" fixes-bug="44451" due-to="Justus Piater">
        Improved the font auto-detection so fonts accessed using the font-family name are
        selected with higher accuracy.
      </action>
      <action context="API" dev="JM" type="remove">
        Removed deprecated methods in the "apps" package that were left-overs from the API
        discussions.
      </action>
      <action context="Fonts" dev="JM" type="add">
        Added support for unusual font encodings (like for Symbol or Cyrillic fonts) of Type 1
        fonts in PDF and PostScript output.
      </action>
      <action context="Layout" dev="VH" type="fix" fixes-bug="44321">
        Moved to the FO tree stage the check for break-before/after on table-row while spanning in
        progress.
      </action>
      <action context="Layout" dev="VH" type="add">
        Added full support for breaks before and after table cells (that is, break-before/after set
        on the first/last child of a cell).
      </action>
      <action context="Layout" dev="VH" type="add">
        Added full support for breaks inside the cells of a table.
      </action>
      <action context="Code" dev="AD" type="fix" fixes-bug="41631">
        Added correct percentage resolution for arguments to the proportional-column-width() function.
      </action>
      <action context="Fonts" dev="JM" type="fix">
        Bugfix for date formatting with negative time zones in the PDF's Info object.
        This affected PDF/A compliance.
      </action>
      <action context="Renderers" dev="JM" type="add">
        Added an option to disable the default sRGB profile in PDF output for those who
        don't care about color fidelity, but care about PDF file size.
      </action>
      <action context="Code" dev="AD" type="fix" fixes-bug="43705">
        Fixed a bug when the rgb-icc() function was used either before the fo:declarations,
        or in documents without a fo:declarations node. In such cases, the sRGB fallback
        is now used to avoid an ugly NullPointerException.
      </action>
      <action context="Code" dev="AD" type="add">
        Added very basic parsing for the xml:lang shorthand.
      </action>
      <action context="Code" dev="AD" type="fix" fixes-bug="44343">
        Fixed a bug when using relative font-size (smaller/larger) in combination
        with percentages.
      </action>
      <action context="Fonts" dev="JM" type="fix">
        Bugfix for handling of optional tables in subset TrueType fonts. This bug caused errors
        in various PDF viewers.
      </action>
      <action context="Renderers" dev="JM" type="add">
        Added support for the natural language indentifier ("Lang" in the document catalog)
        for PDF documents based on the language/country values on fo:page-sequence.
      </action>
      <action context="Code" dev="AD" type="fix" fixes-bug="44286" due-to="Stefan Ziel">
        Fixed a memory-leak in XMLWhiteSpaceHandler.
      </action>
      <action context="Layout" dev="VH" type="fix" fixes-bug="44289">
        Fixed the resolution of borders when header/footer is omitted at page breaks.
      </action>
      <action context="Layout" dev="VH" type="add" importance="high" fixes-bug="43934">
        Added support for conditional borders in tables, for both the separate and the collapsing
        border model.
      </action>
      <action context="Layout" dev="JM" type="fix" fixes-bug="44160">
        Fixed a possible IndexOutOfBoundsException that could happen with certain constellations
        when footnotes are used.
      </action>
      <action context="Layout" dev="JM" type="fix">
        Compliance fix: for absolutely positioned block-containers, "top" wasn't
        interpreted correctly.
      </action>
      <action context="Extensions" dev="JM" type="add">
        New extension attribute fox:transform on fo:block-container allows free-form transformation
        (rotation, scaling etc.) of absolute and fixed block-containers. Supported only
        for PDF, PS and Java2D-based renderers.
      </action>
      <action context="Renderers" dev="JM" type="fix">
        Fixed logic error setting the transformation matrix for block-container viewports
        (applies to absolute and fixed block-containers only).
        Important: External renderer implementations need to adjust for the change and implement
        the new method concatenateTransformationMatrix(AffineTransform) if the renderer is
        derived from AbstractPathOrientedRenderer.
      </action>
      <action context="Images" dev="JM" importance="high" type="fix">
        A new image loading framework has been introduced to fix various problems with external
        graphics and improve performance.
      </action>
      <action context="Renderers" dev="JM" type="fix">
        Fixed generation of named destinations so it works when the PDF document is encrypted.
      </action>
      <action context="Renderers" dev="JM" type="add">
        PostScript output now generates the bounding box DSC comments for the whole document.
      </action>
      <action context="Renderers" dev="JM" type="add">
        Added support for PDF page labels.
      </action>
      <action context="Renderers" dev="JM" type="add" fixes-bug="44176" due-to="Patrick Jaromin">
        Added support for custom fonts in Java2DRenderer and derived renderers.
      </action>
      <action context="Extensions" dev="JM" type="add" importance="high">
        Added new extension element: fox:external-document. It allows to add whole documents
        such as multi-page TIFF images to be inserted as peers to a page-sequence. Each image
        will make up an entire page. See the documentation for details.
      </action>
      <action context="Layout" dev="JM" type="add">
        Added minimal support for the .minimum/.maximum components of block/inline-progression-dimension
        on fo:external-graphic and fo:instream-foreign-object.
      </action>
      <action context="Layout" dev="JM" type="add" importance="high">
        Added support for scale-down-to-fit and scale-up-to-fit (introduced in XSL 1.1).
      </action>
      <action context="Layout" dev="VH" type="fix" fixes-bug="43633">
        Bugfix: content of a row with zero height overriding the previous row
      </action>
      <action context="Renderers" dev="JM" type="fix" fixes-bug="37993">
        Bugfix: allow multiple bookmarks to point at the same destination.
      </action>
      <action context="Layout" dev="JM" type="fix" fixes-bug="43917">
        Bugfix for border-after painting and element list generation when a
        forced break is involved.
      </action>
      <action context="Layout" dev="JM" type="fix" fixes-bug="40230">
        Bugfix: no empty page is generated anymore if there's no content
        after a break-after.
      </action>
      <action context="Layout" dev="VH" type="fix" fixes-bug="43803">
        Restored proper handling of fo:table-cell having no children, which is allowed in relaxed
        validation mode.
      </action>
      <action context="Layout" dev="JM" type="fix">
        Memory Leak fixed in the Property Cache. Fixed by Jeremias Maerki. Reported and Tested By
        Chris Bowditch.
      </action>
      <action context="Layout" dev="VH" type="fix" fixes-bug="43712">
        Bugfix in tables: wrong element generation by the merging algorithm when glues must be
        produced to cope with conditional spaces. The corresponding length was added twice: one in
        the glue itself and one in the following box.
      </action>
      <action context="Code" dev="JM" type="fix">
        Bugfix for URI resolution: Make StreamSources without system identifier work again.
      </action>
      <action context="Code" dev="JM" type="fix" fixes-bug="43910" due-to="David Delbecq">
        Avoid a NullPointerException in AreaTreeHandler.endDocument().
      </action>
      <action context="Layout" dev="VH" type="fix" fixes-bug="43766">
        Bugfix: breaks generated by the merging algorithm for a table-row containing empty cells
        had always a penalty of 900.
      </action>
      <action context="Layout" dev="JM" type="add" fixes-bug="43605" due-to="V. Schappert">
        Added methods for fo:page-number-citation(-last) in FOEventHandler.
      </action>
      <action context="Layout" dev="VH" type="add">
        Step towards performance: the collapsing-border resolution algorithm no longer triggers the
        retrieving of the whole table, when possible.
      </action>
      <action context="Layout" dev="VH" type="fix">
        In case of missing cells the border-end of the table was applied to an inner cell, instead
        of the (empty) cell in the last column.
      </action>
      <action context="Layout" dev="VH" type="fix">
        Fixed the resolution of borders with table-columns (border-before/after was wrongly applied
        to every cell of the column).
      </action>
      <action context="Layout" dev="VH" type="fix" fixes-bug="42768">
        Fixed the resolution of border-end on cells spanning several rows.
      </action>
      <action context="Fonts" dev="JM" type="fix" fixes-bug="43835" due-to="David Churavy">
        Bugfix: Use Font.getName() (logical font name) instead of Font.getFontName()
        (localized) when registering fonts from AWT.
      </action>
      <action context="Fonts" dev="JM" type="fix">
        Made the way TrueType fonts are embedded in PDF compliant to the
        specification so viewers correctly identify subset fonts.
      </action>
      <action context="Fonts" dev="JM" type="fix">
        Fixed font-autodetection so fonts with uppercase extensions are
        detected, too.
      </action>
      <action context="Fonts" dev="JM" type="update">
        Improved font auto-detection and handling of AWT-supplied fonts in order
        to achieve better results when using multiple output formats. Whenever
        possible, the font names appearing in the operating system can also
        be used in XSL-FO.
      </action>
      <action context="Renderers" dev="JM" type="fix">
        Fixed regression: transparent-page-background was not recognized for PNG output.
      </action>
      <action context="Layout" dev="VH" type="add">
        Added check for table-cells which span more rows than available in their parent element
        (table-header/footer/body).
      </action>
      <action context="Layout" dev="AD" type="add">
        Added support for fo:markers in fo:inline and fo:basic-link.
      </action>
      <action context="Renderers" dev="JM" type="update" importance="high">
        PDF Transcoder (SVG) text painting has been completely rewritten.
        Except for some special cases (with filters for example), all text
        (including flow text) is now painted using PDF text operators.
      </action>
      <action context="Layout" dev="AD" type="add" fixes-bug="42748">
        Added support for ids on empty fo:inlines.
      </action>
      <action context="Fonts" dev="AC" type="add" fixes-bug="42982" due-to="Max Berger">
        Add Font support in jar files.
      </action>
      <action context="Renderers" dev="AC" type="fix" fixes-bug="43042" due-to="Andrejus Chaliapinas">
        Postscript extension cleanup.
      </action>
      <action context="Renderers" dev="AC" type="fix" fixes-bug="43587">
        Fix to avoid ClassCastException where multiple ps:ps-comments are declared within fo:declarations.
      </action>
      <action context="Fonts" dev="AC" type="fix" fixes-bug="43143">
        Fix to avoid NullPointerException when parsing ExpertEncoded and ExpertSubsetEncoded Type 1 fonts.
      </action>
      <action context="Renderers" dev="AC" type="fix" fixes-bug="43439">
        Fixes missing TLE value attribute when using AreaTree input with the AFP renderer.
      </action>
      <action context="Renderers" dev="JM" type="add">
        Added generic structures to the PDF library in order to support PDF
        file in fo:external-graphic later.
      </action>
      <action context="Code" dev="JM" type="add" fixes-bug="43597" due-to="Max Berger">
        Added support for SVGZ.
      </action>
      <action context="Layout" dev="JM" type="fix">
        Bugfix for NPE with empty table-row (regression from 0.93).
      </action>
      <action context="Renderers" dev="JM" type="add">
        Added a configuration setting to the PCL renderer to disable PJL commands.
      </action>
      <action context="Renderers" dev="JM" type="fix" fixes-bug="43464" due-to="Bruno Feurer">
        Fix to avoid a ClassCastException in renderer configuration.
      </action>
      <action context="Renderers" dev="JM" type="fix" fixes-bug="43439" due-to="Adrian Cumiskey">
        Fixed the restoration of the TLE values from the intermediate format
        for the AFP extension elements.
      </action>
      <action context="Renderers" dev="JM" type="add" fixes-bug="43041" due-to="Adrian Cumiskey">
        Added a configuration setting for the renderer/device resolution to the AFP renderer.
      </action>
      <action context="Layout" dev="AD" type="update">
        Facilitate the implementation for font-selection-strategy:<br/>
        • Changed FontInfo.fontLookup to always return an array of FontTriplet.<br/>
        • Changed CommonFont.getFontState to return an array of FontTriplet.<br/>
        • Initial modifications to the related LMs: initialized with
            the font corresponding to the first of the triplets.<br/>
      </action>
      <action context="Layout" dev="AD" type="update">
        PropertyCache phase 2:<br/>
        • improvement of the PropertyCache itself should now guarantee acceptable
            performance of the static caches in multi-session environments, which is
            a possible problem with synchronizedMap.<br/>
        • changed CommonFont to use the cache:
            added CachedCommonFont to contain the properties that are always cacheable
            CommonFont itself is only cached if the remaining properties are absolutes.<br/>
        • changed CommonHyphenation, KeepProperty, ColorProperty and FontFamilyProperty to use the cache.<br/>
      </action>
      <action context="Layout" dev="AD" type="fix" fixes-bug="42705">
        Fixed swallowing PCDATA in text-node children of
        retrieved markers.
      </action>
      <action context="Layout" dev="AD" type="fix" fixes-bug="42703">
        Fixed erroneous white-space removal in retrieved markers.
      </action>
      <action context="Layout" dev="AD" type="fix" fixes-bug="43274" due-to="ckohrn.at.tng.de">
        Fixed erroneous usage of inherited color-values in SVG.
      </action>
    </release>
    <release version="0.94" date="24th August 2007">
      <action context="Code" dev="JM" type="fix">
        AFP Renderer: Bugfix for 1 bit images where the width is not a multiple of 8.
      </action>
      <action context="Code" dev="MM" type="add" importance="high">
        Support for keep-together.within-line="always".
      </action>
      <action context="Code" dev="MM" type="fix">
        Fixed incomplete support for Unicode Word Joiner characters (U+2060 and U+FEFF).
      </action>
      <action context="Code" dev="VH" type="add">
        Add support for conditional spaces in table-cells.
      </action>
      <action context="Code" dev="AD" type="add" fixes-bug="42785" due-to="Max Berger">
        Support alignment-adjust for images.
      </action>
      <action context="Code" dev="AD" type="add" fixes-bug="41044" due-to="Richard Wheeldon">
        Partial application of the patch in Bugzilla 41044:
          * addition of a generic PropertyCache to be used by all Property
            types that can be safely canonicalized
          * modified EnumProperty, StringProperty, NumberProperty, EnumNumber
            and FixedLength to make use of the cache infrastructure
      </action>
      <action context="Code" dev="AD" type="update" fixes-bug="41656">
        Refactoring in the fo package:
        -> removal of the childNodes instance member in fop.fo.FObj
        -> addition of a firstChild instance member in fop.fo.FObj
        -> addition of a siblings instance member in fop.fo.FONode
        -> addition of a FONodeIterator interface in FONode + corresponding implementation in FObj
        -> changed implementations of FObj.addChildNode(), .removeChild() and .getChildNodes()
      </action>
      <action context="Code" dev="AD" type="update" fixes-bug="42089" due-to="Adrian Cumiskey">
        Code cleanup and restructuring:
        Refactoring of PageSequenceLayoutManager and provide common FObj id property use
      </action>
      <action context="Code" dev="AD" type="add">
        Slight improvement of relative font-weight handling in the properties
        package.
      </action>
      <action context="Code" dev="JM" type="update">
        Updated PDF/A-1b support according to ISO-19005-1:2005/Cor.1:2007.
      </action>
      <action context="Code" dev="JM" type="add" importance="high" fixes-bug="41831" due-to="Adrian Cumiskey">
        Add support for font auto-detection (easier font configuration).
      </action>
      <action context="Code" dev="JM" type="update" fixes-bug="42406" due-to="Hussein Shafie">
        Use source resolution setting for bitmap images which don't provide their own
        resolution.
      </action>
      <action context="Code" dev="JM" type="fix" fixes-bug="42109" due-to="Paul Vinkenoog">
        Fixed the rendering of zero-width spaces for certain fonts by not generating them into
        the area tree.
      </action>
      <action context="Code" dev="LF" type="fix">
        Fixed a problem with disappearing footnotes inside hyphenated inlines (and footnotes with hyphenated inline child).
      </action>
      <action context="Code" dev="JM" type="add" fixes-bug="42067" due-to="Paul Vinkenoog">
        Add support for exact positioning of internal PDF links.
      </action>
      <action context="Code" dev="JM" type="fix" fixes-bug="41434" due-to="Martin Kögler">
        Fix PDF Genaration for non-ASCII compatible locales.
      </action>
      <action context="Code" dev="VH" type="fix">
        Fix several exceptions when break-before/after is set on the first/last row of a table.
      </action>
      <action context="Code" dev="VH" type="fix">
        Fix extra page break when break-before is set on both a table and its first row.
      </action>
      <action context="Code" dev="VH" type="fix">
        Make keep-with-next and keep-with-previous work on fo:table.
      </action>
      <action context="Code" dev="VH, JM" type="add" importance="high" fixes-bug="36934">
        Add support for the collapsing-border model in tables.
      </action>
      <action context="Code" dev="JB" type="add" importance="high">
        Add support for named destinations in PDF.
      </action>
      <action context="Code" dev="JM" type="fix">
        Fixed a problem with keep-with-next on table-rows. Once a keep-with-next was set
        inside a table, the FO following the table would always be glued to the previous table.
      </action>
      <action context="Code" dev="JM" type="fix">
        Fixed a problem with the auto-rotate-landscape setting in the PostScript renderer.
        It didn't generate the right setpagedevice command.
      </action>
      <action context="Code" dev="JM" type="fix">
        Fixed an IllegalArgumentException for absolutely positioned block-containers with a
        border and no height/bpd set.
      </action>
      <action context="Code" dev="JM" type="add">
        Add support for a two-pass production for PostScript output to minimize file size. This
        adds images only once and adds only the fonts that are really used.
      </action>
      <action context="Code" dev="AD" type="fix" fixes-bug="41652">
        If a line contained nothing but a linefeed, this didn't produce empty lines.
        Replaced the auxiliary zero-width box with a glue the width of a line,
        and shrinkable to zero-width.
      </action>
      <action context="Code" dev="VH" type="fix" fixes-bug="40120" due-to="Adrian Cumiskey">
        Stricter FOP user configuration checking
      </action>
      <action context="Code" dev="AD" type="fix" fixes-bug="41572" due-to="Erwin Tratar">
        Fix parsing 'url(...)' when the URL itself contains a bracketed part.
      </action>
      <action context="Code" dev="JM" type="add">
        Support for GIF images in RTF output (RTF handler, only. Does not affect the RTF library.)
      </action>
      <action context="Code" dev="JM" type="fix">
        Fix for NPE with PNG images for RTF output.
      </action>
      <action context="Code" dev="AD" type="fix">
        Fix for properly parsing font-family names containing spaces.
      </action>
      <action context="Code" dev="JM" type="add">
        Support for soft masks (transparency) with ImageIO image adapter.
      </action>
      <action context="Code" dev="LF" type="fix" fixes-bug="41019">
        Fix incorrect behaviour of the BreakingAlgorithm when some inline content is wider than
        the available ipd, causing a restart.
      </action>
      <action context="Code" dev="JM" type="fix">
        Fix for PDF corruption when a TrueType font with spaces in its name is embedded and no
        XML font metrics file for that font is used.
      </action>
      <action context="Code" dev="JM" type="fix" fixes-bug="41426" due-to="Adrian Cumiskey">
        Fix for ClassCastException when fo:wrapper was used as direct child of fo:flow.
        Note: "id" attributes are still not handled properly on fo:wrapper!
      </action>
      <action context="Code" dev="MM" type="add">
        Added support for the soft hyphen (SHY) character.
      </action>
      <action context="Code" dev="MM" type="add">
        Added support for line-height-shift-adjustment property.
      </action>
      <action context="Code" dev="SP" type="add">
        Added support for the system property fop.home to
        cli.Main.getJARList().
      </action>
      <action context="Code" dev="JM" type="add" fixes-bug="40930">
        Added support for display-align for table-cell in RTF output.
      </action>
      <action context="Code" dev="MM" type="add" importance="high">
        Added support for UAX#14 type line breaking. Support does not extend across nested fo:inline elements.
      </action>
    </release>
    <release version="0.93" date="9 January 2007">
      <notes>
        <section>
          <title>Notes</title>
          <p>This is the first production grade release of the new FOP
            codebase.</p>
          <ul>
            <li>It contains the new API first introduced in release 0.92
              beta. The preceding API has been removed.
            </li>
            <li>
              See the <link href="../compliance.html">compliance page</link> for an
              overview of the compliance of this release with the XSL 1.0 and
              1.1 recommendations.
            </li>
            <li>
              This release again contains many bug fixes and new features. See
              below for details.
            </li>
            <li>
              See the <link href="../knownissues.html">known issues page</link>
              for an overview of the known issues with this release.
            </li>
          </ul>
          <p>Caveats:</p>
          <ul>
            <li>
              You may experience different behaviour compared to version 0.20.5.
              Please consult the <link href="upgrading.html">"Upgrading"</link> page for details.
            </li>
          </ul>
        </section>
      </notes>
      <action context="Code" dev="BD" type="add" importance="high">
        Added support for the use of Open Type fonts
      </action>
      <action context="Code" dev="BD" type="update" fixes-bug="5535" due-to="Adam Strzelecki, Victor Mote" importance="high">
        Enabled Copy/Paste from PDF content in Acrobat Reader for text using embedded TrueType fonts.
      </action>
      <action context="Code" dev="SP" type="update" fixes-bug="41044" due-to="Richard Wheeldon">
        Commented out unused properties, in order to minimize memory usage.
      </action>
      <action context="Code" dev="SP" type="update" fixes-bug="41009" due-to="Richard Wheeldon">
        Removed unused attributes from TableCell.
      </action>
      <action context="Code" dev="JM" type="add">
        Added initial support for loading fonts without a pre-created XML font metric
        file.
      </action>
      <action context="Code" dev="JM" type="add" fixes-bug="40729" due-to="Peter Coppens" importance="high">
        Support for the rgb-icc() function and for a proprietary cmyk() function (for device CMYK
        colors only through the PDF renderer so far).
      </action>
      <action context="Code" dev="JM" type="update" fixes-bug="40813" due-to="Richard Wheeldon">
        Minor fixes and improvements for the AWT Preview (keyboard shortcuts, scrolling, windows
        setup).
      </action>
      <action context="Code" dev="JM" type="add" fixes-bug="40849" due-to="Dominic Brügger">
        Added support for SVG in fo:instream-foreign objects for RTF output.
      </action>
      <action context="Code" dev="JM" type="fix">
        Bugfix: Fixed bug when the sum of column widths of a table is larger than the
        specified widths. The table width was not adjusted.
      </action>
      <action context="Code" dev="JM" type="fix">
        Bugfix: Nested tables with headers and footers were not handled correctly and could
        overlap with the region-after.
      </action>
      <action context="Code" dev="JM" type="add" fixes-bug="40519" due-to="Oliver Hernàndez Valls">
        Added support for CCITT compression in the TIFFRenderer by switching to the ImageWriter
        abstraction from XML Graphics Commons.
      </action>
      <action context="Code" dev="JM" type="add">
        Extension properties fox:orphan-content-limit and fox:widow-content-limit which
        help with list-block and table layout. See the documentation for details.
      </action>
      <action context="Code" dev="JM" type="add">
        Configuration option in the Java2D-based renderers that allows to disable the default
        white background in order to produce bitmap output with transparency.
      </action>
      <action context="Code" dev="AD" type="fix" fixes-bug="39414">
        Split up FOText instances larger than 32K characters to avoid
        integer overflow during layout.
      </action>
      <action context="Code" dev="JM" type="fix">
        Bugfix: Corrected painting of shading patterns and position of links for SVG images
        inside FO documents.
      </action>
      <action context="Code" dev="AD" type="update">
        Minor fix: correctly set negative values for ipd/bpd to zero.
      </action>
      <action context="Code" dev="AD" type="update" fixes-bug="35656">
        Rework of default column-creation / column-width setting from
        cells in the first row.
      </action>
      <action context="Code" dev="AD" type="update" fixes-bug="40270" due-to="Gary Reed">
        Added relaxed validation for empty list-item-*, as suggested by Gary Reed.
      </action>
      <action context="Code" dev="AD" type="update">
        Modified proportional-column-width() function to log an error if used
        with table-layout=auto
      </action>
      <action context="Code" dev="AD" type="fix">
        Deferred property resolution for markers until they are actually retrieved,
        which leads to percentages and relative font-sizes now getting the correct
        values. Also deferred white-space-handling for markers.
      </action>
      <action context="Code" dev="JM" type="update">
        Changed the way overflowing pages are handled. The overflow property on region-body
        is now used to define the behaviour.
      </action>
      <action context="Code" dev="JM" type="fix">
        Fixed a memory-leak: The FO tree part of a page-sequence was not released when a
        page-sequence was finished.
      </action>
      <action context="Code" dev="JM" type="fix">
        Bugfix: Table headers and footers were swallowed when a table was nested in a list-block.
      </action>
      <action context="Code" dev="JM" type="fix">
        Fixed a bug with indent handling when margins are used on a surrounding block and
        not start/end-indent.
      </action>
      <action context="Code" dev="JM" type="fix" fixes-bug="40106" due-to="Jeroen Meijer">
        Compatibility fix for GCJ (GNU Classpath): Using "UTF-16BE" instead of "UnicodeBigUnmarked"
        encoding.
      </action>
      <action context="Code" dev="JM" type="fix" fixes-bug="40062" due-to="Gilles Beaugeais">
        Fixed handling for CCITT Group 4 TIFF images with fill order 2.
      </action>
      <action context="Code" dev="JM" type="fix" fixes-bug="40048" due-to="Igor Istomin">
        Fixed setting of page margins in AWT Renderer like it was done in the print renderer.
      </action>
      <action context="Code" dev="JM" type="fix">
        Fixed two memory-leaks in image handling. The image cache is finally working
        properly.
      </action>
      <action context="Code" dev="JM" type="fix" fixes-bug="39608">
        Let numeric property values without a unit be treated as pixels like in HTML.
        This fixes certain NullPointerException when no units are specified.
        (Note: the use of pixels in XSL-FO is discouraged!)
      </action>
      <action context="Code" dev="JM" type="fix">
        Bugfix: Potential multi-threading issue (ConcurrentModificationException)
        eliminated for ElementMapping classes.
      </action>
      <action context="Code" dev="JM" type="fix">
        No more System.exit() and look &amp; feel setting calls inside the reusable
        parts of the AWT viewer.
      </action>
      <action context="Code" dev="JM" type="fix">
        Proper escaping of characters in list-items labels for RTF output.
      </action>
      <action context="Code" dev="MM" type="fix">
        Bugfix: FOUserAgent specific configuration parameters specified in config file
        were not set when FOP was invoked from command line.
      </action>
      <action context="Code" dev="JM" type="add" importance="high">
        Added support for PDF/A-1b and PDF/X-3:2003. (Note: this may still be a bit
        incomplete. Feedback is welcome!)
      </action>
      <action context="Code" dev="JM" type="add">
        The CIDSet object is now generated for CID fonts which are embedded in PDFs.
        (Required by PDF/A).
      </action>
      <action context="Code" dev="JM" type="update" importance="high">
        The Java2DRenderer (and therefore the print and bitmap renderers) is now
        offering the same quality as the PDF and PS renderers. Note: There can still
        be little differences between PDF and Print/PNG/TIFF because the latter uses
        a different font metrics source.
      </action>
      <action context="Code" dev="AD" type="fix" fixes-bug="39712">
        Bugfix: components of the border-separation property weren't set when
        in shorthand-mode, leading to a NPE being thrown.
      </action>
      <action context="Code" dev="JM" type="fix">
        Bugfix: Table headers were omitted when a table is a child of a block-container.
      </action>
      <action context="Code" dev="JM" type="fix">
        Bugfix: Bookmarks in PDF will be generated even if some bookmarks cannot be
        resolved.
      </action>
      <action context="Code" dev="AD" type="fix" fixes-bug="39560">
        Bugfix: the interaction between the table FOs and properties package in
        determining initial values for column-number should be a one-time process,
        not repeated when the table is in a marker that is retrieved.
      </action>
      <action context="Code" dev="JM" type="fix">
        Bugfix: All fonts names were converted unnecessarily to lower case in RTF output.
      </action>
      <action context="Code" dev="JM" type="fix">
        Bugfix: The combination of hyphenation and kerning resulted in slightly ragged
        right ends for right-aligned and justified text.
      </action>
      <action context="Code" dev="JM" type="fix">
        Bugfix: NullPointerException in AreaAdditionUtil in a table-cell spanning
        multiple pages and with a marker.
      </action>
      <action context="Code" dev="JM" type="fix" fixes-bug="39533">
        Bugfix: NullPointerException in RTF output when a table does not contain
        table-columns.
      </action>
      <action context="Code" dev="JM" type="fix" fixes-bug="39607" due-to="Julien Aymé">
        Bugfix: NullPointerException in RTF library when there are no borders on
        the parent table.
      </action>
      <action context="Code" dev="JM" type="add" importance="high">
       Automatic support for all fonts available to the Java2D subsystem for all
       Java2D-descendant renderers (TIFF, PNG, print, AWT).
     </action>
      <action context="Code" dev="JM" type="fix">
        Bugfix: Improved baseline detection in TTFReader for TrueType fonts.
      </action>
      <action context="Code" dev="JM" type="fix" fixes-bug="39443">
        Bugfix: tables nested in inline elements caused a NullPointerException.
      </action>
      <action context="Code" dev="JM" type="update">
        The default sRGB color profile provided by the Java class library is no longer
        embedded if it is encountered. This should reduce the PDF size considerably.
      </action>
      <action context="Code" dev="JM" type="fix" fixes-bug="39443">
        Bugfix: Sections with span="all" lead to overlapping text if spanning multiple pages.
      </action>
      <action context="Code" dev="MM" type="fix">
        Bugfix: Percentages in vertical-align property values were not correctly handled.
      </action>
      <action context="Code" dev="JM" type="fix" fixes-bug="38243" due-to="Gerhard Oettl">
        Bugfix: Gaps in table-columns cause a NullPointerException.
      </action>
      <action context="Code" dev="JM" type="update" fixes-bug="38946" due-to="Max Berger">
        Changed the internal representation of colors to use Java's own color infrastructure
        instead of FOP's home-grown classes.
      </action>
      <action context="Code" dev="MM" type="fix">
        Bugfix: TABs were not correctly replaced by spaces in some circumstances.
      </action>
      <action context="Code" dev="JM" type="update">
        Content in block-containers makes better use of shrink to fit content vertically
        into the available area. This can be used indirectly to justify content vertically
        in a block-container.
      </action>
      <action context="Code" dev="JM" type="fix">
        Bugfix: basic-links with internal destinations in documents with multiple
        page-sequences sometimes pointed at the wrong page.
      </action>
      <action context="Code" dev="JM" type="fix">
        Bugfix: Fixed ClassCastException when retrieve-marker is used as a direct child
        if static-content in which case leading and trailing white space is not properly
        removed.
      </action>
      <action context="Code" dev="JM" type="fix" fixes-bug="39285">
        Bugfix: Fixed OutOfMemoryException with long data URLs (RFC 2397).
      </action>
      <action context="Code" dev="JM" type="add" fixes-bug="39118" due-to="Pierre-Henri Kraus">
        Initial support for page-number-citation-last (XSL 1.1). Works without problems
        only for page-sequence so far.
      </action>
    </release>
    <release version="0.92beta" date="18 Apr 2006">
      <action context="Code" dev="JM" type="fix">
        Bugfix: The generation of the PDF "d" (setdash) command was assuming that
        only integer values can be used but that isn't the case. Dash patterns
        PDFGraphics2D would be wrong in the process.
      </action>
      <action context="Code" dev="JM" type="fix">
        Bugfix: Fixed a division by zero problem in TTFReader and improved the detection
        of the capHeight and xHeight font metric values for TrueType fonts.
      </action>
      <action context="Code" dev="JM" type="fix">
        Bugfix: Allow URLs in basic-link's external-destination to be wrapped in "url()".
      </action>
      <action context="Code" dev="MM" type="fix">
        Bugfix: Corrected enumerated property value for white-space property
        from "no-wrap" to "nowrap".
      </action>
      <action context="Code" dev="MM" type="fix" fixes-bug="38457">
        Bugfix: Added support for white-space-treatment="preserve" in particular to
        support the white-space="pre" short hand property.
      </action>
      <action context="Code" dev="JM" type="fix">
        Corrected expectation and behaviour for the text-indent property to only apply
        to the first line area generated by a block.
      </action>
      <action context="Code" dev="JM" type="fix">
        Bugfix for invalid handling of ICC color profiles in JPEG images and for
        dealing with CMYK JPEG images with the Adobe APPE marker.
      </action>
      <action context="Code" dev="JM" type="add">
        Initial support for page-position="last" added.
      </action>
      <action context="Code" dev="JM" type="add">
        Reenabled loading of user-supplied hyphenation patterns that was available in
        FOP 0.20.5. (See "hyphenation-base" option in the user configuration)
      </action>
      <action context="Code" dev="JM" type="fix">
        Bugfix: Certain filter combinations in PDF could lead to invalid PDFs.
        DecodeParams were not properly handled.
      </action>
      <action context="Code" dev="JM" type="fix">
        Bugfix: CCITT Group 4 encoded TIFF images with multiple strips are now properly
        embedded in PDF files.
      </action>
      <action context="Code" dev="JM" type="add">
        Added support for fixed-width spaces.
      </action>
      <action context="Code" dev="JM" type="add">
        Added support for kerning.
      </action>
      <action context="Code" dev="JM" type="fix">
        Bugfix: Fixed a copy/paste error in the table layout code that caused wrong page
        break decisions when table-headers and/or table-footers are used.
      </action>
      <action context="Code" dev="JM" type="fix">
        Bugfix: Fixed an NPE that was thrown when a table was used inside a footnote-body.
      </action>
      <action context="Code" dev="JM" type="fix">
        Bugfix: Fixed a problem with certain TrueType fonts which are missing the "PCLT"
        table, where a baseline-shift="sub" had no effect due to a missing x-height value.
        (Note: This only affects TTFReader, so the font metric file has to be regenerated.)
      </action>
      <action context="Code" dev="JM" type="fix">
        Bugfix: When the base URL was specified as a file system path, the constructed
        URL was wrong.
      </action>
      <action context="Code" dev="JM" type="add" due-to="Jirí Mareš">
        Support for "userconfig" attribute in FOP Ant Task.
      </action>
      <action context="Code" dev="JM" type="add">
        Initial support for XMP metadata (PDF 1.4) under fo:declarations.
      </action>
      <action context="Code" dev="AD" type="add">
        Added support for the background-position shorthand property.
      </action>
      <action context="Code" dev="AD" type="add">
        Added support for the font shorthand property.
      </action>
      <action context="Code" dev="JM" type="add" fixes-bug="38618" due-to="Max Berger">
        Added support for system-color() function.
      </action>
      <action context="Code" dev="JM" type="fix">
        Bugfix: Fixed two causes for ClassCastExceptions in BlockContainerLayoutManager.
      </action>
      <action context="Code" dev="JM" type="fix">
        Bugfix: padding-top and padding-bottom on list-items could lead to wrong page
        break decisions and thus to overlapping text.
      </action>
      <action context="Code" dev="JM" type="fix">
        Bugfix: break-before and break-after were ignored on list-items.
      </action>
      <action context="Code" dev="LF" type="fix" fixes-bug="38507">
        Bugfix: The elements representing a non-breaking space weren't always correct.
      </action>
      <action context="Code" dev="JM" type="fix" fixes-bug="38453">
        Bugfix: Text-decoration was not promoted if no text-decoration attribute was
        specified on a nested element.
      </action>
      <action context="Code" dev="AD" type="add" fixes-bug="38282"
              due-to="Gerhard Oettl (gerhard.oettl.at.oesoft.at)">
        Added support for the from-table-column() function.
      </action>
      <action context="Code" dev="JM" type="fix" fixes-bug="38397">
        Bugfix: Spanned cells could lead to an false error message about overlapping
        cells and ultimately a NullPointerException.
      </action>
      <action context="Code" dev="JM" type="fix">
        Bugfix: Regions with non-standard names got ignored in RTF output leading to
        missing headers and footers.
      </action>
      <action context="Code" dev="JM" type="fix">
        The RTF output now properly generates the "\landscape" flag for documents in
        landscape orientation.
      </action>
      <action context="Code" dev="JM" type="fix">
        Following a clarification by the XSL FO SG, space traits are only set on the
        first and last area generated by an FO, and not on every area anymore.
      </action>
      <action context="Code" dev="JM" type="add">
        New feature: "Intermediate format" (IF). The IF is basically the XML dialect
        written by the area tree renderer (XMLRenderer). A new parser for this format
        allows reparsing a serialized and possibly modified area tree and rendering it
        to the final target format.
      </action>
      <action context="Code" dev="JM" type="fix">
        Bugfix: Floating point numbers were not properly formatted in the PDF renderer
        which could lead to error messages while opening a PDF in Acrobat Reader.
      </action>
      <action  context="Code" dev="SP" type="update" fixes-bug="38098"
               due-to="Gerhard Oettl">
        Implement property name as default argument on some xsl-function calls.
      </action>
      <action  context="Code" dev="SP" type="update" fixes-bug="38087"
               due-to="Gerhard Oettl">
        Implement force-page-count property of page-sequence.
      </action>
      <action context="Code" dev="JM" type="fix" fixes-bug="38054">
        Bugfix: Spans that end up with a negative height don't get swallowed anymore.
      </action>
      <action context="Code" dev="MM" type="add" fixes-bug="36729">
        Relative URLs for the font configuration attributes metrics-url and embed-url
        are now supported. A new configuration property font-base has been added. It
        sets the base URL against which relative font URLs are resolved. If font-base is
        not set base is used.
      </action>
      <action context="Code" dev="JM" type="add" fixes-bug="38132" due-to="Richard Wheeldon">
        Added support for RFC2397 "data" URLs.
      </action>
      <action context="Code" dev="JM" type="fix" fixes-bug="38132">
        Bugfix: Certain border styles could lead to a NullPointerException.
      </action>
      <action context="Code" dev="JM" type="fix" fixes-bug="38102">
        Bugfix: Space was not adjusted if the space was on a nested block. This could
        lead to content overflowing the bottom of a page.
      </action>
      <action context="Code" dev="JM" type="fix">
        Bugfix: TableCell did not properly report that it generates reference-areas
        which could lead to wrong inherited values for start-indent and end-indent.
      </action>
      <action context="Code" dev="JM" type="add">
        The font loading code now reads the encoding value from the XML font metrics file
        so that fonts like Symbol and ZapfDingbats can be embedded explicitely (Required by PDF/A).
      </action>
      <action context="Code" dev="SP" type="update">
        Improvements to the code for inline block content.
      </action>
      <action context="Code" dev="MM" type="fix" fixes-bug="38089">
        Bugfix: Image height for BMP images was incorrectly calculated
      </action>
      <action context="Code" dev="AD" type="update">
        Revision of refinement white-space handling.
      </action>
      <action context="Code" dev="AD" type="add">
        Added feature: support for white-space shorthand
      </action>
      <action context="Code" dev="AD" type="add">
        Added feature: support for page-break-* shorthands
      </action>
      <action context="Code" dev="MM" type="fix" fixes-bug="38053">
        Bugfix: NullPointerException on certain fo:inline within lists.
      </action>
      <action context="Code" dev="MM" type="fix" fixes-bug="37743">
        Bugfix: ClassCastException on certain fo:inline with border combinations.
      </action>
      <action context="Code" dev="MM" type="fix">
        Changed a method name in LineArea from finalize to finalise because it was
        never intended for the method to be an override of the Java Object finalize
        method. If invoked by the Java garbage collector it may cause a NPE.
      </action>
    </release>
    <release version="0.91beta" date="23 Dec 2005">
      <action context="Code" dev="JM" type="update">
        Deprecated Fop constructors that use integer constants to select the
        output format have been removed in favor or the constructors that use
        MIME types.
      </action>
      <action context="Code" dev="MM" type="fix">
        Fixed a bug where the linefeed-treatment property value "preserve" was not
        honoured when used in conjunction with text-align="center".
      </action>
      <action context="Code" dev="JM" type="fix" fixes-bug="37964">
        Bugfix: hard breaks with even-page or odd-page were not handled correctly
        when spaces were surrounding the break.
      </action>
      <action context="Code" dev="JM" type="update">
        Changed the XMLHandler interface so it doesn't report the MIME type it
        supports but instead can report whether it supports a particular Renderer
        implementation. XMLHandlers are now configurable.
      </action>
      <action context="Code" dev="JM" type="fix">
        Fixed a bug where SVG content could be clipped when rendered to PostScript.
      </action>
      <action context="Code" dev="JM" type="fix">
        Changed the way resolutions are handled. The single resolution in the user
        agent got split up into source and target resolutions. For more info, see
        the updated documentation. Note: backwards-incompatible change!
      </action>
      <action context="Code" dev="JM" type="fix" fixes-bug="37875">
        Bugfix: Some content inside a table-header may not have been renderered on
        pages n &gt; 1 in certain conditions.
      </action>
      <action context="Code" dev="MM" type="fix">
        Fixed a bug where an empty line, i.e. a block containing only a &amp;nbsp;,
        was not rendered at all.
      </action>
      <action context="Code" dev="JM" type="fix">
        Fixed a bug where the area for a finished cell that is broken over pages was
        created once for each row it was spanned over instead of only once.
      </action>
      <action context="Code" dev="JM" type="add">
        Added checks that warn about tables and block-containers that are wider than
        the available content area.
      </action>
      <action context="Code" dev="JM" type="fix" fixes-bug="37880">
        Bugfix: Footnotes were lost if the footnote appeared in centered text.
      </action>
      <action context="Code" dev="JM" type="update">
        Improved log and error messages in a number of places by adding additional
        context information that should make it easier to find the location in the
        source files.
      </action>
      <action context="Code" dev="JM" type="fix">
        Fix to correct image sizes in RTF output.
      </action>
      <action context="Code" dev="JM" type="add">
        First attempt at SVG support in RTF output. SVG images are converted to 300dpi JPEG
        images internally.
      </action>
      <action context="Code" dev="JM" type="update">
        Additional checks to detect text overflows. The overflow property is now properly
        handled where applicable.
      </action>
      <action context="Code" dev="JM" type="update">
        Source location information improved. If location information is not available,
        the context information is provided based on text content.
      </action>
      <action context="Code" dev="JM" type="add">
        The command-line now automatically sets two parameters for any XSLT transformation:
        "fop-output-format" contains the MIME type of the currently selected output format,
        "fop-version" contains FOP's version number.
      </action>
      <action context="Code" dev="JM" type="fix">
        The output file is now deleted when an exception occurs when calling FOP from
        the command-line.
      </action>
      <action context="Code" dev="JM" type="fix">
        Bugfix: Areas for table-cells that are broken over more than one page are now
        generated even if all its content is already painted on a previous page. This
        fixes strange effects like a table grid that is not completely painted.
      </action>
      <action context="Code" dev="JM" type="fix" fixes-bug="37828">
        Bugfix: Column balancing produced strange break decisions in certain multi-column
        documents with large amounts of text.
      </action>
      <action context="Code" dev="JM" type="add">
        Added an alternative set of rules for calculating text indents which tries to mimic
        the behaviour of many commercial FO implementations that chose to break the rules
        in the FO specification in order to better meet the natural expectations of
        inexperienced FO users.
      </action>
      <action context="Code" dev="JM" type="fix" fixes-bug="37815" due-to="Tom Craddock">
        Bugfix: The combination of content-width="scale-to-fit" and content-height="100%"
        did not work as expected due to a datatype conversion bug.
      </action>
      <action context="Code" dev="JM" type="fix" fixes-bug="37813">
        Bugfix: A span="all" on the first block cause a subsequent page break and the first block
        didn't span all columns.
      </action>
      <action context="Code" dev="JM" type="fix">
        Bugfix: Self-created OutputStreams in PNG Renderer were not properly closed.
      </action>
      <action context="Code" dev="JM" type="update">
        The border-collapse property on fo:table is now forced to the value "separate" until the collapsing
        border has been implemented.
      </action>
      <action context="Code" dev="JM" type="add">
        font-family list still not fully supported but a comma-separated list is now properly tokenized.
        FOP will now go through all fonts in the list to find one that is available, but it doesn't
        do so per character, yet.
      </action>
      <action context="Code" dev="JM" type="add">
        Implemented "Overconstrained Geometry" rules (5.3.4, XSL 1.0) for the most important cases.
      </action>
      <action context="Code" dev="JM" type="fix">
        Bugfix: Relatively positioned BlockViewports (from block-containers) caused the paint
        cursor not be be properly advanced when space-before or space-after were present.
      </action>
      <action context="Code" dev="JM" type="fix">
        Bugfix: Space resolution was incomplete for content in table-cells. Conditional elements
        didn't get removed.
      </action>
      <action context="Code" dev="JM" type="fix">
        The validation check for non-zero borders and padding on a region-* and for empty static-content
        elements is now turned off when relaxed validation is active to improve compatibility with
        FO documents written for other FO implementations.
      </action>
      <action context="Code" dev="JM" type="fix">
        Bugfix for "/ by zero" ArithmeticExceptions when an URL to a non-existing image is used
        and content-width and/or content-height is used.
      </action>
      <action context="Code" dev="JM" type="fix">
        Bugfix for a multi-threading problem:
        propertyListTable initialization moved from the constructor to a static block in FONode.
        This fixes NullPointerExceptions in PropertyList.
      </action>
      <action context="Code" dev="JM" type="fix">
        Bugfix for placement of text inside a text area when borders are present in PostScript output.
      </action>
      <action context="Code" dev="JM" type="update">
        Improvements on leader painting in PDF output.
      </action>
      <action context="Code" dev="JM" type="add">
        Support for leader painting in PostScript output.
      </action>
      <action context="Code" dev="LF, MM" type="add">
        Support for hyphenation-ladder-count.
      </action>
    </release>
    <release version="0.90alpha1" date="22 Nov 2005">
      <action context="Code" dev="all" type="update">
        <strong>Complete redesign of the FOP codebase</strong> in the period between Dec 2001 and Nov 2005.
        There are just too many changes to list here. If you like to know details, run
        <code>"svn log --verbose http://svn.apache.org/repos/asf/xmlgraphics/fop/trunk/"</code>.
      </action>
    </release>
    <release version="0.20.5" date="18 July 2003">
      <action context="Code" dev="all" type="update">
        For the change log for the maintenance branch
        (where FOP 0.20.5 came from), please see the "CHANGES" file in the distribution, or
        <link href="http://svn.apache.org/viewcvs.cgi/xmlgraphics/fop/branches/fop-0_20_2-maintain/CHANGES?view=markup">the CHANGES file in the SVN repository</link>.
      </action>
    </release>
  </changes>

  <todo>
    <!-- See Bugzilla and http://wiki.apache.org/xmlgraphics-fop/FOPProjectTasks -->
    <actions>
      <action dev="open" type="update" context="Docs">
        Improve the documentation.
      </action>
    </actions>
  </todo>

</status><|MERGE_RESOLUTION|>--- conflicted
+++ resolved
@@ -59,10 +59,9 @@
       documents. Example: the fix of marks layering will be such a case when it's done.
     -->
     <release version="FOP Trunk" date="TBD">
-<<<<<<< HEAD
       <action context="Renderers" dev="JM" type="add" fixes-bug="49403" due-to="Patrick Jaromin">
         Initial work on spot colors (aka named colors) for PDF output.
-=======
+      </action>
       <action context="Renderers" dev="JM" type="fix" fixes-bug="50705" due-to="Mehdi Houshmand">
         Fix to preserve the order of AFP TLEs and NOPs as given in the XSL-FO document.
       </action>
@@ -88,7 +87,6 @@
       <action context="Code" dev="AD" type="fix" fixes-bug="50626" due-to="mkoegler.AT.auto.tuwien.ac.at">
         Bugfix: fix performance issue when adding nodes, if the number of children
         is significantly large.
->>>>>>> f1269cc2
       </action>
 	  <action context="Config" dev="SP" type="fix">
 		Bugfix: relative URIs in the configuration file (base, font-base, hyphenation-base) are evaluated relative to the base URI of the configuration file.
